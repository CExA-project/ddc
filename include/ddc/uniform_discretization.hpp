--- conflicted
+++ resolved
@@ -40,7 +40,7 @@
 public:
     UniformDiscretization() = default;
 
-    UniformDiscretization(UniformDiscretization const&) = delete;
+    UniformDiscretization(UniformDiscretization const&) = default;
 
     UniformDiscretization(UniformDiscretization&&) = default;
 
@@ -74,11 +74,6 @@
         assert(n > 1);
     }
 
-<<<<<<< HEAD
-    UniformDiscretization(UniformDiscretization const& x) = default;
-
-    UniformDiscretization(UniformDiscretization&& x) = default;
-=======
     /** @brief Construct a `UniformDiscretization` from a segment \f$[a, b] \subset [a, +\infty[\f$ and a number of points `n`.
      * 
      * @param a the coordinate of a first real point (will have mesh coordinate 0)
@@ -92,7 +87,6 @@
         assert(a < b);
         assert(n > 1);
     }
->>>>>>> 92908db0
 
     ~UniformDiscretization() = default;
 
