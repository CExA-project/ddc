--- conflicted
+++ resolved
@@ -16,16 +16,11 @@
 #include <lapacke.h>
 #endif
 
-<<<<<<< HEAD
 // FIXME cannot find appropriate header file for Serial Gemv
 #include <KokkosBatched_Pbtrs.hpp>
 #include <KokkosBatched_Util.hpp>
 #include <KokkosBlas2_serial_gemv_impl.hpp>
 #include <KokkosBlas2_serial_gemv_internal.hpp>
-=======
-#include <KokkosBatched_Pbtrs.hpp>
-#include <KokkosBatched_Util.hpp>
->>>>>>> afc5e272
 
 #include "splines_linear_problem.hpp"
 
@@ -49,17 +44,11 @@
 {
 public:
     using typename SplinesLinearProblem<ExecSpace>::MultiRHS;
+    using typename SplinesLinearProblem<ExecSpace>::Coo;
     using typename SplinesLinearProblem<ExecSpace>::AViewType;
     using typename SplinesLinearProblem<ExecSpace>::PivViewType;
     using SplinesLinearProblem<ExecSpace>::size;
 
-<<<<<<< HEAD
-=======
-protected:
-    Kokkos::DualView<double**, Kokkos::LayoutRight, typename ExecSpace::memory_space>
-            m_q; // pds band matrix representation
-
->>>>>>> afc5e272
 public:
     /**
      * @brief SplinesLinearProblemPDSBand constructor.
@@ -72,12 +61,8 @@
     {
         assert(this->m_a.extent(0) <= mat_size);
 
-<<<<<<< HEAD
         this->m_a = AViewType("a", kd + 1, mat_size);
         Kokkos::deep_copy(this->m_a.h_view, 0.);
-=======
-        Kokkos::deep_copy(m_q.h_view, 0.);
->>>>>>> afc5e272
     }
 
     double get_element(std::size_t i, std::size_t j) const override
@@ -89,13 +74,8 @@
         if (i > j) {
             std::swap(i, j);
         }
-<<<<<<< HEAD
         if (j - i < this->m_a.extent(0)) {
             return this->m_a.h_view(j - i, i);
-=======
-        if (j - i < m_q.extent(0)) {
-            return m_q.h_view(j - i, i);
->>>>>>> afc5e272
         } else {
             return 0.0;
         }
@@ -110,13 +90,8 @@
         if (i > j) {
             std::swap(i, j);
         }
-<<<<<<< HEAD
         if (j - i < this->m_a.extent(0)) {
             this->m_a.h_view(j - i, i) = aij;
-=======
-        if (j - i < m_q.extent(0)) {
-            m_q.h_view(j - i, i) = aij;
->>>>>>> afc5e272
         } else {
             assert(std::fabs(aij) < 1e-20);
         }
@@ -133,15 +108,9 @@
                 LAPACK_ROW_MAJOR,
                 'L',
                 size(),
-<<<<<<< HEAD
                 this->m_a.extent(0) - 1,
                 this->m_a.h_view.data(),
                 this->m_a.h_view.stride(
-=======
-                m_q.extent(0) - 1,
-                m_q.h_view.data(),
-                m_q.h_view.stride(
->>>>>>> afc5e272
                         0) // m_q.h_view.stride(0) if LAPACK_ROW_MAJOR, m_q.h_view.stride(1) if LAPACK_COL_MAJOR
         );
         if (info != 0) {
@@ -150,13 +119,8 @@
         }
 
         // Push on device
-<<<<<<< HEAD
         this->m_a.modify_host();
         this->m_a.sync_device();
-=======
-        m_q.modify_host();
-        m_q.sync_device();
->>>>>>> afc5e272
     }
 
     /**
@@ -171,7 +135,6 @@
     {
         assert(b.extent(0) == size());
 
-<<<<<<< HEAD
         auto a_device = this->m_a.d_view;
         std::string name = "pbtrs";
         Kokkos::RangePolicy<ExecSpace> policy(0, b.extent(1));
@@ -261,19 +224,85 @@
                     });
         }
         Kokkos::Profiling::popRegion();
-=======
-        auto q_device = m_q.d_view;
+    }
+
+    void solve(
+            Coo top_right_block,
+            Coo bottom_left_block,
+            typename AViewType::t_dev bottom_right_block,
+            typename PivViewType::t_dev bottom_right_piv,
+            MultiRHS b,
+            bool const transpose) const override
+    {
+        auto Q = this->m_a.d_view;
+        MultiRHS b1 = Kokkos::
+                subview(b, std::pair<std::size_t, std::size_t>(0, this->size()), Kokkos::ALL);
+        MultiRHS b2 = Kokkos::
+                subview(b,
+                        std::pair<std::size_t, std::size_t>(this->size(), b.extent(0)),
+                        Kokkos::ALL);
+        std::string name = "pbtrs";
         Kokkos::RangePolicy<ExecSpace> policy(0, b.extent(1));
-        Kokkos::parallel_for(
-                "pbtrs",
-                policy,
-                KOKKOS_LAMBDA(const int i) {
-                    auto sub_b = Kokkos::subview(b, Kokkos::ALL, i);
-                    KokkosBatched::SerialPbtrs<
-                            KokkosBatched::Uplo::Lower,
-                            KokkosBatched::Algo::Pbtrs::Unblocked>::invoke(q_device, sub_b);
-                });
->>>>>>> afc5e272
+        Kokkos::Profiling::pushRegion(name);
+        if (transpose) {
+            Kokkos::parallel_for(
+                    name,
+                    policy,
+                    KOKKOS_CLASS_LAMBDA(const int i) {
+                        auto sub_b1 = Kokkos::subview(b1, Kokkos::ALL, i);
+                        auto sub_b2 = Kokkos::subview(b2, Kokkos::ALL, i);
+
+                        for (int nz_idx = 0; nz_idx < top_right_block.nnz(); ++nz_idx) {
+                            const int r = top_right_block.rows_idx()(nz_idx);
+                            const int c = top_right_block.cols_idx()(nz_idx);
+                            sub_b2(c) -= top_right_block.values()(nz_idx) * sub_b1(r);
+                        }
+
+                        KokkosBatched::SerialGetrs<
+                                KokkosBatched::Trans::Transpose,
+                                KokkosBatched::Algo::Getrs::Unblocked>::
+                                invoke(bottom_right_block, bottom_right_piv, sub_b2);
+
+                        for (int nz_idx = 0; nz_idx < bottom_left_block.nnz(); ++nz_idx) {
+                            const int r = bottom_left_block.rows_idx()(nz_idx);
+                            const int c = bottom_left_block.cols_idx()(nz_idx);
+                            sub_b1(c) -= bottom_left_block.values()(nz_idx) * sub_b2(r);
+                        }
+
+                        KokkosBatched::SerialPbtrs<
+                                KokkosBatched::Uplo::Lower,
+                                KokkosBatched::Algo::Pbtrs::Unblocked>::invoke(Q, sub_b1);
+                    });
+        } else {
+            Kokkos::parallel_for(
+                    name,
+                    policy,
+                    KOKKOS_CLASS_LAMBDA(const int i) {
+                        auto sub_b1 = Kokkos::subview(b1, Kokkos::ALL, i);
+                        auto sub_b2 = Kokkos::subview(b2, Kokkos::ALL, i);
+                        KokkosBatched::SerialPbtrs<
+                                KokkosBatched::Uplo::Lower,
+                                KokkosBatched::Algo::Pbtrs::Unblocked>::invoke(Q, sub_b1);
+
+                        for (int nz_idx = 0; nz_idx < bottom_left_block.nnz(); ++nz_idx) {
+                            const int r = bottom_left_block.rows_idx()(nz_idx);
+                            const int c = bottom_left_block.cols_idx()(nz_idx);
+                            sub_b2(r) -= bottom_left_block.values()(nz_idx) * sub_b1(c);
+                        }
+
+                        KokkosBatched::SerialGetrs<
+                                KokkosBatched::Trans::NoTranspose,
+                                KokkosBatched::Algo::Getrs::Unblocked>::
+                                invoke(bottom_right_block, bottom_right_piv, sub_b2);
+
+                        for (int nz_idx = 0; nz_idx < top_right_block.nnz(); ++nz_idx) {
+                            const int r = top_right_block.rows_idx()(nz_idx);
+                            const int c = top_right_block.cols_idx()(nz_idx);
+                            sub_b1(r) -= top_right_block.values()(nz_idx) * sub_b2(c);
+                        }
+                    });
+        }
+        Kokkos::Profiling::popRegion();
     }
 };
 
