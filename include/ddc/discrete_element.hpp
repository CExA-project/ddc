// SPDX-License-Identifier: MIT

#pragma once

#include <array>
#include <cstddef>
#include <ostream>
#include <utility>

#include "ddc/coordinate.hpp"
#include "ddc/detail/type_seq.hpp"
#include "ddc/discrete_vector.hpp"

namespace ddc {

template <class...>
class DiscreteElement;

template <class T>
struct IsDiscreteElement : std::false_type
{
};

template <class... Tags>
struct IsDiscreteElement<DiscreteElement<Tags...>> : std::true_type
{
};

template <class T>
inline constexpr bool is_discrete_element_v = IsDiscreteElement<T>::value;


/** A DiscreteCoordElement is a scalar that identifies an element of the discrete dimension
 */
using DiscreteElementType = std::size_t;

template <class Tag>
KOKKOS_FUNCTION constexpr DiscreteElementType const& uid(DiscreteElement<Tag> const& tuple) noexcept
{
    return tuple.uid();
}

template <class Tag>
KOKKOS_FUNCTION constexpr DiscreteElementType& uid(DiscreteElement<Tag>& tuple) noexcept
{
    return tuple.uid();
}

template <class QueryTag, class... Tags>
KOKKOS_FUNCTION constexpr DiscreteElementType const& uid(
        DiscreteElement<Tags...> const& tuple) noexcept
{
    return tuple.template uid<QueryTag>();
}

template <class QueryTag, class... Tags>
KOKKOS_FUNCTION constexpr DiscreteElementType& uid(DiscreteElement<Tags...>& tuple) noexcept
{
    return tuple.template uid<QueryTag>();
}

template <class QueryTag, class... Tags>
KOKKOS_FUNCTION constexpr DiscreteElementType const& uid_or(
        DiscreteElement<Tags...> const& tuple,
        DiscreteElementType const& default_value) noexcept
{
    return tuple.template uid_or<QueryTag>(default_value);
}

template <class... QueryTags, class... Tags>
KOKKOS_FUNCTION constexpr DiscreteElement<QueryTags...> select(
        DiscreteElement<Tags...> const& arr) noexcept
{
    return DiscreteElement<QueryTags...>(arr);
}

template <class... QueryTags, class... Tags>
KOKKOS_FUNCTION constexpr DiscreteElement<QueryTags...> select(
        DiscreteElement<Tags...>&& arr) noexcept
{
    return DiscreteElement<QueryTags...>(std::move(arr));
}

template <class QueryTag, class... HeadTag, class... DETail>
<<<<<<< HEAD
constexpr DiscreteElement<QueryTag> take(
=======
KOKKOS_FUNCTION constexpr DiscreteElement<QueryTag> take(
>>>>>>> 84e14068
        DiscreteElement<HeadTag...> const& head,
        DETail const&... tail)
{
    DDC_IF_NVCC_THEN_PUSH_AND_SUPPRESS(implicit_return_from_non_void_function)
    /* TODO : Restore
    static_assert(
            !type_seq_contains_v<detail::TypeSeq<HeadTag>, detail::TypeSeq<TailTags...>>,
            "ERROR: tag redundant");
	*/
    if constexpr ((std::is_same_v<QueryTag, HeadTag> || ...)) {
        return DiscreteElement<QueryTag>(head);
    } else {
        static_assert(sizeof...(DETail) > 0, "ERROR: tag not found");
        return take<QueryTag>(tail...);
    }
    DDC_IF_NVCC_THEN_POP
}
namespace detail {

/// Returns a reference to the underlying `std::array`
template <class... Tags>
KOKKOS_FUNCTION constexpr std::array<DiscreteElementType, sizeof...(Tags)>& array(
        DiscreteElement<Tags...>& v) noexcept
{
    return v.m_values;
}

/// Returns a reference to the underlying `std::array`
template <class... Tags>
KOKKOS_FUNCTION constexpr std::array<DiscreteElementType, sizeof...(Tags)> const& array(
        DiscreteElement<Tags...> const& v) noexcept
{
    return v.m_values;
}

} // namespace detail

/** A DiscreteElement identifies an element of the discrete dimension
 *
 * Each one is tagged by its associated dimensions.
 */
template <class... Tags>
class DiscreteElement
{
    using tags_seq = detail::TypeSeq<Tags...>;

    friend KOKKOS_FUNCTION constexpr std::array<DiscreteElementType, sizeof...(Tags)>& detail::
            array<Tags...>(DiscreteElement<Tags...>& v) noexcept;

    friend KOKKOS_FUNCTION constexpr std::array<DiscreteElementType, sizeof...(Tags)> const&
    detail::array<Tags...>(DiscreteElement<Tags...> const& v) noexcept;

private:
    std::array<DiscreteElementType, sizeof...(Tags)> m_values;

public:
    using value_type = DiscreteElementType;

    static KOKKOS_FUNCTION constexpr std::size_t size() noexcept
    {
        return sizeof...(Tags);
    }

public:
    KOKKOS_DEFAULTED_FUNCTION constexpr DiscreteElement() = default;

    KOKKOS_DEFAULTED_FUNCTION constexpr DiscreteElement(DiscreteElement const&) = default;

    KOKKOS_DEFAULTED_FUNCTION constexpr DiscreteElement(DiscreteElement&&) = default;

    template <class... OTags>
<<<<<<< HEAD
    explicit inline constexpr DiscreteElement(DiscreteElement<OTags...> const& other) noexcept
=======
    explicit KOKKOS_FUNCTION constexpr DiscreteElement(
            DiscreteElement<OTags...> const& other) noexcept
>>>>>>> 84e14068
        : m_values {other.template uid<Tags>()...}
    {
    }

    template <class... DE, class = std::enable_if_t<(is_discrete_element_v<DE> && ...)>>
<<<<<<< HEAD
    explicit inline constexpr DiscreteElement(DE const&... other) noexcept
=======
    explicit KOKKOS_FUNCTION constexpr DiscreteElement(DE const&... other) noexcept
>>>>>>> 84e14068
        : m_values {take<Tags>(other...).uid()...}
    {
    }

    template <
            class... Params,
            class = std::enable_if_t<(std::is_integral_v<Params> && ...)>,
            class = std::enable_if_t<(!is_discrete_element_v<Params> && ...)>,
            class = std::enable_if_t<sizeof...(Params) == sizeof...(Tags)>>
    explicit KOKKOS_FUNCTION constexpr DiscreteElement(Params const&... params) noexcept
        : m_values {static_cast<value_type>(params)...}
    {
    }

    KOKKOS_DEFAULTED_FUNCTION ~DiscreteElement() = default;

    KOKKOS_DEFAULTED_FUNCTION DiscreteElement& operator=(DiscreteElement const& other) = default;

    KOKKOS_DEFAULTED_FUNCTION DiscreteElement& operator=(DiscreteElement&& other) = default;

    template <class... OTags>
    KOKKOS_FUNCTION constexpr DiscreteElement& operator=(
            DiscreteElement<OTags...> const& other) noexcept
    {
        m_values = other.m_values;
        return *this;
    }

    template <class... OTags>
    KOKKOS_FUNCTION constexpr DiscreteElement& operator=(DiscreteElement<OTags...>&& other) noexcept
    {
        m_values = std::move(other.m_values);
        return *this;
    }

    template <class QueryTag>
    KOKKOS_FUNCTION constexpr value_type const& uid_or(value_type const& default_value) const&
    {
        DDC_IF_NVCC_THEN_PUSH_AND_SUPPRESS(implicit_return_from_non_void_function)
        if constexpr (in_tags_v<QueryTag, tags_seq>) {
            return m_values[type_seq_rank_v<QueryTag, tags_seq>];
        } else {
            return default_value;
        }
        DDC_IF_NVCC_THEN_POP
    }

    template <class QueryTag>
    KOKKOS_FUNCTION constexpr value_type& uid() noexcept
    {
        using namespace detail;
        static_assert(in_tags_v<QueryTag, tags_seq>, "requested Tag absent from DiscreteElement");
        return m_values[type_seq_rank_v<QueryTag, tags_seq>];
    }

    template <class QueryTag>
    KOKKOS_FUNCTION constexpr value_type const& uid() const noexcept
    {
        using namespace detail;
        static_assert(in_tags_v<QueryTag, tags_seq>, "requested Tag absent from DiscreteElement");
        return m_values[type_seq_rank_v<QueryTag, tags_seq>];
    }

    template <std::size_t N = sizeof...(Tags)>
    KOKKOS_FUNCTION constexpr std::enable_if_t<N == 1, value_type&> uid() noexcept
    {
        return m_values[0];
    }

    template <std::size_t N = sizeof...(Tags)>
    KOKKOS_FUNCTION constexpr std::enable_if_t<N == 1, value_type const&> uid() const noexcept
    {
        return m_values[0];
    }

    template <std::size_t N = sizeof...(Tags), class = std::enable_if_t<N == 1>>
    KOKKOS_FUNCTION constexpr DiscreteElement& operator++()
    {
        ++m_values[0];
        return *this;
    }

    template <std::size_t N = sizeof...(Tags), class = std::enable_if_t<N == 1>>
    KOKKOS_FUNCTION constexpr DiscreteElement operator++(int)
    {
        DiscreteElement const tmp = *this;
        ++m_values[0];
        return tmp;
    }

    template <std::size_t N = sizeof...(Tags), class = std::enable_if_t<N == 1>>
    KOKKOS_FUNCTION constexpr DiscreteElement& operator--()
    {
        ++m_values[0];
        return *this;
    }

    template <std::size_t N = sizeof...(Tags), class = std::enable_if_t<N == 1>>
    KOKKOS_FUNCTION constexpr DiscreteElement operator--(int)
    {
        DiscreteElement const tmp = *this;
        ++m_values[0];
        return tmp;
    }

    template <class... OTags>
    KOKKOS_FUNCTION constexpr DiscreteElement& operator+=(DiscreteVector<OTags...> const& rhs)
    {
        static_assert(((type_seq_contains_v<detail::TypeSeq<OTags>, tags_seq>)&&...));
        ((m_values[type_seq_rank_v<OTags, tags_seq>] += rhs.template get<OTags>()), ...);
        return *this;
    }

    template <
            class IntegralType,
            std::size_t N = sizeof...(Tags),
            class = std::enable_if_t<N == 1>,
            class = std::enable_if_t<std::is_integral_v<IntegralType>>>
    KOKKOS_FUNCTION constexpr DiscreteElement& operator+=(IntegralType const& rhs)
    {
        m_values[0] += rhs;
        return *this;
    }

    template <class... OTags>
    KOKKOS_FUNCTION constexpr DiscreteElement& operator-=(DiscreteVector<OTags...> const& rhs)
    {
        static_assert(((type_seq_contains_v<detail::TypeSeq<OTags>, tags_seq>)&&...));
        ((m_values[type_seq_rank_v<OTags, tags_seq>] -= rhs.template get<OTags>()), ...);
        return *this;
    }

    template <
            class IntegralType,
            std::size_t N = sizeof...(Tags),
            class = std::enable_if_t<N == 1>,
            class = std::enable_if_t<std::is_integral_v<IntegralType>>>
    KOKKOS_FUNCTION constexpr DiscreteElement& operator-=(IntegralType const& rhs)
    {
        m_values[0] -= rhs;
        return *this;
    }
};

inline std::ostream& operator<<(std::ostream& out, DiscreteElement<> const&)
{
    out << "()";
    return out;
}

template <class Head, class... Tags>
std::ostream& operator<<(std::ostream& out, DiscreteElement<Head, Tags...> const& arr)
{
    out << "(";
    out << uid<Head>(arr);
    ((out << ", " << uid<Tags>(arr)), ...);
    out << ")";
    return out;
}


template <class... Tags, class... OTags>
KOKKOS_FUNCTION constexpr bool operator==(
        DiscreteElement<Tags...> const& lhs,
        DiscreteElement<OTags...> const& rhs) noexcept
{
    return ((lhs.template uid<Tags>() == rhs.template uid<Tags>()) && ...);
}

template <class... Tags, class... OTags>
KOKKOS_FUNCTION constexpr bool operator!=(
        DiscreteElement<Tags...> const& lhs,
        DiscreteElement<OTags...> const& rhs) noexcept
{
    return !(lhs == rhs);
}

template <class Tag>
KOKKOS_FUNCTION constexpr bool operator<(
        DiscreteElement<Tag> const& lhs,
        DiscreteElement<Tag> const& rhs)
{
    return lhs.uid() < rhs.uid();
}

template <class Tag>
KOKKOS_FUNCTION constexpr bool operator<=(
        DiscreteElement<Tag> const& lhs,
        DiscreteElement<Tag> const& rhs)
{
    return lhs.uid() <= rhs.uid();
}

template <class Tag>
KOKKOS_FUNCTION constexpr bool operator>(
        DiscreteElement<Tag> const& lhs,
        DiscreteElement<Tag> const& rhs)
{
    return lhs.uid() > rhs.uid();
}

template <class Tag>
KOKKOS_FUNCTION constexpr bool operator>=(
        DiscreteElement<Tag> const& lhs,
        DiscreteElement<Tag> const& rhs)
{
    return lhs.uid() >= rhs.uid();
}

/// right external binary operators: +, -

template <class... Tags, class... OTags>
KOKKOS_FUNCTION constexpr DiscreteElement<Tags...> operator+(
        DiscreteElement<Tags...> const& lhs,
        DiscreteVector<OTags...> const& rhs)
{
    using detail::TypeSeq;
    static_assert(((type_seq_contains_v<TypeSeq<OTags>, TypeSeq<Tags...>>)&&...));
    DiscreteElement<Tags...> result(lhs);
    result += rhs;
    return result;
}

template <
        class Tag,
        class IntegralType,
        class = std::enable_if_t<std::is_integral_v<IntegralType>>,
        class = std::enable_if_t<!is_discrete_vector_v<IntegralType>>>
KOKKOS_FUNCTION constexpr DiscreteElement<Tag> operator+(
        DiscreteElement<Tag> const& lhs,
        IntegralType const& rhs)
{
    return DiscreteElement<Tag>(uid<Tag>(lhs) + rhs);
}

template <class... Tags, class... OTags>
KOKKOS_FUNCTION constexpr DiscreteElement<Tags...> operator-(
        DiscreteElement<Tags...> const& lhs,
        DiscreteVector<OTags...> const& rhs)
{
    using detail::TypeSeq;
    static_assert(((type_seq_contains_v<TypeSeq<OTags>, TypeSeq<Tags...>>)&&...));
    DiscreteElement<Tags...> result(lhs);
    result -= rhs;
    return result;
}

template <
        class Tag,
        class IntegralType,
        class = std::enable_if_t<std::is_integral_v<IntegralType>>,
        class = std::enable_if_t<!is_discrete_vector_v<IntegralType>>>
KOKKOS_FUNCTION constexpr DiscreteElement<Tag> operator-(
        DiscreteElement<Tag> const& lhs,
        IntegralType const& rhs)
{
    return DiscreteElement<Tag>(uid<Tag>(lhs) - rhs);
}

/// binary operator: -

template <class... Tags, class... OTags>
KOKKOS_FUNCTION constexpr DiscreteVector<Tags...> operator-(
        DiscreteElement<Tags...> const& lhs,
        DiscreteElement<OTags...> const& rhs)
{
    static_assert(type_seq_same_v<detail::TypeSeq<Tags...>, detail::TypeSeq<OTags...>>);
    return DiscreteVector<Tags...>((uid<Tags>(lhs) - uid<Tags>(rhs))...);
}

// Gives access to the type of the coordinates of a discrete element
// Example usage : "using Coords = coordinate_of_t<DElem>;"
template <class... DDims>
struct coordinate_of<ddc::DiscreteElement<DDims...>>
{
    // maybe a static_assert on DDims ?
    using type = Coordinate<typename DDims::continuous_dimension_type...>;
};

} // namespace ddc<|MERGE_RESOLUTION|>--- conflicted
+++ resolved
@@ -82,11 +82,7 @@
 }
 
 template <class QueryTag, class... HeadTag, class... DETail>
-<<<<<<< HEAD
-constexpr DiscreteElement<QueryTag> take(
-=======
 KOKKOS_FUNCTION constexpr DiscreteElement<QueryTag> take(
->>>>>>> 84e14068
         DiscreteElement<HeadTag...> const& head,
         DETail const&... tail)
 {
@@ -158,22 +154,14 @@
     KOKKOS_DEFAULTED_FUNCTION constexpr DiscreteElement(DiscreteElement&&) = default;
 
     template <class... OTags>
-<<<<<<< HEAD
-    explicit inline constexpr DiscreteElement(DiscreteElement<OTags...> const& other) noexcept
-=======
     explicit KOKKOS_FUNCTION constexpr DiscreteElement(
             DiscreteElement<OTags...> const& other) noexcept
->>>>>>> 84e14068
         : m_values {other.template uid<Tags>()...}
     {
     }
 
     template <class... DE, class = std::enable_if_t<(is_discrete_element_v<DE> && ...)>>
-<<<<<<< HEAD
-    explicit inline constexpr DiscreteElement(DE const&... other) noexcept
-=======
     explicit KOKKOS_FUNCTION constexpr DiscreteElement(DE const&... other) noexcept
->>>>>>> 84e14068
         : m_values {take<Tags>(other...).uid()...}
     {
     }
