--- conflicted
+++ resolved
@@ -45,11 +45,7 @@
 
     /// Construct a DiscreteDomain by copies and merge of domains
     template <class... DD>
-<<<<<<< HEAD
-    explicit constexpr DiscreteDomain(DD const&... domains)
-=======
     explicit KOKKOS_FUNCTION constexpr DiscreteDomain(DD const&... domains)
->>>>>>> 84e14068
         : m_element_begin(domains.front()...)
         , m_element_end((domains.front() + domains.extents())...)
     {
