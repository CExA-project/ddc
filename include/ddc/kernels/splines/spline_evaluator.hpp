--- conflicted
+++ resolved
@@ -58,13 +58,6 @@
                     ddc::detail::TypeSeq<IDimX...>,
                     ddc::detail::TypeSeq<interpolation_mesh_type>>>;
 
-<<<<<<< HEAD
-    template <typename Tag>
-    using spline_dim_type
-            = std::conditional_t<std::is_same_v<Tag, interpolation_mesh_type>, bsplines_type, Tag>;
-
-=======
->>>>>>> 9281e03a
     using batched_spline_domain_type =
             typename ddc::detail::convert_type_seq_to_discrete_domain<ddc::type_seq_replace_t<
                     ddc::detail::TypeSeq<IDimX...>,
