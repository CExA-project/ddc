// Copyright (C) The DDC development team, see COPYRIGHT.md file
//
// SPDX-License-Identifier: MIT

#pragma once
#include <ddc/ddc.hpp>

#include "ddc/chunk_span.hpp"
#include "ddc/discrete_domain.hpp"
#include "ddc/kokkos_allocator.hpp"

#include "deriv.hpp"
#include "math_tools.hpp"
#include "spline_boundary_conditions.hpp"
#include "splines_linear_problem_maker.hpp"

namespace ddc {

/**
 * @brief An enum determining the backend solver of a SplineBuilder or SplineBuilder2d.
 *
 * An enum determining the backend solver of a SplineBuilder or SplineBuilder2d.
 */
enum class SplineSolver {
    GINKGO ///< Enum member to identify the Ginkgo-based solver (iterative method)
};

/**
 * @brief A helper giving the uniform/non_uniform status of a spline interpolation mesh according to its attributes.
 *
 * A helper giving the uniform/non_uniform status of a spline interpolation mesh according to its attributes.
 *
 * @param is_uniform A boolean giving the presumed status before considering boundary conditions.
 * @param BcXmin The lower boundary condition.
 * @param BcXmax The upper boundary condition.
 * @param degree The degree of the spline.
 *
 * @return A boolean giving the uniform/non_uniform status.
 */
constexpr bool is_spline_interpolation_mesh_uniform(
        bool const is_uniform,
        ddc::BoundCond const BcXmin,
        ddc::BoundCond const BcXmax,
        int degree)
{
    int N_BE_MIN = n_boundary_equations(BcXmin, degree);
    int N_BE_MAX = n_boundary_equations(BcXmax, degree);
    bool is_periodic = (BcXmin == ddc::BoundCond::PERIODIC) && (BcXmax == ddc::BoundCond::PERIODIC);
    return is_uniform && ((N_BE_MIN != 0 && N_BE_MAX != 0) || is_periodic);
}

/**
 * @brief A class for creating a spline approximation of a function.
 *
 * A class which contains an operator () which can be used to build a spline approximation
 * of a function. A spline approximation is represented by coefficients stored in a Chunk
 * of B-splines. The spline is constructed such that it respects the boundary conditions
 * BcXmin and BcXmax, and it interpolates the function at the points on the interpolation_mesh
 * associated with interpolation_mesh_type.
 * @tparam ExecSpace The Kokkos execution space on which the spline approximation is performed.
 * @tparam MemorySpace The Kokkos memory space on which the data (interpolation function and splines coefficients) is stored.
 * @tparam BSplines The discrete dimension representing the B-splines.
 * @tparam InterpolationMesh The discrete dimension on which interpolation points are defined.
 * @tparam BcXmin The lower boundary condition.
 * @tparam BcXmax The upper boundary condition.
 * @tparam Solver The SplineSolver giving the backend used to perform the spline approximation.
 * @tparam IDimX A variadic template of all the discrete dimensions forming the full space (InterpolationMesh + batched dimensions).
 */
template <
        class ExecSpace,
        class MemorySpace,
        class BSplines,
        class InterpolationMesh,
        ddc::BoundCond BcXmin,
        ddc::BoundCond BcXmax,
        SplineSolver Solver,
        class... IDimX>
class SplineBuilder
{
    static_assert(
            (BSplines::is_periodic() && (BcXmin == ddc::BoundCond::PERIODIC)
             && (BcXmax == ddc::BoundCond::PERIODIC))
            || (!BSplines::is_periodic() && (BcXmin != ddc::BoundCond::PERIODIC)
                && (BcXmax != ddc::BoundCond::PERIODIC)));

private:
    using tag_type = typename InterpolationMesh::continuous_dimension_type;

public:
    /// @brief The type of the Kokkos execution space used by this class.
    using exec_space = ExecSpace;

    /// @brief The type of the Kokkos memory space used by this class.
    using memory_space = MemorySpace;

    /// @brief The type of the interpolation discrete dimension (discrete dimension of interest) used by this class.
    using interpolation_mesh_type = InterpolationMesh;

    /// @brief The discrete dimension representing the B-splines.
    using bsplines_type = BSplines;

    /// @brief The type of the Deriv dimension at the boundaries.
    using deriv_type = ddc::Deriv<tag_type>;

    /// @brief The type of the domain for the 1D interpolation mesh used by this class.
    using interpolation_domain_type = ddc::DiscreteDomain<interpolation_mesh_type>;

    /// @brief The type of the whole domain representing interpolation points.
    using batched_interpolation_domain_type = ddc::DiscreteDomain<IDimX...>;

    /**
     * @brief The type of the batch domain (obtained by removing the dimension of interest
     * from the whole domain).
     *
     * Example: For batched_interpolation_domain_type = DiscreteDomain<X,Y,Z> and a dimension of interest Y,
     * this is DiscreteDomain<X,Z>
     */
    using batch_domain_type =
            typename ddc::detail::convert_type_seq_to_discrete_domain<ddc::type_seq_remove_t<
                    ddc::detail::TypeSeq<IDimX...>,
                    ddc::detail::TypeSeq<interpolation_mesh_type>>>;

    /**
     * @brief The type of the whole spline domain (cartesian product of 1D spline domain
     * and batch domain) preserving the underlying memory layout (order of dimensions).
     *
     * Example: For batched_interpolation_domain_type = DiscreteDomain<X,Y,Z> and a dimension of interest Y
     * (associated to a B-splines tag BSplinesY), this is DiscreteDomain<X,BSplinesY,Z>.
     */
    using batched_spline_domain_type =
            typename ddc::detail::convert_type_seq_to_discrete_domain<ddc::type_seq_replace_t<
                    ddc::detail::TypeSeq<IDimX...>,
                    ddc::detail::TypeSeq<interpolation_mesh_type>,
                    ddc::detail::TypeSeq<bsplines_type>>>;

private:
    /**
     * @brief The type of the whole spline domain (cartesian product of the 1D spline domain
     * and the batch domain) with 1D spline dimension being the leading dimension.
     *
     * Example: For batched_interpolation_domain_type = DiscreteDomain<X,Y,Z> and a dimension of interest Y
     * (associated to a B-splines tag BSplinesY), this is DiscreteDomain<BSplinesY,X,Z>.
     */
    using batched_spline_tr_domain_type =
            typename ddc::detail::convert_type_seq_to_discrete_domain<ddc::type_seq_merge_t<
                    ddc::detail::TypeSeq<bsplines_type>,
                    ddc::type_seq_remove_t<
                            ddc::detail::TypeSeq<IDimX...>,
                            ddc::detail::TypeSeq<interpolation_mesh_type>>>>;

public:
    /**
     * @brief The type of the whole Deriv domain (cartesian product of 1D Deriv domain 
     * and batch domain) preserving the underlying memory layout (order of dimensions).
     *
     * Example: For batched_interpolation_domain_type = DiscreteDomain<X,Y,Z> and a dimension of interest Y,
     * this is DiscreteDomain<X,Deriv<Y>,Z>
     */
    using batched_derivs_domain_type =
            typename ddc::detail::convert_type_seq_to_discrete_domain<ddc::type_seq_replace_t<
                    ddc::detail::TypeSeq<IDimX...>,
                    ddc::detail::TypeSeq<interpolation_mesh_type>,
                    ddc::detail::TypeSeq<deriv_type>>>;

    /// @brief Indicates if the degree of the splines is odd or even.
    static constexpr bool s_odd = BSplines::degree() % 2;

    /// @brief The number of equations defining the boundary condition at the lower bound.
    static constexpr int s_nbc_xmin = n_boundary_equations(BcXmin, BSplines::degree());

    /// @brief The number of equations defining the boundary condition at the upper bound.
    static constexpr int s_nbc_xmax = n_boundary_equations(BcXmax, BSplines::degree());

    /// @brief The boundary condition implemented at the lower bound.
    static constexpr ddc::BoundCond s_bc_xmin = BcXmin;

    /// @brief The boundary condition implemented at the upper bound.
    static constexpr ddc::BoundCond s_bc_xmax = BcXmax;

private:
    batched_interpolation_domain_type m_batched_interpolation_domain;

    int m_offset;

    double m_dx; // average cell size for normalization of derivatives

    // interpolator specific
    std::unique_ptr<ddc::detail::SplinesLinearProblem<exec_space>> matrix;

    /// Calculate offset so that the matrix is diagonally dominant
    int compute_offset(interpolation_domain_type const& interpolation_domain);

public:
    /**
     * @brief Build a SplineBuilder acting on batched_interpolation_domain.
     * 
     * @param batched_interpolation_domain The domain on which the interpolation points are defined.
     *
     * @param cols_per_chunk A parameter used by the slicer (internal to the solver) to define the size
     * of a chunk of right-hand sides of the linear problem to be computed in parallel (chunks are treated
     * by the linear solver one-after-the-other).
     * This value is optional. If no value is provided then the default value is chosen by the requested solver.
     *
     * @param preconditionner_max_block_size A parameter used by the slicer (internal to the solver) to
     * define the size of a block used by the Block-Jacobi preconditioner.
     * This value is optional. If no value is provided then the default value is chosen by the requested solver.
     *
     * @see MatrixSparse
     */
    explicit SplineBuilder(
            batched_interpolation_domain_type const& batched_interpolation_domain,
            std::optional<std::size_t> cols_per_chunk = std::nullopt,
            std::optional<unsigned int> preconditionner_max_block_size = std::nullopt)
        : m_batched_interpolation_domain(batched_interpolation_domain)
        , m_offset(compute_offset(interpolation_domain()))
        , m_dx((ddc::discrete_space<BSplines>().rmax() - ddc::discrete_space<BSplines>().rmin())
               / ddc::discrete_space<BSplines>().ncells())
    {
        static_assert(
                ((BcXmin == BoundCond::PERIODIC) == (BcXmax == BoundCond::PERIODIC)),
                "Incompatible boundary conditions");

        // Calculate block sizes
        int lower_block_size, upper_block_size;
        if constexpr (bsplines_type::is_uniform()) {
            compute_block_sizes_uniform(lower_block_size, upper_block_size);
        } else {
            compute_block_sizes_non_uniform(lower_block_size, upper_block_size);
        }
        allocate_matrix(
                lower_block_size,
                upper_block_size,
                cols_per_chunk,
                preconditionner_max_block_size);
    }

    /// @brief Copy-constructor is deleted.
    SplineBuilder(SplineBuilder const& x) = delete;

    /** @brief Move-constructs.
     *
     * @param x An rvalue to another SplineBuilder.
     */
    SplineBuilder(SplineBuilder&& x) = default;

    /// @brief Destructs.
    ~SplineBuilder() = default;

    /// @brief Copy-assignment is deleted.
    SplineBuilder& operator=(SplineBuilder const& x) = delete;

    /** @brief Move-assigns.
     *
     * @param x An rvalue to another SplineBuilder.
     * @return A reference to this object.
     */
    SplineBuilder& operator=(SplineBuilder&& x) = default;

    /**
     * @brief Get the domain for the 1D interpolation mesh used by this class.
     *
     * This is 1D because it is defined along the dimension of interest.
     *
     * @return The 1D domain for the interpolation mesh.
     */
    interpolation_domain_type interpolation_domain() const noexcept
    {
        return interpolation_domain_type(m_batched_interpolation_domain);
    }

    /**
     * @brief Get the whole domain representing interpolation points.
     *
     * Values of the function must be provided on this domain in order
     * to build a spline representation of the function (cartesian product of 1D interpolation_domain and batch_domain).
     *
     * @return The domain for the interpolation mesh.
     */
    batched_interpolation_domain_type batched_interpolation_domain() const noexcept
    {
        return m_batched_interpolation_domain;
    }

    /**
     * @brief Get the batch domain.
     *
     * Obtained by removing the dimension of interest from the whole interpolation domain.
     *
     * @return The batch domain.
     */
    batch_domain_type batch_domain() const noexcept
    {
        return ddc::remove_dims_of(batched_interpolation_domain(), interpolation_domain());
    }

    /**
     * @brief Get the 1D domain on which spline coefficients are defined.
     *
     * The 1D spline domain corresponding to the dimension of interest.
     *
     * @return The 1D domain for the spline coefficients.
     */
    ddc::DiscreteDomain<bsplines_type> spline_domain() const noexcept
    {
        return ddc::discrete_space<bsplines_type>().full_domain();
    }

    /**
     * @brief Get the whole domain on which spline coefficients are defined.
     *
     * Spline approximations (spline-transformed functions) are computed on this domain.
     *
     * @return The domain for the spline coefficients.
     */
    batched_spline_domain_type batched_spline_domain() const noexcept
    {
        return ddc::replace_dim_of<
                interpolation_mesh_type,
                bsplines_type>(batched_interpolation_domain(), spline_domain());
    }

private:
    /**
     * @brief Get the whole domain on which spline coefficients are defined, with the dimension of interest being the leading dimension.
     *
     * This is used internally due to solver limitation and because it may be beneficial to computation performance.
     *
     * It also ignores the nbc_xmin + nbc_xmax lines related to boundaries. 
     *
     * @return The (transposed) domain for the spline coefficients.
     */
    batched_spline_tr_domain_type batched_spline_tr_domain() const noexcept
    {
        return batched_spline_tr_domain_type(
                batched_spline_domain().restrict(ddc::DiscreteDomain<bsplines_type>(
                        ddc::DiscreteElement<bsplines_type>(0),
                        ddc::DiscreteVector<bsplines_type>(
                                ddc::discrete_space<bsplines_type>().nbasis()))));
    }

public:
    /**
     * @brief Get the whole domain on which derivatives on lower boundary are defined.
     *
     * This is only used with BoundCond::HERMITE boundary conditions.
     *
     * @return The domain for the Derivs values.
     */
    batched_derivs_domain_type batched_derivs_xmin_domain() const noexcept
    {
        return ddc::replace_dim_of<interpolation_mesh_type, deriv_type>(
                batched_interpolation_domain(),
                ddc::DiscreteDomain<deriv_type>(
                        ddc::DiscreteElement<deriv_type>(1),
                        ddc::DiscreteVector<deriv_type>(s_nbc_xmin)));
    }

    /**
     * @brief Get the whole domain on which derivatives on upper boundary are defined.
     *
     * This is only used with BoundCond::HERMITE boundary conditions.
     *
     * @return The domain for the Derivs values.
     */
    batched_derivs_domain_type batched_derivs_xmax_domain() const noexcept
    {
        return ddc::replace_dim_of<interpolation_mesh_type, deriv_type>(
                batched_interpolation_domain(),
                ddc::DiscreteDomain<deriv_type>(
                        ddc::DiscreteElement<deriv_type>(1),
                        ddc::DiscreteVector<deriv_type>(s_nbc_xmax)));
    }

    /**
     * @brief Get the interpolation matrix.
     *
     * This can be useful for debugging (as it allows
     * one to print the matrix) or for more complex quadrature schemes.
     *
     * Warning: the returned detail::Matrix class is not supposed to be exposed
     * to user, which means its usage is not supported out of the scope of current class.
     * Use at your own risk.
     *
     * @return A reference to the interpolation matrix.
     */
    const ddc::detail::SplinesLinearProblem<exec_space>& get_interpolation_matrix() const noexcept
    {
        return *matrix;
    }

    /**
     * @brief Compute a spline approximation of a function.
     *
     * Use the values of a function (defined on
     * SplineBuilder::batched_interpolation_domain) and the derivatives of the
     * function at the boundaries (in the case of BoundCond::HERMITE only, defined 
     * on SplineBuilder::batched_derivs_xmin_domain and SplineBuilder::batched_derivs_xmax_domain) 
     * to calculate a spline approximation of this function.
     *
     * The spline approximation is stored as a ChunkSpan of coefficients
     * associated with B-splines.
     *
     * @param[out] spline The coefficients of the spline computed by this SplineBuilder.
     * @param[in] vals The values of the function on the interpolation mesh.
     * @param[in] derivs_xmin The values of the derivatives at the lower boundary
     * (used only with BoundCond::HERMITE lower boundary condition).
     * @param[in] derivs_xmax The values of the derivatives at the upper boundary
     * (used only with BoundCond::HERMITE upper boundary condition).
     */
    template <class Layout>
    void operator()(
            ddc::ChunkSpan<double, batched_spline_domain_type, Layout, memory_space> spline,
            ddc::ChunkSpan<double const, batched_interpolation_domain_type, Layout, memory_space>
                    vals,
            std::optional<
                    ddc::ChunkSpan<double const, batched_derivs_domain_type, Layout, memory_space>>
                    derivs_xmin
            = std::nullopt,
            std::optional<
                    ddc::ChunkSpan<double const, batched_derivs_domain_type, Layout, memory_space>>
                    derivs_xmax
            = std::nullopt) const;

private:
    void compute_block_sizes_uniform(int& lower_block_size, int& upper_block_size) const;

    void compute_block_sizes_non_uniform(int& lower_block_size, int& upper_block_size) const;

    void allocate_matrix(
            int lower_block_size,
            int upper_block_size,
            std::optional<std::size_t> cols_per_chunk = std::nullopt,
            std::optional<unsigned int> preconditionner_max_block_size = std::nullopt);

    void build_matrix_system();
};

template <
        class ExecSpace,
        class MemorySpace,
        class BSplines,
        class InterpolationMesh,
        ddc::BoundCond BcXmin,
        ddc::BoundCond BcXmax,
        SplineSolver Solver,
        class... IDimX>
int SplineBuilder<
        ExecSpace,
        MemorySpace,
        BSplines,
        InterpolationMesh,
        BcXmin,
        BcXmax,
        Solver,
        IDimX...>::compute_offset(interpolation_domain_type const& interpolation_domain)
{
    int offset;
    if constexpr (bsplines_type::is_periodic()) {
        // Calculate offset so that the matrix is diagonally dominant
        std::array<double, bsplines_type::degree() + 1> values_ptr;
        std::experimental::mdspan<
                double,
                std::experimental::extents<std::size_t, bsplines_type::degree() + 1>> const
                values(values_ptr.data());
        ddc::DiscreteElement<interpolation_mesh_type> start(interpolation_domain.front());
        auto jmin = ddc::discrete_space<BSplines>()
                            .eval_basis(values, ddc::coordinate(start + BSplines::degree()));
        if constexpr (bsplines_type::degree() % 2 == 0) {
            offset = jmin.uid() - start.uid() + bsplines_type::degree() / 2 - BSplines::degree();
        } else {
            int const mid = bsplines_type::degree() / 2;
            offset = jmin.uid() - start.uid() + (values(mid) > values(mid + 1) ? mid : mid + 1)
                     - BSplines::degree();
        }
    } else {
        offset = 0;
    }
    return offset;
}

template <
        class ExecSpace,
        class MemorySpace,
        class BSplines,
        class InterpolationMesh,
        ddc::BoundCond BcXmin,
        ddc::BoundCond BcXmax,
        SplineSolver Solver,
        class... IDimX>
void SplineBuilder<
        ExecSpace,
        MemorySpace,
        BSplines,
        InterpolationMesh,
        BcXmin,
        BcXmax,
        Solver,
        IDimX...>::compute_block_sizes_uniform(int& lower_block_size, int& upper_block_size) const
{
    switch (BcXmin) {
    case ddc::BoundCond::PERIODIC:
        upper_block_size = (bsplines_type::degree()) / 2;
        break;
    case ddc::BoundCond::HERMITE:
        upper_block_size = s_nbc_xmin;
        break;
    case ddc::BoundCond::GREVILLE:
        upper_block_size = bsplines_type::degree() - 1;
        break;
    default:
        throw std::runtime_error("ddc::BoundCond not handled");
    }
    switch (BcXmax) {
    case ddc::BoundCond::PERIODIC:
        lower_block_size = (bsplines_type::degree()) / 2;
        break;
    case ddc::BoundCond::HERMITE:
        lower_block_size = s_nbc_xmax;
        break;
    case ddc::BoundCond::GREVILLE:
        lower_block_size = bsplines_type::degree() - 1;
        break;
    default:
        throw std::runtime_error("ddc::BoundCond not handled");
    }
}

template <
        class ExecSpace,
        class MemorySpace,
        class BSplines,
        class InterpolationMesh,
        ddc::BoundCond BcXmin,
        ddc::BoundCond BcXmax,
        SplineSolver Solver,
        class... IDimX>
void SplineBuilder<
        ExecSpace,
        MemorySpace,
        BSplines,
        InterpolationMesh,
        BcXmin,
        BcXmax,
        Solver,
        IDimX...>::compute_block_sizes_non_uniform(int& lower_block_size, int& upper_block_size)
        const
{
    switch (BcXmin) {
    case ddc::BoundCond::PERIODIC:
        upper_block_size = bsplines_type::degree() - 1;
        break;
    case ddc::BoundCond::HERMITE:
        upper_block_size = s_nbc_xmin + 1;
        break;
    case ddc::BoundCond::GREVILLE:
        upper_block_size = bsplines_type::degree() - 1;
        break;
    default:
        throw std::runtime_error("ddc::BoundCond not handled");
    }
    switch (BcXmax) {
    case ddc::BoundCond::PERIODIC:
        lower_block_size = bsplines_type::degree() - 1;
        break;
    case ddc::BoundCond::HERMITE:
        lower_block_size = s_nbc_xmax + 1;
        break;
    case ddc::BoundCond::GREVILLE:
        lower_block_size = bsplines_type::degree() - 1;
        break;
    default:
        throw std::runtime_error("ddc::BoundCond not handled");
    }
}

template <
        class ExecSpace,
        class MemorySpace,
        class BSplines,
        class InterpolationMesh,
        ddc::BoundCond BcXmin,
        ddc::BoundCond BcXmax,
        SplineSolver Solver,
        class... IDimX>
void SplineBuilder<
        ExecSpace,
        MemorySpace,
        BSplines,
        InterpolationMesh,
        BcXmin,
        BcXmax,
        Solver,
        IDimX...>::
        allocate_matrix(
                [[maybe_unused]] int lower_block_size,
                [[maybe_unused]] int upper_block_size,
                std::optional<std::size_t> cols_per_chunk,
                std::optional<unsigned int> preconditionner_max_block_size)
{
    // Special case: linear spline
    // No need for matrix assembly
    // (desactivated)
    /*
    if constexpr (bsplines_type::degree() == 1)
        return;
	*/

    matrix = ddc::detail::SplinesLinearProblemMaker::make_new_sparse<ExecSpace>(
            ddc::discrete_space<BSplines>().nbasis(),
            cols_per_chunk,
            preconditionner_max_block_size);

    build_matrix_system();

    matrix->setup_solver();
}

template <
        class ExecSpace,
        class MemorySpace,
        class BSplines,
        class InterpolationMesh,
        ddc::BoundCond BcXmin,
        ddc::BoundCond BcXmax,
        SplineSolver Solver,
        class... IDimX>
void SplineBuilder<
        ExecSpace,
        MemorySpace,
        BSplines,
        InterpolationMesh,
        BcXmin,
        BcXmax,
        Solver,
        IDimX...>::build_matrix_system()
{
    // Hermite boundary conditions at xmin, if any
    if constexpr (BcXmin == ddc::BoundCond::HERMITE) {
        std::array<double, (bsplines_type::degree() / 2 + 1) * (bsplines_type::degree() + 1)>
                derivs_ptr;
        ddc::DSpan2D
                derivs(derivs_ptr.data(),
                       bsplines_type::degree() + 1,
                       bsplines_type::degree() / 2 + 1);
        ddc::discrete_space<BSplines>().eval_basis_and_n_derivs(
                derivs,
                ddc::discrete_space<BSplines>().rmin(),
                s_nbc_xmin);

        // In order to improve the condition number of the matrix, we normalize
        // all derivatives by multiplying the i-th derivative by dx^i
        for (std::size_t i = 0; i < bsplines_type::degree() + 1; ++i) {
            for (std::size_t j = 1; j < bsplines_type::degree() / 2 + 1; ++j) {
                derivs(i, j) *= ddc::detail::ipow(m_dx, j);
            }
        }

        // iterate only to deg as last bspline is 0
        for (std::size_t i = 0; i < s_nbc_xmin; ++i) {
            for (std::size_t j = 0; j < bsplines_type::degree(); ++j) {
                matrix->set_element(i, j, derivs(j, s_nbc_xmin - i - 1 + s_odd));
            }
        }
    }

    // Interpolation points
    std::array<double, bsplines_type::degree() + 1> values_ptr;
    std::experimental::mdspan<
            double,
            std::experimental::extents<std::size_t, bsplines_type::degree() + 1>> const
            values(values_ptr.data());

    int start = interpolation_domain().front().uid();
    ddc::for_each(interpolation_domain(), [&](auto ix) {
        auto jmin = ddc::discrete_space<BSplines>().eval_basis(
                values,
                ddc::coordinate(ddc::DiscreteElement<interpolation_mesh_type>(ix)));
        for (std::size_t s = 0; s < bsplines_type::degree() + 1; ++s) {
            int const j = ddc::detail::
                    modulo(int(jmin.uid() - m_offset + s),
                           static_cast<int>(ddc::discrete_space<BSplines>().nbasis()));
            matrix->set_element(ix.uid() - start + s_nbc_xmin, j, values(s));
        }
    });

    // Hermite boundary conditions at xmax, if any
    if constexpr (BcXmax == ddc::BoundCond::HERMITE) {
        std::array<double, (bsplines_type::degree() / 2 + 1) * (bsplines_type::degree() + 1)>
                derivs_ptr;
        std::experimental::mdspan<
                double,
                std::experimental::extents<
                        std::size_t,
                        bsplines_type::degree() + 1,
                        bsplines_type::degree() / 2 + 1>> const derivs(derivs_ptr.data());

        ddc::discrete_space<BSplines>().eval_basis_and_n_derivs(
                derivs,
                ddc::discrete_space<BSplines>().rmax(),
                s_nbc_xmax);

        // In order to improve the condition number of the matrix, we normalize
        // all derivatives by multiplying the i-th derivative by dx^i
        for (std::size_t i = 0; i < bsplines_type::degree() + 1; ++i) {
            for (std::size_t j = 1; j < bsplines_type::degree() / 2 + 1; ++j) {
                derivs(i, j) *= ddc::detail::ipow(m_dx, j);
            }
        }

        int const i0 = ddc::discrete_space<BSplines>().nbasis() - s_nbc_xmax;
        int const j0 = ddc::discrete_space<BSplines>().nbasis() - bsplines_type::degree();
        for (std::size_t j = 0; j < bsplines_type::degree(); ++j) {
            for (std::size_t i = 0; i < s_nbc_xmax; ++i) {
                matrix->set_element(i0 + i, j0 + j, derivs(j + 1, i + s_odd));
            }
        }
    }
}

template <
        class ExecSpace,
        class MemorySpace,
        class BSplines,
        class InterpolationMesh,
        ddc::BoundCond BcXmin,
        ddc::BoundCond BcXmax,
        SplineSolver Solver,
        class... IDimX>
template <class Layout>
void SplineBuilder<
        ExecSpace,
        MemorySpace,
        BSplines,
        InterpolationMesh,
        BcXmin,
        BcXmax,
        Solver,
        IDimX...>::
operator()(
        ddc::ChunkSpan<double, batched_spline_domain_type, Layout, memory_space> spline,
        ddc::ChunkSpan<double const, batched_interpolation_domain_type, Layout, memory_space> vals,
        std::optional<ddc::ChunkSpan<
                double const,
                batched_derivs_domain_type,
                Layout,
                memory_space>> const derivs_xmin,
        std::optional<ddc::ChunkSpan<
                double const,
                batched_derivs_domain_type,
                Layout,
                memory_space>> const derivs_xmax) const
{
    assert(vals.template extent<interpolation_mesh_type>()
           == ddc::discrete_space<bsplines_type>().nbasis() - s_nbc_xmin - s_nbc_xmax);

    assert((BcXmin == ddc::BoundCond::HERMITE)
           != (!derivs_xmin.has_value() || derivs_xmin->template extent<deriv_type>() == 0));
    assert((BcXmax == ddc::BoundCond::HERMITE)
           != (!derivs_xmax.has_value() || derivs_xmax->template extent<deriv_type>() == 0));
    if constexpr (BcXmin == BoundCond::HERMITE) {
        assert(ddc::DiscreteElement<deriv_type>(derivs_xmin->domain().front()).uid() == 1);
    }
    if constexpr (BcXmax == BoundCond::HERMITE) {
        assert(ddc::DiscreteElement<deriv_type>(derivs_xmax->domain().front()).uid() == 1);
    }

    // Hermite boundary conditions at xmin, if any
    // NOTE: For consistency with the linear system, the i-th derivative
    //       provided by the user must be multiplied by dx^i
    if constexpr (BcXmin == BoundCond::HERMITE) {
        assert(derivs_xmin->template extent<deriv_type>() == s_nbc_xmin);
        auto derivs_xmin_values = *derivs_xmin;
        auto const dx_proxy = m_dx;
        ddc::parallel_for_each(
                "ddc_splines_hermite_compute_lower_coefficients",
                exec_space(),
                batch_domain(),
                KOKKOS_LAMBDA(typename batch_domain_type::discrete_element_type j) {
                    for (int i = s_nbc_xmin; i > 0; --i) {
                        spline(ddc::DiscreteElement<bsplines_type>(s_nbc_xmin - i), j)
                                = derivs_xmin_values(ddc::DiscreteElement<deriv_type>(i), j)
                                  * ddc::detail::ipow(dx_proxy, i + s_odd - 1);
                    }
                });
    }

    // Fill spline with vals (to work in spline afterward and preserve vals)
<<<<<<< HEAD
    ddc::parallel_fill(
            spline[ddc::DiscreteDomain<bsplines_type>(
                    ddc::DiscreteElement<bsplines_type>(s_nbc_xmin),
                    ddc::DiscreteVector<bsplines_type>(m_offset))],
            0.);
    // NOTE: We rely on Kokkos::deep_copy because ddc::parallel_deepcopy do not support
    //       different domain-typed Chunks.
    Kokkos::deep_copy(
            spline[ddc::DiscreteDomain<bsplines_type>(
                           ddc::DiscreteElement<bsplines_type>(s_nbc_xmin + m_offset),
                           ddc::DiscreteVector<bsplines_type>(static_cast<std::size_t>(
                                   vals.domain().template extent<interpolation_mesh_type>())))]
                    .allocation_kokkos_view(),
            vals.allocation_kokkos_view());
=======
    auto const& offset_proxy = m_offset;
    auto const& interp_size_proxy = interpolation_domain().extents();
    auto const& nbasis_proxy = ddc::discrete_space<bsplines_type>().nbasis();
    ddc::parallel_for_each(
            "ddc_splines_fill_rhs",
            exec_space(),
            batch_domain(),
            KOKKOS_LAMBDA(typename batch_domain_type::discrete_element_type j) {
                for (int i = s_nbc_xmin; i < s_nbc_xmin + offset_proxy; ++i) {
                    spline(ddc::DiscreteElement<bsplines_type>(i), j) = 0.0;
                }
                for (int i = 0; i < interp_size_proxy; ++i) {
                    spline(ddc::DiscreteElement<bsplines_type>(s_nbc_xmin + i + offset_proxy), j)
                            = vals(ddc::DiscreteElement<interpolation_mesh_type>(i), j);
                }
            });
>>>>>>> 9e6ea8f4

    // Hermite boundary conditions at xmax, if any
    // NOTE: For consistency with the linear system, the i-th derivative
    //       provided by the user must be multiplied by dx^i
    auto const& nbasis_proxy = ddc::discrete_space<bsplines_type>().nbasis();
    if constexpr (BcXmax == BoundCond::HERMITE) {
        assert(derivs_xmax->template extent<deriv_type>() == s_nbc_xmax);
        auto derivs_xmax_values = *derivs_xmax;
        auto const dx_proxy = m_dx;
        ddc::parallel_for_each(
                "ddc_splines_hermite_compute_upper_coefficients",
                exec_space(),
                batch_domain(),
                KOKKOS_LAMBDA(typename batch_domain_type::discrete_element_type j) {
                    for (int i = 0; i < s_nbc_xmax; ++i) {
                        spline(ddc::DiscreteElement<bsplines_type>(nbasis_proxy - s_nbc_xmax - i),
                               j)
                                = derivs_xmax_values(ddc::DiscreteElement<deriv_type>(i + 1), j)
                                  * ddc::detail::ipow(dx_proxy, i + s_odd);
                    }
                });
    }

<<<<<<< HEAD
    // Allocate a Chunk to receive a transposed version of spline in order to get dimension of interest as last dimension (optimal for GPU, necessary for Ginkgo)
    auto const& offset_proxy = m_offset;
    auto const& interp_size_proxy = interpolation_domain().extents();
=======
    // TODO : Consider optimizing
    // Allocate and fill a transposed version of spline in order to get dimension of interest as last dimension (optimal for GPU, necessary for Ginkgo). Also select only relevant rows in case of periodic boundaries
>>>>>>> 9e6ea8f4
    ddc::Chunk spline_tr_alloc(
            batched_spline_tr_domain(),
            ddc::KokkosAllocator<double, memory_space>());
    ddc::ChunkSpan spline_tr = spline_tr_alloc.span_view();
<<<<<<< HEAD

    // Ignore nbc_xmin + nbc_xmax rows not involved in linear problem
    ddc::ChunkSpan spline_tr_src = spline[ddc::DiscreteDomain<bsplines_type>(
            ddc::DiscreteElement<bsplines_type>(m_offset),
            ddc::DiscreteVector<bsplines_type>(ddc::discrete_space<bsplines_type>().nbasis()))];

    // Create a Kokkos::View of spline_tr_src
    auto spline_tr_src_view = spline_tr_src.allocation_kokkos_view();

    // Reorder dimensions of spline_tr_src_view to allow the deepcopy from splines_tr_src to splines_tr (no data transfert but layout may not be preserved).

    if constexpr (std::is_same_v<decltype(spline_tr_src_view.layout()), Kokkos::LayoutStride>) {
        // For LayoutStride, the stride is already defined and we can just swap the two strides concerned by transposition
        std::size_t* extents = spline_tr_src_view.layout().dimension;
        std::
                swap(extents[ddc::type_seq_rank_v<
                             bsplines_type,
                             ddc::to_type_seq_t<batched_spline_domain_type>>],
                     extents[ddc::type_seq_rank_v<
                             bsplines_type,
                             ddc::to_type_seq_t<batched_spline_tr_domain_type>>]);
        std::size_t* strides = spline_tr_src_view.layout().stride;
        std::
                swap(extents[ddc::type_seq_rank_v<
                             bsplines_type,
                             ddc::to_type_seq_t<batched_spline_domain_type>>],
                     extents[ddc::type_seq_rank_v<
                             bsplines_type,
                             ddc::to_type_seq_t<batched_spline_tr_domain_type>>]);

        // Transpose spline_tr_src_view into spline_tr
        Kokkos::deep_copy(spline_tr.allocation_kokkos_view(), spline_tr_src_view);
    } else {
        // For LayoutLeft and LayoutRight, stride array does not exist so we have to build the LayoutStride (using LayoutStride::order_dimensions)
        std::size_t* extents = spline_tr_src_view.layout().dimension;
        std::size_t dims_order[sizeof...(IDimX)] = {ddc::type_seq_rank_v<
                IDimX,
                ddc::to_type_seq_t<batched_interpolation_domain_type>>...};
        std::
                swap(dims_order[ddc::type_seq_rank_v<
                             bsplines_type,
                             ddc::to_type_seq_t<batched_spline_domain_type>>],
                     dims_order[ddc::type_seq_rank_v<
                             bsplines_type,
                             ddc::to_type_seq_t<batched_spline_tr_domain_type>>]);

        Kokkos::View<
                ddc::detail::mdspan_to_kokkos_element_t<double, sizeof...(IDimX)>,
                Kokkos::LayoutStride,
                exec_space>
                spline_tr_src_view_strided(
                        spline_tr_src_view.data(),
                        Kokkos::LayoutStride::
                                order_dimensions(sizeof...(IDimX), dims_order, extents));

        // Transpose spline_tr_src_view_strided into spline_tr
        Kokkos::deep_copy(spline_tr.allocation_kokkos_view(), spline_tr_src_view_strided);
    }

=======
    ddc::parallel_for_each(
            "ddc_splines_transpose_rhs",
            exec_space(),
            batch_domain(),
            KOKKOS_LAMBDA(typename batch_domain_type::discrete_element_type const j) {
                for (std::size_t i = 0; i < nbasis_proxy; i++) {
                    spline_tr(ddc::DiscreteElement<bsplines_type>(i), j)
                            = spline(ddc::DiscreteElement<bsplines_type>(i + offset_proxy), j);
                }
            });
>>>>>>> 9e6ea8f4
    // Create a 2D Kokkos::View to manage spline_tr as a matrix
    Kokkos::View<double**, Kokkos::LayoutRight, exec_space> spline_tr_view(
            spline_tr.data_handle(),
            ddc::discrete_space<bsplines_type>().nbasis(),
            batch_domain().size());
    // Compute spline coef
<<<<<<< HEAD
    matrix->solve(spline_tr_view);
    // Transpose back spline_tr into spline_tr_src_view
=======
    matrix->solve(bcoef_section);
    // Transpose back spline_tr into spline.
>>>>>>> 9e6ea8f4
    ddc::parallel_for_each(
            "ddc_splines_transpose_back_rhs",
            exec_space(),
            batch_domain(),
            KOKKOS_LAMBDA(typename batch_domain_type::discrete_element_type const j) {
                for (std::size_t i = 0; i < nbasis_proxy; i++) {
                    spline(ddc::DiscreteElement<bsplines_type>(i + offset_proxy), j)
                            = spline_tr(ddc::DiscreteElement<bsplines_type>(i), j);
                }
            });

    // Duplicate the lower spline coefficients to the upper side in case of periodic boundaries
    if (bsplines_type::is_periodic()) {
        ddc::parallel_for_each(
                "ddc_splines_periodic_rows_duplicate_rhs",
                exec_space(),
                batch_domain(),
                KOKKOS_LAMBDA(typename batch_domain_type::discrete_element_type const j) {
                    if (offset_proxy != 0) {
                        for (int i = 0; i < offset_proxy; ++i) {
                            spline(ddc::DiscreteElement<bsplines_type>(i), j) = spline(
                                    ddc::DiscreteElement<bsplines_type>(nbasis_proxy + i),
                                    j);
                        }
                        for (std::size_t i = offset_proxy; i < bsplines_type::degree(); ++i) {
                            spline(ddc::DiscreteElement<bsplines_type>(nbasis_proxy + i), j)
                                    = spline(ddc::DiscreteElement<bsplines_type>(i), j);
                        }
                    }
                    for (std::size_t i(0); i < bsplines_type::degree(); ++i) {
                        const ddc::DiscreteElement<bsplines_type> i_start(i);
                        const ddc::DiscreteElement<bsplines_type> i_end(nbasis_proxy + i);

                        spline(i_end, j) = spline(i_start, j);
                    }
                });
    }
}
} // namespace ddc<|MERGE_RESOLUTION|>--- conflicted
+++ resolved
@@ -785,7 +785,6 @@
     }
 
     // Fill spline with vals (to work in spline afterward and preserve vals)
-<<<<<<< HEAD
     ddc::parallel_fill(
             spline[ddc::DiscreteDomain<bsplines_type>(
                     ddc::DiscreteElement<bsplines_type>(s_nbc_xmin),
@@ -800,24 +799,6 @@
                                    vals.domain().template extent<interpolation_mesh_type>())))]
                     .allocation_kokkos_view(),
             vals.allocation_kokkos_view());
-=======
-    auto const& offset_proxy = m_offset;
-    auto const& interp_size_proxy = interpolation_domain().extents();
-    auto const& nbasis_proxy = ddc::discrete_space<bsplines_type>().nbasis();
-    ddc::parallel_for_each(
-            "ddc_splines_fill_rhs",
-            exec_space(),
-            batch_domain(),
-            KOKKOS_LAMBDA(typename batch_domain_type::discrete_element_type j) {
-                for (int i = s_nbc_xmin; i < s_nbc_xmin + offset_proxy; ++i) {
-                    spline(ddc::DiscreteElement<bsplines_type>(i), j) = 0.0;
-                }
-                for (int i = 0; i < interp_size_proxy; ++i) {
-                    spline(ddc::DiscreteElement<bsplines_type>(s_nbc_xmin + i + offset_proxy), j)
-                            = vals(ddc::DiscreteElement<interpolation_mesh_type>(i), j);
-                }
-            });
->>>>>>> 9e6ea8f4
 
     // Hermite boundary conditions at xmax, if any
     // NOTE: For consistency with the linear system, the i-th derivative
@@ -841,19 +822,13 @@
                 });
     }
 
-<<<<<<< HEAD
     // Allocate a Chunk to receive a transposed version of spline in order to get dimension of interest as last dimension (optimal for GPU, necessary for Ginkgo)
     auto const& offset_proxy = m_offset;
     auto const& interp_size_proxy = interpolation_domain().extents();
-=======
-    // TODO : Consider optimizing
-    // Allocate and fill a transposed version of spline in order to get dimension of interest as last dimension (optimal for GPU, necessary for Ginkgo). Also select only relevant rows in case of periodic boundaries
->>>>>>> 9e6ea8f4
     ddc::Chunk spline_tr_alloc(
             batched_spline_tr_domain(),
             ddc::KokkosAllocator<double, memory_space>());
     ddc::ChunkSpan spline_tr = spline_tr_alloc.span_view();
-<<<<<<< HEAD
 
     // Ignore nbc_xmin + nbc_xmax rows not involved in linear problem
     ddc::ChunkSpan spline_tr_src = spline[ddc::DiscreteDomain<bsplines_type>(
@@ -913,31 +888,14 @@
         Kokkos::deep_copy(spline_tr.allocation_kokkos_view(), spline_tr_src_view_strided);
     }
 
-=======
-    ddc::parallel_for_each(
-            "ddc_splines_transpose_rhs",
-            exec_space(),
-            batch_domain(),
-            KOKKOS_LAMBDA(typename batch_domain_type::discrete_element_type const j) {
-                for (std::size_t i = 0; i < nbasis_proxy; i++) {
-                    spline_tr(ddc::DiscreteElement<bsplines_type>(i), j)
-                            = spline(ddc::DiscreteElement<bsplines_type>(i + offset_proxy), j);
-                }
-            });
->>>>>>> 9e6ea8f4
     // Create a 2D Kokkos::View to manage spline_tr as a matrix
     Kokkos::View<double**, Kokkos::LayoutRight, exec_space> spline_tr_view(
             spline_tr.data_handle(),
             ddc::discrete_space<bsplines_type>().nbasis(),
             batch_domain().size());
     // Compute spline coef
-<<<<<<< HEAD
     matrix->solve(spline_tr_view);
     // Transpose back spline_tr into spline_tr_src_view
-=======
-    matrix->solve(bcoef_section);
-    // Transpose back spline_tr into spline.
->>>>>>> 9e6ea8f4
     ddc::parallel_for_each(
             "ddc_splines_transpose_back_rhs",
             exec_space(),
