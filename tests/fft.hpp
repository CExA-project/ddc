--- conflicted
+++ resolved
@@ -43,11 +43,7 @@
     ddc::Chunk _f(x_mesh, ddc::KokkosAllocator<Tin, MemorySpace>());
     ddc::ChunkSpan f = _f.span_view();
     ddc::for_each(
-<<<<<<< HEAD
-            ddc::policies::policy<ExecSpace>(),
-=======
             ddc::policies::policy(exec_space),
->>>>>>> 56c51c5b
             f.domain(),
             DDC_LAMBDA(DElem<DDim<X>...> const e) {
                 ddc::Real const xn2
@@ -134,11 +130,7 @@
     ddc::Chunk f_alloc = ddc::Chunk(x_mesh, ddc::KokkosAllocator<Tin, MemorySpace>());
     ddc::ChunkSpan f = f_alloc.span_view();
     ddc::for_each(
-<<<<<<< HEAD
             ddc::policies::policy<ExecSpace>(),
-=======
-            ddc::policies::policy(exec_space),
->>>>>>> 56c51c5b
             f.domain(),
             DDC_LAMBDA(DElem<DDim<X>> const e) { f(e) = static_cast<Tin>(1); });
 
