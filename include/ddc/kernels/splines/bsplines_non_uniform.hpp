// Copyright (C) The DDC development team, see COPYRIGHT.md file
//
// SPDX-License-Identifier: MIT

#pragma once

#include <array>
#include <cassert>
#include <memory>
#include <vector>

#include <ddc/ddc.hpp>

#include "view.hpp"

namespace ddc {

namespace detail {

struct NonUniformBSplinesBase
{
};

} // namespace detail

template <class T>
struct NonUniformBsplinesKnots : NonUniformPointSampling<typename T::tag_type>
{
};

/**
 * The type of a non-uniform 1D spline basis (B-spline).
 *
 * Knots for non-uniform B-splines are non-uniformly distributed (no assumption is made on the uniformity of their distribution,
 * the associated discrete dimension is a NonUniformPointSampling).
 *
 * @tparam Tag The tag identifying the continuous dimension on which the support of the B-spline functions are defined.
 * @tparam D The degree of the B-splines.
 */
template <class Tag, std::size_t D>
class NonUniformBSplines : detail::NonUniformBSplinesBase
{
    static_assert(D > 0, "Parameter `D` must be positive");

public:
    /// @brief The tag identifying the continuous dimension on which the support of the B-splines are defined.
    using tag_type = Tag;

    /// @brief The discrete dimension identifying B-splines.
    using discrete_dimension_type = NonUniformBSplines;

    /** @brief The degree of B-splines.
     *
     * @return The degree.
     */
    static constexpr std::size_t degree() noexcept
    {
        return D;
    }

    /** @brief Indicates if the B-splines are periodic or not.
     *
     * @return A boolean indicating if the B-splines are periodic or not.
     */
    static constexpr bool is_periodic() noexcept
    {
        return Tag::PERIODIC;
    }

    /** @brief Indicates if the B-splines are uniform or not (this is not the case here).
     *
     * @return A boolean indicating if the B-splines are uniform or not.
     */
    static constexpr bool is_uniform() noexcept
    {
        return false;
    }

    /** @brief Storage class of the static attributes of the discrete dimension.
     *
     * @tparam DDim The name of the discrete dimension.
     * @tparam MemorySpace The Kokkos memory space where the attributes are being stored.
     */
    template <class DDim, class MemorySpace>
    class Impl
    {
        template <class ODDim, class OMemorySpace>
        friend class Impl;

    public:
        /// @brief The type of the knots defining the B-splines.
        using knot_mesh_type = NonUniformBsplinesKnots<DDim>;

        /// @brief The type of the discrete dimension representing the B-splines.
        using discrete_dimension_type = NonUniformBSplines;

        /// @brief The type of a DiscreteDomain whose elements identify the B-splines.
        using discrete_domain_type = DiscreteDomain<DDim>;

        /// @brief The type of a DiscreteElement identifying a B-spline.
        using discrete_element_type = DiscreteElement<DDim>;

        /// @brief The type of a DiscreteVector representing an "index displacement" between two B-splines.
        using discrete_vector_type = DiscreteVector<DDim>;

    private:
        ddc::DiscreteDomain<knot_mesh_type> m_domain;
        ddc::DiscreteDomain<knot_mesh_type> m_break_point_domain;

    public:
        Impl() = default;

        /** @brief Constructs an Impl using a brace-list, i.e. `Impl bsplines({0., 1.})`
         *
         * Constructs an Impl by iterating over a list of break points. Internally this constructor calls the constructor
         * Impl(RandomIt breaks_begin, RandomIt breaks_end).
         *
         * @param breaks The std::initializer_list of the coordinates of break points.
         */
        explicit Impl(std::initializer_list<ddc::Coordinate<Tag>> breaks)
            : Impl(breaks.begin(), breaks.end())
        {
        }

        /** @brief Constructs an Impl using a std::vector.
         *
         * Constructs an Impl by iterating over a list of break points. Internally this constructor calls the constructor
         * Impl(RandomIt breaks_begin, RandomIt breaks_end).
         *
         * @param breaks The std::vector of the coordinates of break points.
         */
        explicit Impl(std::vector<ddc::Coordinate<Tag>> const& breaks)
            : Impl(breaks.begin(), breaks.end())
        {
        }

        /** @brief Constructs an Impl by iterating over a range of break points from begin to end.
         *
         * The provided break points describe the separation between the cells on which the polynomials
         * comprising a spline are defined. They are used to build a set of knots. There are 2*degree more
         * knots than break points. In the non-periodic case the knots are defined as follows:
         * \f$ k_i = b_0 \forall 0 \leq i < d \f$
         * \f$ k_{i+d} = b_i \forall 0 \leq i < n_b \f$
         * \f$ k_{i+d+n_b} = b_{n_b-1} \forall 0 \leq i < d \f$
         * where \f$d\f$ is the degree of the polynomials, and \f$n_b\f$ is the number of break points in the input pair of iterators. And in the periodic case:
         * \f$ k_i = b_{n_b-1-d+i} \forall 0 \leq i < d \f$
         * \f$ k_{i+d} = b_i \forall 0 \leq i \leq n_b \f$
         * \f$ k_{i+d+n_b} = b_{i+1} \forall 0 \leq i < d \f$
         *
         * This constructor makes the knots accessible via a DiscreteSpace.
         *
         * @param breaks_begin The iterator which points at the beginning of the break points.
         * @param breaks_end The iterator which points at the end of the break points.
         */
        template <class RandomIt>
        Impl(RandomIt breaks_begin, RandomIt breaks_end);

        /** @brief Copy-constructs from another Impl with a different Kokkos memory space
         *
         * @param impl A reference to the other Impl
         */
        template <class OriginMemorySpace>
<<<<<<< HEAD
        explicit Impl(Impl<DDim, OriginMemorySpace> const& impl) : m_domain(impl.m_domain)
=======
        explicit Impl(Impl<DDim, OriginMemorySpace> const& impl)
            : m_domain(impl.m_domain)
>>>>>>> 7a559806
        {
        }

        /** @brief Copy-constructs
         *
         * @param x A reference to another Impl
         */
        Impl(Impl const& x) = default;

        /** @brief Move-constructs
         *
         * @param x An rvalue to another Impl
         */
        Impl(Impl&& x) = default;

        /// @brief Destructs
        ~Impl() = default;

        /** @brief Copy-assigns
         *
         * @param x A reference to another Impl
         * @return A reference to the copied Impl
         */
        Impl& operator=(Impl const& x) = default;

        /** @brief Move-assigns
         *
         * @param x An rvalue to another Impl
         * @return A reference to the moved Impl
         */
        Impl& operator=(Impl&& x) = default;

        /** @brief Evaluates non-zero B-splines at a given coordinate.
         *
         * The values are computed for every B-spline with support at the given coordinate x. There are only (degree+1)
         * B-splines which are non-zero at any given point. It is these B-splines which are evaluated.
         * This can be useful to calculate a spline approximation of a function. A spline approximation at coordinate x
         * is a linear combination of these B-spline evaluations weighted with the spline coefficients of the spline-transformed
         * initial discrete function.
         *
         * @param[out] values The values of the B-splines evaluated at coordinate x. It has to be a 1D mdspan with (degree+1) elements.
         * @param[in] x The coordinate where B-splines are evaluated. It has to be in the range of break points coordinates.
         * @return The index of the first B-spline which is evaluated.
         */
        KOKKOS_INLINE_FUNCTION discrete_element_type
        eval_basis(DSpan1D values, ddc::Coordinate<Tag> const& x) const;

        /** @brief Evaluates non-zero B-spline derivatives at a given coordinate
         *
         * The derivatives are computed for every B-spline with support at the given coordinate x. There are only (degree+1)
         * B-splines which are non-zero at any given point. It is these B-splines which are derivated.
         * A spline approximation of a derivative at coordinate x is a linear
         * combination of those B-spline derivatives weighted with the spline coefficients of the spline-transformed
         * initial discrete function.
         *
         * @param[out] derivs The derivatives of the B-splines evaluated at coordinate x. It has to be a 1D mdspan with (degree+1) elements.
         * @param[in] x The coordinate where B-spline derivatives are evaluated. It has to be in the range of break points coordinates.
         * @return The index of the first B-spline which is derivated.
         */
        KOKKOS_INLINE_FUNCTION discrete_element_type
        eval_deriv(DSpan1D derivs, ddc::Coordinate<Tag> const& x) const;

        /** @brief Evaluates non-zero B-spline values and \f$n\f$ derivatives at a given coordinate
         *
         * The values and derivatives are computed for every B-spline with support at the given coordinate x. There are only (degree+1)
         * B-splines which are non-zero at any given point. It is these B-splines which are evaluated and derivated.
         * A spline approximation of a derivative at coordinate x is a linear
         * combination of those B-spline derivatives weighted with spline coefficients of the spline-transformed
         * initial discrete function.
         *
         * @param[out] derivs The values and \f$n\f$ derivatives of the B-splines evaluated at coordinate x. It has to be a 2D mdspan of sizes (degree+1, n+1).
         * @param[in] x The coordinate where B-spline derivatives are evaluated. It has to be in the range of break points coordinates.
         * @param[in] n The number of derivatives to evaluate (in addition to the B-spline values themselves).
         * @return The index of the first B-spline which is evaluated/derivated.
         */
        KOKKOS_INLINE_FUNCTION discrete_element_type eval_basis_and_n_derivs(
                ddc::DSpan2D derivs,
                ddc::Coordinate<Tag> const& x,
                std::size_t n) const;

        /** @brief Compute the integrals of the B-splines.
         *
         * The integral of each of the B-splines over their support within the domain on which this basis was defined.
         *
         * @param[out] int_vals The values of the integrals. It has to be a 1D Chunkspan of size (nbasis).
         * @return The values of the integrals.
         */
        template <class Layout, class MemorySpace2>
        KOKKOS_INLINE_FUNCTION ddc::
                ChunkSpan<double, ddc::DiscreteDomain<DDim>, Layout, MemorySpace2>
                integrals(ddc::ChunkSpan<double, discrete_domain_type, Layout, MemorySpace2>
                                  int_vals) const;

        /** @brief Returns the coordinate of the first support knot associated to a DiscreteElement identifying a B-spline.
         * 
         * Each B-spline has a support defined over (degree+2) knots. For a B-spline identified by the
         * provided DiscreteElement, this function returns the first knot in the support of the B-spline.
         * In other words it returns the lower bound of the support.
         *
         * @param[in] ix DiscreteElement identifying the B-spline.
         * @return Index of the lower bound of the support of the B-spline.
         */
        KOKKOS_INLINE_FUNCTION ddc::DiscreteElement<knot_mesh_type> get_first_support_knot(
                discrete_element_type const& ix) const
        {
            return ddc::DiscreteElement<knot_mesh_type>((ix - discrete_element_type(0)).value());
        }

        /** @brief Returns the coordinate of the last support knot associated to a DiscreteElement identifying a B-spline.
         *
         * Each B-spline has a support defined over (degree+2) knots. For a B-spline identified by the
         * provided DiscreteElement, this function returns the last knot in the support of the B-spline.
         * In other words it returns the upper bound of the support.
         *
         * @param[in] ix DiscreteElement identifying the B-spline.
         * @return Index of the upper bound of the support of the B-spline.
         */
        KOKKOS_INLINE_FUNCTION ddc::DiscreteElement<knot_mesh_type> get_last_support_knot(
                discrete_element_type const& ix) const
        {
            return get_first_support_knot(ix) + ddc::DiscreteVector<knot_mesh_type>(degree() + 1);
        }

        /** @brief Returns the coordinate of the first break point of the domain on which the B-splines are defined.
         *
         * @return Coordinate of the lower bound of the domain.
         */
        KOKKOS_INLINE_FUNCTION ddc::Coordinate<Tag> rmin() const noexcept
        {
            return ddc::coordinate(m_break_point_domain.front());
        }

        /** @brief Returns the coordinate of the last break point of the domain on which the B-splines are defined.
         *
         * @return Coordinate of the upper bound of the domain.
         */
        KOKKOS_INLINE_FUNCTION ddc::Coordinate<Tag> rmax() const noexcept
        {
            return ddc::coordinate(m_break_point_domain.back());
        }

        /** @brief Returns the length of the domain.
         *
         * @return The length of the domain.
         */
        KOKKOS_INLINE_FUNCTION double length() const noexcept
        {
            return rmax() - rmin();
        }

        /** @brief Returns the number of elements necessary to construct a spline representation of a function.
         *
         * For a non-periodic domain the number of elements necessary to construct a spline representation of a function
         * is equal to the number of basis functions. However in the periodic case it additionally includes degree additional elements
         * which allow the first B-splines to be evaluated close to rmax (where they also appear due to the periodicity).
         *
         * @return The number of elements necessary to construct a spline representation of a function.
         */
        KOKKOS_INLINE_FUNCTION std::size_t size() const noexcept
        {
            return degree() + ncells();
        }

        /** @brief Returns the discrete domain including eventual additional B-splines in the periodic case. See size().
         *
         * @return The discrete domain including eventual additional B-splines.
         */
        KOKKOS_INLINE_FUNCTION discrete_domain_type full_domain() const
        {
            return discrete_domain_type(discrete_element_type(0), discrete_vector_type(size()));
        }

        /** @brief Returns the discrete domain which describes the break points.
         *
         * @return The discrete domain describing the break points.
         */
        KOKKOS_INLINE_FUNCTION ddc::DiscreteDomain<knot_mesh_type> break_point_domain() const
        {
            return m_break_point_domain;
        }

        /** @brief The number of break points
         *
         * The number of break points or cell boundaries.
         *
         * @return The number of break points
         */
        KOKKOS_INLINE_FUNCTION std::size_t npoints() const noexcept
        {
            return m_domain.size() - 2 * degree();
        }

        /** @brief Returns the number of basis functions.
         *
         * The number of functions in the spline basis.
         *
         * @return The number of basis functions.
         */
        KOKKOS_INLINE_FUNCTION std::size_t nbasis() const noexcept
        {
            return ncells() + !is_periodic() * degree();
        }

        /** @brief Returns the number of cells over which the B-splines are defined.
         *
         * The number of cells over which the B-splines and any spline representation are defined.
         * In other words the number of polynomials that comprise a spline representation on the domain where the basis is defined.
         *
         * @return The number of cells over which the B-splines are defined.
         */
        KOKKOS_INLINE_FUNCTION std::size_t ncells() const noexcept
        {
            return npoints() - 1;
        }

    private:
        KOKKOS_INLINE_FUNCTION discrete_element_type
        get_first_bspline_in_cell(ddc::DiscreteElement<knot_mesh_type> const& ic) const
        {
            return discrete_element_type((ic - m_break_point_domain.front()).value());
        }

        /**
         * @brief Get the DiscreteElement describing the knot at the start of the cell where x is found.
         * @param x The point whose location must be determined.
         * @returns The DiscreteElement describing the knot at the lower bound of the cell of interest.
         */
        KOKKOS_INLINE_FUNCTION ddc::DiscreteElement<knot_mesh_type> find_cell_start(
                ddc::Coordinate<Tag> const& x) const;
    };
};

template <class DDim>
struct is_non_uniform_bsplines : public std::is_base_of<detail::NonUniformBSplinesBase, DDim>
{
};

/**
 * @brief Indicates if a tag corresponds to non-uniform B-splines or not.
 *
 * @tparam The presumed non-uniform B-splines.
 */
template <class DDim>
constexpr bool is_non_uniform_bsplines_v = is_non_uniform_bsplines<DDim>::value;

template <class Tag, std::size_t D>
template <class DDim, class MemorySpace>
template <class RandomIt>
NonUniformBSplines<Tag, D>::Impl<DDim, MemorySpace>::Impl(
        RandomIt const break_begin,
        RandomIt const break_end)
    : m_domain(
            ddc::DiscreteElement<knot_mesh_type>(0),
            ddc::DiscreteVector<knot_mesh_type>(
                    (break_end - break_begin)
                    + 2 * degree())) // Create a mesh of knots including the eventual periodic point
    , m_break_point_domain(
              ddc::DiscreteElement<knot_mesh_type>(degree()),
              ddc::DiscreteVector<knot_mesh_type>(
                      (break_end - break_begin))) // Create a mesh of break points
{
    std::vector<ddc::Coordinate<Tag>> knots((break_end - break_begin) + 2 * degree());
    // Fill the provided knots
    int ii = 0;
    for (RandomIt it = break_begin; it < break_end; ++it) {
        knots[degree() + ii] = *it;
        ++ii;
    }
    ddc::Coordinate<Tag> const rmin = knots[degree()];
    ddc::Coordinate<Tag> const rmax = knots[(break_end - break_begin) + degree() - 1];
    assert(rmin < rmax);

    // Fill out the extra knots
    if constexpr (is_periodic()) {
        double const period = rmax - rmin;
        for (std::size_t i = 1; i < degree() + 1; ++i) {
            knots[degree() + -i] = knots[degree() + ncells() - i] - period;
            knots[degree() + ncells() + i] = knots[degree() + i] + period;
        }
    } else // open
    {
        for (std::size_t i = 1; i < degree() + 1; ++i) {
            knots[degree() + -i] = rmin;
            knots[degree() + npoints() - 1 + i] = rmax;
        }
    }
    ddc::init_discrete_space<knot_mesh_type>(knots);
}

template <class Tag, std::size_t D>
template <class DDim, class MemorySpace>
KOKKOS_INLINE_FUNCTION ddc::DiscreteElement<DDim> NonUniformBSplines<Tag, D>::
        Impl<DDim, MemorySpace>::eval_basis(DSpan1D values, ddc::Coordinate<Tag> const& x) const
{
    assert(values.size() == D + 1);

    std::array<double, degree()> left;
    std::array<double, degree()> right;

    assert(x >= rmin());
    assert(x <= rmax());
    assert(values.size() == degree() + 1);

    // 1. Compute cell index 'icell'
    ddc::DiscreteElement<knot_mesh_type> const icell = find_cell_start(x);

    assert(icell >= m_break_point_domain.front());
    assert(icell <= m_break_point_domain.back());
    assert(ddc::coordinate(icell) <= x);
    assert(ddc::coordinate(icell + 1) >= x);

    // 2. Compute values of B-splines with support over cell 'icell'
    double temp;
    values[0] = 1.0;
    for (std::size_t j = 0; j < degree(); ++j) {
        left[j] = x - ddc::coordinate(icell - j);
        right[j] = ddc::coordinate(icell + j + 1) - x;
        double saved = 0.0;
        for (std::size_t r = 0; r < j + 1; ++r) {
            temp = values[r] / (right[r] + left[j - r]);
            values[r] = saved + right[r] * temp;
            saved = left[j - r] * temp;
        }
        values[j + 1] = saved;
    }

    return get_first_bspline_in_cell(icell);
}

template <class Tag, std::size_t D>
template <class DDim, class MemorySpace>
KOKKOS_INLINE_FUNCTION ddc::DiscreteElement<DDim> NonUniformBSplines<Tag, D>::
        Impl<DDim, MemorySpace>::eval_deriv(DSpan1D derivs, ddc::Coordinate<Tag> const& x) const
{
    std::array<double, degree()> left;
    std::array<double, degree()> right;

    assert(x >= rmin());
    assert(x <= rmax());
    assert(derivs.size() == degree() + 1);

    // 1. Compute cell index 'icell'
    ddc::DiscreteElement<knot_mesh_type> const icell = find_cell_start(x);

    assert(icell >= m_break_point_domain.front());
    assert(icell <= m_break_point_domain.back());
    assert(ddc::coordinate(icell) <= x);
    assert(ddc::coordinate(icell + 1) >= x);

    // 2. Compute values of derivatives of B-splines with support over cell 'icell'

    /*
     * Compute nonzero basis functions and knot differences
     * for splines up to degree degree-1 which are needed to compute derivative
     * First part of Algorithm  A3.2 of NURBS book
     */
    double saved, temp;
    derivs[0] = 1.0;
    for (std::size_t j = 0; j < degree() - 1; ++j) {
        left[j] = x - ddc::coordinate(icell - j);
        right[j] = ddc::coordinate(icell + j + 1) - x;
        saved = 0.0;
        for (std::size_t r = 0; r < j + 1; ++r) {
            temp = derivs[r] / (right[r] + left[j - r]);
            derivs[r] = saved + right[r] * temp;
            saved = left[j - r] * temp;
        }
        derivs[j + 1] = saved;
    }

    /*
     * Compute derivatives at x using values stored in bsdx and formula
     * for spline derivative based on difference of splines of degree degree-1
     */
    saved = degree() * derivs[0]
            / (ddc::coordinate(icell + 1) - ddc::coordinate(icell + 1 - degree()));
    derivs[0] = -saved;
    for (std::size_t j = 1; j < degree(); ++j) {
        temp = saved;
        saved = degree() * derivs[j]
                / (ddc::coordinate(icell + j + 1) - ddc::coordinate(icell + j + 1 - degree()));
        derivs[j] = temp - saved;
    }
    derivs[degree()] = saved;

    return get_first_bspline_in_cell(icell);
}

template <class Tag, std::size_t D>
template <class DDim, class MemorySpace>
KOKKOS_INLINE_FUNCTION ddc::DiscreteElement<DDim> NonUniformBSplines<Tag, D>::
        Impl<DDim, MemorySpace>::eval_basis_and_n_derivs(
                ddc::DSpan2D const derivs,
                ddc::Coordinate<Tag> const& x,
                std::size_t const n) const
{
    std::array<double, degree()> left;
    std::array<double, degree()> right;

    std::array<double, 2 * (degree() + 1)> a_ptr;
    std::experimental::
            mdspan<double, std::experimental::extents<std::size_t, degree() + 1, 2>> const a(
                    a_ptr.data());

    std::array<double, (degree() + 1) * (degree() + 1)> ndu_ptr;
    std::experimental::mdspan<
            double,
            std::experimental::extents<std::size_t, degree() + 1, degree() + 1>> const
            ndu(ndu_ptr.data());

    assert(x >= rmin());
    assert(x <= rmax());
    // assert(n >= 0); as long as n is unsigned
    assert(n <= degree());
    assert(derivs.extent(0) == 1 + degree());
    assert(derivs.extent(1) == 1 + n);

    // 1. Compute cell index 'icell' and x_offset
    ddc::DiscreteElement<knot_mesh_type> const icell = find_cell_start(x);

    assert(icell >= m_break_point_domain.front());
    assert(icell <= m_break_point_domain.back());
    assert(ddc::coordinate(icell) <= x);
    assert(ddc::coordinate(icell + 1) >= x);

    // 2. Compute nonzero basis functions and knot differences for splines
    //    up to degree (degree-1) which are needed to compute derivative
    //    Algorithm  A2.3 of NURBS book
    //
    //    21.08.2017: save inverse of knot differences to avoid unnecessary
    //    divisions
    //                [Yaman Güçlü, Edoardo Zoni]

    double saved, temp;
    ndu(0, 0) = 1.0;
    for (std::size_t j = 0; j < degree(); ++j) {
        left[j] = x - ddc::coordinate(icell - j);
        right[j] = ddc::coordinate(icell + j + 1) - x;
        saved = 0.0;
        for (std::size_t r = 0; r < j + 1; ++r) {
            // compute inverse of knot differences and save them into lower
            // triangular part of ndu
            ndu(r, j + 1) = 1.0 / (right[r] + left[j - r]);
            // compute basis functions and save them into upper triangular part
            // of ndu
            temp = ndu(j, r) * ndu(r, j + 1);
            ndu(j + 1, r) = saved + right[r] * temp;
            saved = left[j - r] * temp;
        }
        ndu(j + 1, j + 1) = saved;
    }
    // Save 0-th derivative
    for (std::size_t j = 0; j < degree() + 1; ++j) {
        derivs(j, 0) = ndu(degree(), j);
    }

    for (int r = 0; r < int(degree() + 1); ++r) {
        int s1 = 0;
        int s2 = 1;
        a(0, 0) = 1.0;
        for (int k = 1; k < int(n + 1); ++k) {
            double d = 0.0;
            int const rk = r - k;
            int const pk = degree() - k;
            if (r >= k) {
                a(0, s2) = a(0, s1) * ndu(rk, pk + 1);
                d = a(0, s2) * ndu(pk, rk);
            }
            int const j1 = rk > -1 ? 1 : (-rk);
            int const j2 = (r - 1) <= pk ? k : (degree() - r + 1);
            for (int j = j1; j < j2; ++j) {
                a(j, s2) = (a(j, s1) - a(j - 1, s1)) * ndu(rk + j, pk + 1);
                d += a(j, s2) * ndu(pk, rk + j);
            }
            if (r <= pk) {
                a(k, s2) = -a(k - 1, s1) * ndu(r, pk + 1);
                d += a(k, s2) * ndu(pk, r);
            }
            derivs(r, k) = d;
            Kokkos::kokkos_swap(s1, s2);
        }
    }

    int r = degree();
    for (int k = 1; k < int(n + 1); ++k) {
        for (std::size_t i = 0; i < derivs.extent(0); i++) {
            derivs(i, k) *= r;
        }
        r *= degree() - k;
    }

    return get_first_bspline_in_cell(icell);
}

template <class Tag, std::size_t D>
template <class DDim, class MemorySpace>
KOKKOS_INLINE_FUNCTION ddc::DiscreteElement<detail::NonUniformBsplinesKnots<DDim>>
NonUniformBSplines<Tag, D>::Impl<DDim, MemorySpace>::find_cell_start(ddc::Coordinate<Tag> const& x) const
{
    assert(x <= rmax());
    assert(x >= rmin());

    if (x == rmin())
        return m_break_point_domain.front();
    if (x == rmax())
        return m_break_point_domain.back() - 1;

    // Binary search
    ddc::DiscreteElement<knot_mesh_type> low = m_break_point_domain.front();
    ddc::DiscreteElement<knot_mesh_type> high = m_break_point_domain.back();
    ddc::DiscreteElement<knot_mesh_type> icell = low + (high - low) / 2;
    while (x < ddc::coordinate(icell) || x >= ddc::coordinate(icell + 1)) {
        if (x < ddc::coordinate(icell)) {
            high = icell;
        } else {
            low = icell;
        }
        icell = low + (high - low) / 2;
    }
    return icell;
}

template <class Tag, std::size_t D>
template <class DDim, class MemorySpace>
template <class Layout, class MemorySpace2>
KOKKOS_INLINE_FUNCTION ddc::ChunkSpan<double, ddc::DiscreteDomain<DDim>, Layout, MemorySpace2>
NonUniformBSplines<Tag, D>::Impl<DDim, MemorySpace>::integrals(
        ddc::ChunkSpan<double, discrete_domain_type, Layout, MemorySpace2> int_vals) const
{
    if constexpr (is_periodic()) {
        assert(int_vals.size() == nbasis() || int_vals.size() == size());
    } else {
        assert(int_vals.size() == nbasis());
    }

    double const inv_deg = 1.0 / (degree() + 1);

    discrete_domain_type const dom_bsplines(
            full_domain().take_first(discrete_vector_type {nbasis()}));
    for (auto ix : dom_bsplines) {
        int_vals(ix) = double(ddc::coordinate(get_last_support_knot(ix))
                              - ddc::coordinate(get_first_support_knot(ix)))
                       * inv_deg;
    }

    if constexpr (is_periodic()) {
        if (int_vals.size() == size()) {
            discrete_domain_type const dom_bsplines_wrap(
                    full_domain().take_last(discrete_vector_type {degree()}));
            for (auto ix : dom_bsplines_wrap) {
                int_vals(ix) = 0;
            }
        }
    }
    return int_vals;
}
} // namespace ddc<|MERGE_RESOLUTION|>--- conflicted
+++ resolved
@@ -160,12 +160,7 @@
          * @param impl A reference to the other Impl
          */
         template <class OriginMemorySpace>
-<<<<<<< HEAD
         explicit Impl(Impl<DDim, OriginMemorySpace> const& impl) : m_domain(impl.m_domain)
-=======
-        explicit Impl(Impl<DDim, OriginMemorySpace> const& impl)
-            : m_domain(impl.m_domain)
->>>>>>> 7a559806
         {
         }
 
