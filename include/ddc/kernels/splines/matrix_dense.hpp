--- conflicted
+++ resolved
@@ -49,17 +49,7 @@
     {
         int info;
         int const n = get_size();
-<<<<<<< HEAD
-        dgetrf_(&n, &n, a_host.data(), &n, ipiv_host.data(), &info);
-        // ipiv follows lapack convention, switch to kokkos-kernels one
-        for (int i = 0; i < n; ++i) {
-            ipiv_host(i) -= i + 1;
-        }
-        Kokkos::deep_copy(m_a, a_host);
-        Kokkos::deep_copy(m_ipiv, ipiv_host);
-=======
         dgetrf_(&n, &n, m_a.data(), &n, m_ipiv.data(), &info);
->>>>>>> 4e53d045
         return info;
         /*
         Kokkos::parallel_for(
@@ -73,16 +63,22 @@
         //return 0;
     }
 
-    int solve_inplace_method(ddc::DSpan2D_stride b, char const transpose) const override
+public:
+	int solve_inplace_method(ddc::DSpan2D_stride b, char const transpose) const override
     {
-<<<<<<< HEAD
-        Kokkos::View<double**, Kokkos::LayoutStride, typename ExecSpace::memory_space>
-                b_view(b, Kokkos::LayoutStride(get_size(), 1, n_equations, stride));
+		assert(b.stride(0) == 1);
+        int const n_equations = b.extent(1);
+        int const stride = b.stride(1);
 
+		Kokkos::View<double**, Kokkos::LayoutStride, typename ExecSpace::memory_space>
+		                  b_view(b.data_handle(), Kokkos::LayoutStride(get_size(), 1, n_equations, stride));
+
+        auto a_device = create_mirror_view_and_copy(ExecSpace(), m_a);
+        auto ipiv_device = create_mirror_view_and_copy(ExecSpace(), m_ipiv);
         Kokkos::parallel_for(
                 "gerts",
                 Kokkos::TeamPolicy<ExecSpace>(n_equations, Kokkos::AUTO),
-                KOKKOS_CLASS_LAMBDA(
+                KOKKOS_LAMBDA(
                         const typename Kokkos::TeamPolicy<ExecSpace>::member_type& teamMember) {
                     const int i = teamMember.league_rank();
 
@@ -95,7 +91,7 @@
                                 typename Kokkos::TeamPolicy<ExecSpace>::member_type,
                                 KokkosBatched::Side::Left,
                                 KokkosBatched::Direct::Forward>::
-                                invoke(teamMember, m_ipiv, b_slice);
+                                invoke(teamMember, ipiv_device, b_slice);
                         teamMember.team_barrier();
                         KokkosBatched::TeamVectorTrsm<
                                 typename Kokkos::TeamPolicy<ExecSpace>::member_type,
@@ -104,7 +100,7 @@
                                 KokkosBatched::Trans::NoTranspose,
                                 KokkosBatched::Diag::Unit,
                                 KokkosBatched::Algo::Level3::Unblocked>::
-                                invoke(teamMember, 1.0, m_a, b_slice);
+                                invoke(teamMember, 1.0, a_device, b_slice);
                         teamMember.team_barrier();
                         KokkosBatched::TeamVectorTrsm<
                                 typename Kokkos::TeamPolicy<ExecSpace>::member_type,
@@ -113,7 +109,7 @@
                                 KokkosBatched::Trans::NoTranspose,
                                 KokkosBatched::Diag::NonUnit,
                                 KokkosBatched::Algo::Level3::Unblocked>::
-                                invoke(teamMember, 1.0, m_a, b_slice);
+                                invoke(teamMember, 1.0, a_device, b_slice);
                         teamMember.team_barrier();
                     } else if (transpose == 'T') {
                         teamMember.team_barrier();
@@ -124,7 +120,7 @@
                                 KokkosBatched::Trans::Transpose,
                                 KokkosBatched::Diag::NonUnit,
                                 KokkosBatched::Algo::Level3::Unblocked>::
-                                invoke(teamMember, 1.0, m_a, b_slice);
+                                invoke(teamMember, 1.0, a_device, b_slice);
                         teamMember.team_barrier();
                         KokkosBatched::TeamVectorTrsm<
                                 typename Kokkos::TeamPolicy<ExecSpace>::member_type,
@@ -133,50 +129,19 @@
                                 KokkosBatched::Trans::Transpose,
                                 KokkosBatched::Diag::Unit,
                                 KokkosBatched::Algo::Level3::Unblocked>::
-                                invoke(teamMember, 1.0, m_a, b_slice);
+                                invoke(teamMember, 1.0, a_device, b_slice);
                         teamMember.team_barrier();
                         KokkosBatched::TeamVectorApplyPivot<
                                 typename Kokkos::TeamPolicy<ExecSpace>::member_type,
                                 KokkosBatched::Side::Left,
                                 KokkosBatched::Direct::Backward>::
-                                invoke(teamMember, m_ipiv, b_slice);
+                                invoke(teamMember, ipiv_device, b_slice);
                         teamMember.team_barrier();
                     } else {
                         info = -1;
                     }
                 });
         return 0;
-=======
-        assert(b.stride(0) == 1);
-        int const n_equations = b.extent(1);
-        int const stride = b.stride(1);
-
-        Kokkos::View<double**, Kokkos::LayoutStride, typename ExecSpace::memory_space>
-                b_view(b.data_handle(), Kokkos::LayoutStride(get_size(), 1, n_equations, stride));
-        auto b_host = create_mirror_view(Kokkos::DefaultHostExecutionSpace(), b_view);
-        for (int i = 0; i < n_equations; ++i) {
-            Kokkos::deep_copy(
-                    Kokkos::subview(b_host, Kokkos::ALL, i),
-                    Kokkos::subview(b_view, Kokkos::ALL, i));
-        }
-        int info;
-        int const n = get_size();
-        dgetrs_(&transpose,
-                &n,
-                &n_equations,
-                m_a.data(),
-                &n,
-                m_ipiv.data(),
-                b_host.data(),
-                &stride,
-                &info);
-        for (int i = 0; i < n_equations; ++i) {
-            Kokkos::deep_copy(
-                    Kokkos::subview(b_view, Kokkos::ALL, i),
-                    Kokkos::subview(b_host, Kokkos::ALL, i));
-        }
-        return info;
->>>>>>> 4e53d045
     }
 };
 
