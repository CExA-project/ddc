// Copyright (C) The DDC development team, see COPYRIGHT.md file
//
// SPDX-License-Identifier: MIT

#include <algorithm>
#include <cstdint>
#include <cstring>
#include <iosfwd>
#include <thread>
#include <vector>

#include <ddc/ddc.hpp>
#include <ddc/kernels/splines.hpp>

#include <benchmark/benchmark.h>

static const ddc::SplineSolver Backend = ddc::SplineSolver::GINKGO;

namespace DDC_HIP_5_7_ANONYMOUS_NAMESPACE_WORKAROUND(SPLINES_CPP)
{
    struct X
    {
        static constexpr bool PERIODIC = true;
    };

    template <typename NonUniform, std::size_t s_degree_x>
    struct BSplinesX
        : std::conditional_t<
                  NonUniform::value,
                  ddc::NonUniformBSplines<X, s_degree_x>,
                  ddc::UniformBSplines<X, s_degree_x>>
    {
    };

    template <typename NonUniform, std::size_t s_degree_x>
    using GrevillePoints = ddc::GrevilleInterpolationPoints<
            BSplinesX<NonUniform, s_degree_x>,
            ddc::BoundCond::PERIODIC,
            ddc::BoundCond::PERIODIC>;
<<<<<<< HEAD

    template <typename NonUniform, std::size_t s_degree_x>
    struct DDimX : GrevillePoints<NonUniform, s_degree_x>::interpolation_mesh_type
=======
    struct DDimX : GrevillePoints::interpolation_discrete_dimension_type
>>>>>>> afc5e272
    {
    };

    struct Y;

    struct DDimY : ddc::UniformPointSampling<Y>
    {
    };

} // namespace )

// Function to monitor GPU memory asynchronously
void monitorMemoryAsync(std::mutex& mutex, bool& monitorFlag, size_t& maxUsedMem)
{
    size_t freeMem = 0;
    size_t totalMem = 0;
    while (monitorFlag) {
        std::this_thread::sleep_for(
                std::chrono::microseconds(10)); // Adjust the interval as needed

        // Acquire a lock to ensure thread safety when accessing CUDA functions
        std::lock_guard<std::mutex> lock(mutex);

#if defined(__CUDACC__)
        cudaMemGetInfo(&freeMem, &totalMem);
#endif
        maxUsedMem = std::max(maxUsedMem, totalMem - freeMem);
    }
}

template <typename ExecSpace, typename NonUniform, std::size_t s_degree_x>
static void characteristics_advection_unitary(benchmark::State& state)
{
    std::size_t nx = state.range(3);
    std::size_t ny = state.range(4);
    int cols_per_chunk = state.range(5);
    int preconditionner_max_block_size = state.range(6);

    size_t freeMem = 0;
    size_t totalMem = 0;
#if defined(__CUDACC__)
    cudaMemGetInfo(&freeMem, &totalMem);
#endif
    size_t initUsedMem
            = totalMem
              - freeMem; // cudaMemGetInfo gives GPU total memory occupation, we consider that other users of the GPU have constant occupancy and substract it.
    size_t maxUsedMem = initUsedMem;

    bool monitorFlag = true;
    std::mutex mutex;
    // Create a thread to monitor GPU memory asynchronously
    std::thread monitorThread(
            monitorMemoryAsync,
            std::ref(mutex),
            std::ref(monitorFlag),
            std::ref(maxUsedMem));

    if constexpr (!NonUniform::value) {
        ddc::init_discrete_space<BSplinesX<
                NonUniform,
                s_degree_x>>(ddc::Coordinate<X>(0.), ddc::Coordinate<X>(1.), nx);
    } else {
        std::vector<ddc::Coordinate<X>> breaks(nx + 1);
        for (std::size_t i(0); i < nx + 1; ++i) {
            breaks[i] = ddc::Coordinate<X>(static_cast<double>(i) / nx);
        }
        ddc::init_discrete_space<BSplinesX<NonUniform, s_degree_x>>(breaks);
    }
    ddc::init_discrete_space<DDimX<NonUniform, s_degree_x>>(
            ddc::GrevilleInterpolationPoints<
                    BSplinesX<NonUniform, s_degree_x>,
                    ddc::BoundCond::PERIODIC,
                    ddc::BoundCond::PERIODIC>::
                    template get_sampling<DDimX<NonUniform, s_degree_x>>());
    ddc::DiscreteDomain<DDimY> y_domain = ddc::init_discrete_space<DDimY>(DDimY::init<DDimY>(
            ddc::Coordinate<Y>(-1.),
            ddc::Coordinate<Y>(1.),
            ddc::DiscreteVector<DDimY>(ny)));

    auto const x_domain = ddc::GrevilleInterpolationPoints<
            BSplinesX<NonUniform, s_degree_x>,
            ddc::BoundCond::PERIODIC,
            ddc::BoundCond::PERIODIC>::template get_domain<DDimX<NonUniform, s_degree_x>>();
    ddc::Chunk density_alloc(
            ddc::DiscreteDomain<DDimX<NonUniform, s_degree_x>, DDimY>(x_domain, y_domain),
            ddc::KokkosAllocator<double, typename ExecSpace::memory_space>());
    ddc::ChunkSpan const density = density_alloc.span_view();
    // Initialize the density on the main domain
    ddc::DiscreteDomain<DDimX<NonUniform, s_degree_x>, DDimY> x_mesh
            = ddc::DiscreteDomain<DDimX<NonUniform, s_degree_x>, DDimY>(x_domain, y_domain);
    ddc::parallel_for_each(
            ExecSpace(),
            x_mesh,
            KOKKOS_LAMBDA(ddc::DiscreteElement<DDimX<NonUniform, s_degree_x>, DDimY> const ixy) {
                double const x = ddc::coordinate(ddc::select<DDimX<NonUniform, s_degree_x>>(ixy));
                double const y = ddc::coordinate(ddc::select<DDimY>(ixy));
                density(ixy) = 9.999 * Kokkos::exp(-(x * x + y * y) / 0.1 / 2);
                // initial_density(ixy) = 9.999 * ((x * x + y * y) < 0.25);
            });
    ddc::SplineBuilder<
            ExecSpace,
            typename ExecSpace::memory_space,
            BSplinesX<NonUniform, s_degree_x>,
            DDimX<NonUniform, s_degree_x>,
            ddc::BoundCond::PERIODIC,
            ddc::BoundCond::PERIODIC,
<<<<<<< HEAD
            Backend,
            DDimX<NonUniform, s_degree_x>,
=======
            ddc::SplineSolver::LAPACK,
            DDimX,
>>>>>>> afc5e272
            DDimY>
            spline_builder(x_mesh, cols_per_chunk, preconditionner_max_block_size);
    ddc::PeriodicExtrapolationRule<X> periodic_extrapolation;
    ddc::SplineEvaluator<
            ExecSpace,
            typename ExecSpace::memory_space,
            BSplinesX<NonUniform, s_degree_x>,
            DDimX<NonUniform, s_degree_x>,
            ddc::PeriodicExtrapolationRule<X>,
            ddc::PeriodicExtrapolationRule<X>,
            DDimX<NonUniform, s_degree_x>,
            DDimY>
            spline_evaluator(periodic_extrapolation, periodic_extrapolation);
    ddc::Chunk coef_alloc(
            spline_builder.batched_spline_domain(),
            ddc::KokkosAllocator<double, typename ExecSpace::memory_space>());
    ddc::ChunkSpan coef = coef_alloc.span_view();
    ddc::Chunk feet_coords_alloc(
            spline_builder.batched_interpolation_domain(),
<<<<<<< HEAD
            ddc::KokkosAllocator<ddc::Coordinate<X, Y>, typename ExecSpace::memory_space>());
=======
            ddc::KokkosAllocator<
                    ddc::Coordinate<X>,
                    Kokkos::DefaultExecutionSpace::memory_space>());
>>>>>>> afc5e272
    ddc::ChunkSpan feet_coords = feet_coords_alloc.span_view();

    for (auto _ : state) {
        Kokkos::Profiling::pushRegion("FeetCharacteristics");
        ddc::parallel_for_each(
                ExecSpace(),
                feet_coords.domain(),
<<<<<<< HEAD
                KOKKOS_LAMBDA(ddc::DiscreteElement<DDimX<NonUniform, s_degree_x>, DDimY> const e) {
                    feet_coords(e) = ddc::Coordinate<X, Y>(
                            ddc::coordinate(ddc::select<DDimX<NonUniform, s_degree_x>>(e))
                                    - ddc::Coordinate<X>(0.0176429863),
                            ddc::coordinate(ddc::select<DDimY>(e)));
=======
                KOKKOS_LAMBDA(ddc::DiscreteElement<DDimX, DDimY> const e) {
                    feet_coords(e) = ddc::coordinate(ddc::select<DDimX>(e))
                                     - ddc::Coordinate<X>(0.0176429863);
>>>>>>> afc5e272
                });
        Kokkos::Profiling::popRegion();
        Kokkos::Profiling::pushRegion("SplineBuilder");
        spline_builder(coef, density.span_cview());
        Kokkos::Profiling::popRegion();
        Kokkos::Profiling::pushRegion("SplineEvaluator");
        spline_evaluator(density, feet_coords.span_cview(), coef.span_cview());
        Kokkos::Profiling::popRegion();
        Kokkos::fence("End of advection step");
    }
    monitorFlag = false;
    monitorThread.join();
    state.SetBytesProcessed(int64_t(state.iterations()) * int64_t(nx * ny * sizeof(double)));
    state.counters["gpu_mem_occupancy"] = maxUsedMem - initUsedMem;
    ////////////////////////////////////////////////////
    /// --------------- HUGE WARNING --------------- ///
    /// The following lines are forbidden in a prod- ///
    /// uction code. It is a necessary workaround    ///
    /// which must be used ONLY for Google Benchmark.///
    /// The reason is it acts on underlying global   ///
    /// variables, which is always a bad idea.       ///
    ////////////////////////////////////////////////////
    ddc::detail::g_discrete_space_dual<BSplinesX<NonUniform, s_degree_x>>.reset();
    if constexpr (!NonUniform::value) {
        ddc::detail::g_discrete_space_dual<ddc::UniformBsplinesKnots<BSplinesX<NonUniform, s_degree_x>>>.reset();
    } else {
        ddc::detail::g_discrete_space_dual<ddc::NonUniformBsplinesKnots<BSplinesX<NonUniform, s_degree_x>>>.reset();
    }
    ddc::detail::g_discrete_space_dual<DDimX<NonUniform, s_degree_x>>.reset();
    ddc::detail::g_discrete_space_dual<DDimY>.reset();
    ////////////////////////////////////////////////////
}

static void characteristics_advection(benchmark::State& state)
{
    // Preallocate 12 unitary benchs for each combination of cpu/gpu execution space, uniform/non-uniform and spline degree we may want to benchmark (those are determined at compile-time, that's why we need to build explicitely 12 variants of the bench even if we call only one of them)
    std::array<std::function<void(benchmark::State&)>, 12> benchs;
    benchs[0] = characteristics_advection_unitary<
            Kokkos::DefaultHostExecutionSpace,
            std::false_type,
            3>;
    benchs[1] = characteristics_advection_unitary<
            Kokkos::DefaultHostExecutionSpace,
            std::false_type,
            4>;
    benchs[2] = characteristics_advection_unitary<
            Kokkos::DefaultHostExecutionSpace,
            std::false_type,
            5>;
    benchs[3] = characteristics_advection_unitary<
            Kokkos::DefaultHostExecutionSpace,
            std::true_type,
            3>;
    benchs[4] = characteristics_advection_unitary<
            Kokkos::DefaultHostExecutionSpace,
            std::true_type,
            4>;
    benchs[5] = characteristics_advection_unitary<
            Kokkos::DefaultHostExecutionSpace,
            std::true_type,
            5>;
    benchs[6]
            = characteristics_advection_unitary<Kokkos::DefaultExecutionSpace, std::false_type, 3>;
    benchs[7]
            = characteristics_advection_unitary<Kokkos::DefaultExecutionSpace, std::false_type, 4>;
    benchs[8]
            = characteristics_advection_unitary<Kokkos::DefaultExecutionSpace, std::false_type, 5>;
    benchs[9] = characteristics_advection_unitary<Kokkos::DefaultExecutionSpace, std::true_type, 3>;
    benchs[10]
            = characteristics_advection_unitary<Kokkos::DefaultExecutionSpace, std::true_type, 4>;
    benchs[11]
            = characteristics_advection_unitary<Kokkos::DefaultExecutionSpace, std::true_type, 5>;

    // Run the desired bench
    benchs[state.range(0) * 6 + state.range(1) * 3 + state.range(2) - 3](state);
}

<<<<<<< HEAD
// Reference parameters: the benchmarks sweep on two parameters and fix all the others according to those reference parameters.
bool on_gpu_ref = true;
bool non_uniform_ref = false;
std::size_t degree_x_ref = 3;
#if (defined(KOKKOS_ENABLE_CUDA) or defined(KOKKOS_ENABLE_HIP))
=======
#if defined(KOKKOS_ENABLE_CUDA) || defined(KOKKOS_ENABLE_HIP)
std::string chip = "gpu";
>>>>>>> afc5e272
std::size_t cols_per_chunk_ref = 65535;
unsigned int preconditioner_max_block_size_ref = 1u;
#elif defined(KOKKOS_ENABLE_OPENMP)
std::size_t cols_per_chunk_ref = 8192;
<<<<<<< HEAD
unsigned int preconditionner_max_block_size_ref = 1u;
=======
unsigned int preconditioner_max_block_size_ref = 32u;
>>>>>>> afc5e272
#elif defined(KOKKOS_ENABLE_SERIAL)
std::size_t cols_per_chunk_ref = 8192;
unsigned int preconditioner_max_block_size_ref = 32u;
#endif
// std::size_t ny_ref = 100000;
std::size_t ny_ref = 1000;

// Sweep on spline order
std::string name = "degree_x";
BENCHMARK(characteristics_advection)
        ->RangeMultiplier(2)
        ->Ranges(
                {{false, true},
                 {false, true},
                 {3, 5},
                 {64, 1024},
                 {ny_ref, ny_ref},
                 {cols_per_chunk_ref, cols_per_chunk_ref},
                 {preconditionner_max_block_size_ref, preconditionner_max_block_size_ref}})
        ->MinTime(3)
        ->UseRealTime();
/*
// Sweep on ny
std::string name = "ny";
BENCHMARK(characteristics_advection)
        ->RangeMultiplier(2)
        ->Ranges(
                {{false, true},
                 {false, true},
                 {degree_x_ref, degree_x_ref},
                 {64, 1024},
                 {100, 200000},
                 {cols_per_chunk_ref, cols_per_chunk_ref},
                 {preconditioner_max_block_size_ref, preconditioner_max_block_size_ref}})
        ->MinTime(3)
        ->UseRealTime();
*/
/*
// Sweep on cols_per_chunk
std::string name = "cols_per_chunk";
BENCHMARK(characteristics_advection)
        ->RangeMultiplier(2)
<<<<<<< HEAD
        ->Ranges(
                {{false, true},
                 {false, true},
                 {degree_x_ref, degree_x_ref},
                 {64, 1024},
                 {ny_ref, ny_ref},
                 {64, 65535},
                 {preconditionner_max_block_size_ref, preconditionner_max_block_size_ref}})
        ->MinTime(3)
        ->UseRealTime();
=======
        ->Ranges({{64, 1024}, {100000, 100000}, {64,65535}, {preconditioner_max_block_size_ref, preconditioner_max_block_size_ref}})
        ->MinTime(3)->UseRealTime();
>>>>>>> afc5e272
*/
/*
// Sweep on preconditionner_max_block_size
std::string name = "preconditionner_max_block_size";
BENCHMARK(characteristics_advection)
        ->RangeMultiplier(2)
        ->Ranges(
                {{on_gpu_ref, on_gpu_ref},
                 {false, true},
                 {degree_x_ref, degree_x_ref},
                 {64, 1024},
                 {ny_ref, ny_ref},
                 {cols_per_chunk_ref, cols_per_chunk_ref},
                 {1, 32}})
        ->MinTime(3)
        ->UseRealTime();
*/

int main(int argc, char** argv)
{
    ::benchmark::Initialize(&argc, argv);
    ::benchmark::AddCustomContext("name", name);
    ::benchmark::
            AddCustomContext("backend", Backend == ddc::SplineSolver::GINKGO ? "GINKGO" : "LAPACK");
    ::benchmark::AddCustomContext("cols_per_chunk_ref", std::to_string(cols_per_chunk_ref));
    ::benchmark::AddCustomContext(
            "preconditioner_max_block_size_ref",
            std::to_string(preconditioner_max_block_size_ref));
    if (::benchmark::ReportUnrecognizedArguments(argc, argv)) {
        return 1;
    }
    {
        Kokkos::ScopeGuard const kokkos_scope(argc, argv);
        ddc::ScopeGuard const ddc_scope(argc, argv);
        ::benchmark::RunSpecifiedBenchmarks();
    }
    ::benchmark::Shutdown();
    return 0;
}<|MERGE_RESOLUTION|>--- conflicted
+++ resolved
@@ -37,13 +37,9 @@
             BSplinesX<NonUniform, s_degree_x>,
             ddc::BoundCond::PERIODIC,
             ddc::BoundCond::PERIODIC>;
-<<<<<<< HEAD
 
     template <typename NonUniform, std::size_t s_degree_x>
-    struct DDimX : GrevillePoints<NonUniform, s_degree_x>::interpolation_mesh_type
-=======
-    struct DDimX : GrevillePoints::interpolation_discrete_dimension_type
->>>>>>> afc5e272
+    struct DDimX : GrevillePoints<NonUniform, s_degree_x>::interpolation_discrete_dimension_type
     {
     };
 
@@ -61,8 +57,7 @@
     size_t freeMem = 0;
     size_t totalMem = 0;
     while (monitorFlag) {
-        std::this_thread::sleep_for(
-                std::chrono::microseconds(10)); // Adjust the interval as needed
+        std::this_thread::sleep_for(std::chrono::microseconds(10)); // Adjust the interval as needed
 
         // Acquire a lock to ensure thread safety when accessing CUDA functions
         std::lock_guard<std::mutex> lock(mutex);
@@ -80,7 +75,7 @@
     std::size_t nx = state.range(3);
     std::size_t ny = state.range(4);
     int cols_per_chunk = state.range(5);
-    int preconditionner_max_block_size = state.range(6);
+    int preconditioner_max_block_size = state.range(6);
 
     size_t freeMem = 0;
     size_t totalMem = 0;
@@ -150,15 +145,10 @@
             DDimX<NonUniform, s_degree_x>,
             ddc::BoundCond::PERIODIC,
             ddc::BoundCond::PERIODIC,
-<<<<<<< HEAD
             Backend,
             DDimX<NonUniform, s_degree_x>,
-=======
-            ddc::SplineSolver::LAPACK,
-            DDimX,
->>>>>>> afc5e272
             DDimY>
-            spline_builder(x_mesh, cols_per_chunk, preconditionner_max_block_size);
+            spline_builder(x_mesh, cols_per_chunk, preconditioner_max_block_size);
     ddc::PeriodicExtrapolationRule<X> periodic_extrapolation;
     ddc::SplineEvaluator<
             ExecSpace,
@@ -176,13 +166,7 @@
     ddc::ChunkSpan coef = coef_alloc.span_view();
     ddc::Chunk feet_coords_alloc(
             spline_builder.batched_interpolation_domain(),
-<<<<<<< HEAD
-            ddc::KokkosAllocator<ddc::Coordinate<X, Y>, typename ExecSpace::memory_space>());
-=======
-            ddc::KokkosAllocator<
-                    ddc::Coordinate<X>,
-                    Kokkos::DefaultExecutionSpace::memory_space>());
->>>>>>> afc5e272
+            ddc::KokkosAllocator<ddc::Coordinate<X>, typename ExecSpace::memory_space>());
     ddc::ChunkSpan feet_coords = feet_coords_alloc.span_view();
 
     for (auto _ : state) {
@@ -190,17 +174,9 @@
         ddc::parallel_for_each(
                 ExecSpace(),
                 feet_coords.domain(),
-<<<<<<< HEAD
                 KOKKOS_LAMBDA(ddc::DiscreteElement<DDimX<NonUniform, s_degree_x>, DDimY> const e) {
-                    feet_coords(e) = ddc::Coordinate<X, Y>(
-                            ddc::coordinate(ddc::select<DDimX<NonUniform, s_degree_x>>(e))
-                                    - ddc::Coordinate<X>(0.0176429863),
-                            ddc::coordinate(ddc::select<DDimY>(e)));
-=======
-                KOKKOS_LAMBDA(ddc::DiscreteElement<DDimX, DDimY> const e) {
-                    feet_coords(e) = ddc::coordinate(ddc::select<DDimX>(e))
+                    feet_coords(e) = ddc::coordinate(ddc::select<DDimX<NonUniform, s_degree_x>>(e))
                                      - ddc::Coordinate<X>(0.0176429863);
->>>>>>> afc5e272
                 });
         Kokkos::Profiling::popRegion();
         Kokkos::Profiling::pushRegion("SplineBuilder");
@@ -278,25 +254,16 @@
     benchs[state.range(0) * 6 + state.range(1) * 3 + state.range(2) - 3](state);
 }
 
-<<<<<<< HEAD
 // Reference parameters: the benchmarks sweep on two parameters and fix all the others according to those reference parameters.
 bool on_gpu_ref = true;
 bool non_uniform_ref = false;
 std::size_t degree_x_ref = 3;
-#if (defined(KOKKOS_ENABLE_CUDA) or defined(KOKKOS_ENABLE_HIP))
-=======
 #if defined(KOKKOS_ENABLE_CUDA) || defined(KOKKOS_ENABLE_HIP)
-std::string chip = "gpu";
->>>>>>> afc5e272
 std::size_t cols_per_chunk_ref = 65535;
 unsigned int preconditioner_max_block_size_ref = 1u;
 #elif defined(KOKKOS_ENABLE_OPENMP)
 std::size_t cols_per_chunk_ref = 8192;
-<<<<<<< HEAD
-unsigned int preconditionner_max_block_size_ref = 1u;
-=======
-unsigned int preconditioner_max_block_size_ref = 32u;
->>>>>>> afc5e272
+unsigned int preconditioner_max_block_size_ref = 1u;
 #elif defined(KOKKOS_ENABLE_SERIAL)
 std::size_t cols_per_chunk_ref = 8192;
 unsigned int preconditioner_max_block_size_ref = 32u;
@@ -315,7 +282,7 @@
                  {64, 1024},
                  {ny_ref, ny_ref},
                  {cols_per_chunk_ref, cols_per_chunk_ref},
-                 {preconditionner_max_block_size_ref, preconditionner_max_block_size_ref}})
+                 {preconditioner_max_block_size_ref, preconditioner_max_block_size_ref}})
         ->MinTime(3)
         ->UseRealTime();
 /*
@@ -339,7 +306,6 @@
 std::string name = "cols_per_chunk";
 BENCHMARK(characteristics_advection)
         ->RangeMultiplier(2)
-<<<<<<< HEAD
         ->Ranges(
                 {{false, true},
                  {false, true},
@@ -347,17 +313,13 @@
                  {64, 1024},
                  {ny_ref, ny_ref},
                  {64, 65535},
-                 {preconditionner_max_block_size_ref, preconditionner_max_block_size_ref}})
+                 {preconditioner_max_block_size_ref, preconditioner_max_block_size_ref}})
         ->MinTime(3)
         ->UseRealTime();
-=======
-        ->Ranges({{64, 1024}, {100000, 100000}, {64,65535}, {preconditioner_max_block_size_ref, preconditioner_max_block_size_ref}})
-        ->MinTime(3)->UseRealTime();
->>>>>>> afc5e272
 */
 /*
-// Sweep on preconditionner_max_block_size
-std::string name = "preconditionner_max_block_size";
+// Sweep on preconditioner_max_block_size
+std::string name = "preconditioner_max_block_size";
 BENCHMARK(characteristics_advection)
         ->RangeMultiplier(2)
         ->Ranges(
