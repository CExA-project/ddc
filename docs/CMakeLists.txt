--- conflicted
+++ resolved
@@ -59,13 +59,8 @@
 doxygen_add_docs(doc
         "${CMAKE_CURRENT_SOURCE_DIR}/About.md"
         "${CMAKE_CURRENT_SOURCE_DIR}/first_steps.md"
-<<<<<<< HEAD
         "${CMAKE_CURRENT_SOURCE_DIR}/going_further.md"
         "${CMAKE_CURRENT_SOURCE_DIR}/uniform_heat_equation.md"
         "${CMAKE_CURRENT_SOURCE_DIR}/non_uniform_heat_equation.md"
-=======
-        "${CMAKE_CURRENT_SOURCE_DIR}/uniform_heat_equation.md"
->>>>>>> b8ccaf41
-        "${CMAKE_CURRENT_SOURCE_DIR}/heat_equation.md"
         "${DDC_SOURCE_DIR}/include/ddc/"
         ALL)