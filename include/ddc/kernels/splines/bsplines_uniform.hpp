--- conflicted
+++ resolved
@@ -219,18 +219,10 @@
 constexpr bool is_uniform_bsplines_v = is_uniform_bsplines<DDim>::value;
 
 template <class Tag, std::size_t D>
-<<<<<<< HEAD
-template <class MemorySpace>
-KOKKOS_INLINE_FUNCTION ddc::DiscreteElement<UniformBSplines<Tag, D>> UniformBSplines<Tag, D>::
-        Impl<MemorySpace>::eval_basis(
-                DSpan1D values,
-=======
 template <class DDim, class MemorySpace>
-template <std::size_t Size>
 KOKKOS_INLINE_FUNCTION ddc::DiscreteElement<DDim> UniformBSplines<Tag, D>::Impl<DDim, MemorySpace>::
         eval_basis(
-                std::array<double, Size>& values,
->>>>>>> d652df88
+                DSpan1D values,
                 ddc::Coordinate<Tag> const& x,
                 [[maybe_unused]] std::size_t const deg) const
 {
@@ -261,16 +253,12 @@
 }
 
 template <class Tag, std::size_t D>
-<<<<<<< HEAD
-template <class MemorySpace>
-KOKKOS_INLINE_FUNCTION ddc::DiscreteElement<UniformBSplines<Tag, D>> UniformBSplines<Tag, D>::Impl<
-        MemorySpace>::eval_deriv(DSpan1D derivs, ddc::Coordinate<Tag> const& x) const
-=======
 template <class DDim, class MemorySpace>
 KOKKOS_INLINE_FUNCTION ddc::DiscreteElement<DDim> UniformBSplines<Tag, D>::Impl<DDim, MemorySpace>::
-        eval_deriv(std::array<double, D + 1>& derivs, ddc::Coordinate<Tag> const& x) const
->>>>>>> d652df88
-{
+        eval_deriv(DSpan1D derivs, ddc::Coordinate<Tag> const& x) const
+{
+    assert(derivs.size() == degree() + 1);
+
     double offset;
     int jmin;
     // 1. Compute cell index 'icell' and x_offset
