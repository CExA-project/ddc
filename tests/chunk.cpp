--- conflicted
+++ resolved
@@ -611,17 +611,6 @@
     }
 }
 
-<<<<<<< HEAD
-TEST(Chunk2DTest, Mirror)
-{
-    ChunkXY<double> chunk(dom_x_y);
-    ddc::fill(chunk, 1.4);
-    auto const chunk2 = ddc::create_mirror_and_copy(chunk.span_view());
-    for (auto&& ix : chunk.domain<DDimX>()) {
-        for (auto&& iy : chunk.domain<DDimY>()) {
-            // we expect complete equality, not EXPECT_DOUBLE_EQ: these are copy
-            EXPECT_EQ(chunk2(ix, iy), chunk(ix, iy));
-=======
 TEST(Chunk3DTest, AccessFromDiscreteElements)
 {
     using DDomXYZ = ddc::DiscreteDomain<DDimX, DDimY, DDimZ>;
@@ -637,7 +626,19 @@
                 EXPECT_EQ(chunk(ix, iy, iz), chunk(iy, izx));
                 EXPECT_EQ(chunk(ix, iy, iz), chunk_span(iy, izx));
             }
->>>>>>> 50b2da32
+        }
+    }
+}
+
+TEST(Chunk2DTest, Mirror)
+{
+    ChunkXY<double> chunk(dom_x_y);
+    ddc::fill(chunk, 1.4);
+    auto const chunk2 = ddc::create_mirror_and_copy(chunk.span_view());
+    for (auto&& ix : chunk.domain<DDimX>()) {
+        for (auto&& iy : chunk.domain<DDimY>()) {
+            // we expect complete equality, not EXPECT_DOUBLE_EQ: these are copy
+            EXPECT_EQ(chunk2(ix, iy), chunk(ix, iy));
         }
     }
 }