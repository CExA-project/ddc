// Copyright (C) The DDC development team, see COPYRIGHT.md file
//
// SPDX-License-Identifier: MIT

//! [includes]
#include <cmath>
#include <iomanip>
#include <iostream>
#include <numeric>

#include <ddc/ddc.hpp>
#include <ddc/kernels/splines.hpp>

#include <Kokkos_Core.hpp>

#define PERIODIC_DOMAIN // Comment this to run non-periodic simulation

//! [includes]
static constexpr std::size_t s_degree_x = 3;

//! [X-dimension]
/// Our first continuous dimension
struct X
{
#ifdef PERIODIC_DOMAIN
    static constexpr bool PERIODIC = true;
#else
    static constexpr bool PERIODIC = false;
#endif
};
//! [X-dimension]

//! [boundary-condition]
#ifdef PERIODIC_DOMAIN
static constexpr ddc::BoundCond BoundCond = ddc::BoundCond::PERIODIC;
using ExtrapolationRule = ddc::PeriodicExtrapolationRule<X>;
#else
static constexpr ddc::BoundCond BoundCond = ddc::BoundCond::GREVILLE;
using ExtrapolationRule = ddc::NullExtrapolationRule;
#endif
//! [boundary-condition]

//! [X-discretization]
/// A uniform discretization of X
struct BSplinesX : ddc::UniformBSplines<X, s_degree_x>
{
};
using GrevillePoints = ddc::
        GrevilleInterpolationPoints<BSplinesX, BoundCond, BoundCond>;
struct DDimX : GrevillePoints::interpolation_mesh_type
{
};
//! [X-discretization]

//! [Y-space]
// Our second continuous dimension
struct Y;
// Its uniform discretization
struct DDimY : ddc::UniformPointSampling<Y>
{
};
//! [Y-space]

//! [time-space]
// Our simulated time dimension
struct T;
// Its uniform discretization
struct DDimT : ddc::UniformPointSampling<T>
{
};
//! [time-space]

//! [display]
/** A function to pretty print the density
 * @param time the time at which the output is made
 * @param density the density at this time-step
 */
template <class ChunkType>
void display(double time, ChunkType density)
{
    double const mean_density = ddc::transform_reduce(
                                        density.domain(),
                                        0.,
                                        ddc::reducer::sum<double>(),
                                        density)
                                / density.domain().size();
    std::cout << std::fixed << std::setprecision(3);
    std::cout << "At t = " << time << ",\n";
    std::cout << "  * mean density  = " << mean_density << "\n";
    // take a slice in the middle of the box
    ddc::ChunkSpan density_slice = density
            [ddc::get_domain<DDimY>(density).front()
             + ddc::get_domain<DDimY>(density).size() / 2];
    std::cout << "  * density[y:"
              << ddc::get_domain<DDimY>(density).size() / 2 << "] = {";
    ddc::for_each(
            ddc::get_domain<DDimX>(density),
            [=](ddc::DiscreteElement<DDimX> const ix) {
                std::cout << std::setw(6) << density_slice(ix) << " ";
            });
    std::cout << " }" << std::endl;
}
//! [display]

//! [main-start]
int main(int argc, char** argv)
{
    Kokkos::ScopeGuard const kokkos_scope(argc, argv);
    ddc::ScopeGuard const ddc_scope(argc, argv);

    // some parameters that would typically be read from some form of
    // configuration file in a more realistic code

    //! [parameters]
    // Start of the domain of interest in the X dimension
    double const x_start = -1.;
    // End of the domain of interest in the X dimension
    double const x_end = 1.;
    // Number of discretization points in the X dimension
    size_t const nb_x_points = 100;
    // Velocity along x dimension
    double const vx = .2;
    // Start of the domain of interest in the Y dimension
    double const y_start = -1.;
    // End of the domain of interest in the Y dimension
    double const y_end = 1.;
    // Number of discretization points in the Y dimension
    size_t const nb_y_points = 100;
    // Simulated time at which to start simulation
    double const start_time = 0.;
    // Simulated time to reach as target of the simulation
    double const end_time = 10.;
    // Number of time-steps between outputs
    ptrdiff_t const t_output_period = 10;
    // Maximum time-step
    ddc::Coordinate<T> const max_dt {0.1};
    //! [parameters]

    //! [main-start]

    //! [X-global-domain]
    // Initialization of the global domain in X
    ddc::init_discrete_space<BSplinesX>(
            ddc::Coordinate<X>(x_start),
            ddc::Coordinate<X>(x_end),
            nb_x_points);
    ddc::init_discrete_space<DDimX>(ddc::GrevilleInterpolationPoints<
                                    BSplinesX,
                                    BoundCond,
                                    BoundCond>::get_sampling<DDimX>());

    auto const x_domain = ddc::GrevilleInterpolationPoints<
            BSplinesX,
            BoundCond,
            BoundCond>::get_domain<DDimX>();
    //! [X-global-domain]
    // Initialization of the global domain in Y
    auto const y_domain
            = ddc::init_discrete_space<DDimY>(DDimY::init<DDimY>(
                    ddc::Coordinate<Y>(y_start),
                    ddc::Coordinate<Y>(y_end),
                    ddc::DiscreteVector<DDimY>(nb_y_points)));

    //! [time-domains]

    // number of time intervals required to reach the end time
    ddc::DiscreteVector<DDimT> const nb_time_steps {
            std::ceil((end_time - start_time) / max_dt) + .2};
    // Initialization of the global domain in time:
    // - the number of discrete time-points is equal to the number of
    //   steps + 1
    ddc::DiscreteDomain<DDimT> const time_domain
            = ddc::init_discrete_space<DDimT>(DDimT::init<DDimT>(
                    ddc::Coordinate<T>(start_time),
                    ddc::Coordinate<T>(end_time),
                    nb_time_steps + 1));
    //! [time-domains]

    //! [data allocation]
    // Maps density into the full domain twice:
    // - once for the last fully computed time-step
    ddc::Chunk last_density_alloc(
            ddc::DiscreteDomain<DDimX, DDimY>(x_domain, y_domain),
            ddc::DeviceAllocator<double>());

    // - once for time-step being computed
    ddc::Chunk next_density_alloc(
            ddc::DiscreteDomain<DDimX, DDimY>(x_domain, y_domain),
            ddc::DeviceAllocator<double>());
    //! [data allocation]

    //! [initial-conditions]
    ddc::ChunkSpan const initial_density
            = last_density_alloc.span_view();
    // Initialize the density on the main domain
    ddc::DiscreteDomain<DDimX, DDimY> x_mesh
            = ddc::DiscreteDomain<DDimX, DDimY>(x_domain, y_domain);
    ddc::parallel_for_each(
            x_mesh,
            KOKKOS_LAMBDA(ddc::DiscreteElement<DDimX, DDimY> const ixy) {
                double const x
                        = ddc::coordinate(ddc::select<DDimX>(ixy));
                double const y
                        = ddc::coordinate(ddc::select<DDimY>(ixy));
                initial_density(ixy)
                        = 9.999
                          * Kokkos::exp(-(x * x + y * y) / 0.1 / 2);
                // initial_density(ixy) = 9.999 * ((x * x + y * y) < 0.25);
            });
    //! [initial-conditions]

    ddc::Chunk host_density_alloc(
            ddc::DiscreteDomain<DDimX, DDimY>(x_domain, y_domain),
            ddc::HostAllocator<double>());


    //! [initial output]
    // display the initial data
    ddc::parallel_deepcopy(host_density_alloc, last_density_alloc);
    display(ddc::coordinate(time_domain.front()),
            host_density_alloc[x_domain][y_domain]);
    // time of the iteration where the last output happened
    ddc::DiscreteElement<DDimT> last_output = time_domain.front();
    //! [initial output]

    //! [instantiate solver]
    ddc::SplineBuilder<
            Kokkos::DefaultExecutionSpace,
            Kokkos::DefaultExecutionSpace::memory_space,
            BSplinesX,
            DDimX,
<<<<<<< HEAD
            ddc::BoundCond::PERIODIC,
            ddc::BoundCond::PERIODIC,
            ddc::SplineSolver::LAPACK,
=======
            BoundCond,
            BoundCond,
            ddc::SplineSolver::GINKGO,
>>>>>>> d024c1e1
            DDimX,
            DDimY>
            spline_builder(x_mesh);
    ExtrapolationRule extrapolation_rule;
    ddc::SplineEvaluator<
            Kokkos::DefaultExecutionSpace,
            Kokkos::DefaultExecutionSpace::memory_space,
            BSplinesX,
            DDimX,
            ExtrapolationRule,
            ExtrapolationRule,
            DDimX,
            DDimY>
            spline_evaluator(extrapolation_rule, extrapolation_rule);
    //! [instantiate solver]

    //! [instantiate intermediate chunks]
    // Instantiate chunk of spline coefs to receive output of spline_builder
    ddc::Chunk coef_alloc(
            spline_builder.batched_spline_domain(),
            ddc::DeviceAllocator<double>());
    ddc::ChunkSpan coef = coef_alloc.span_view();

    // Instantiate chunk to receive feet coords
    ddc::Chunk feet_coords_alloc(
            spline_builder.batched_interpolation_domain(),
            ddc::DeviceAllocator<ddc::Coordinate<X>>());
    ddc::ChunkSpan feet_coords = feet_coords_alloc.span_view();
    //! [instantiate intermediate chunks]


    //! [time iteration]
    for (auto const iter :
         time_domain.remove_first(ddc::DiscreteVector<DDimT>(1))) {
        //! [time iteration]

        //! [manipulated views]
        // a span of the density at the time-step we
        // will build
        ddc::ChunkSpan const next_density {
                next_density_alloc.span_view()};
        // a read-only view of the density at the previous time-step
        ddc::ChunkSpan const last_density {
                last_density_alloc.span_view()};
        //! [manipulated views]

        //! [numerical scheme]
        // Stencil computation on the main domain
        // Find the coordinates of the characteristics feet
        ddc::parallel_for_each(
                feet_coords.domain(),
                KOKKOS_LAMBDA(
                        ddc::DiscreteElement<DDimX, DDimY> const e) {
                    feet_coords(e)
                            = ddc::coordinate(ddc::select<DDimX>(e))
                              - ddc::Coordinate<X>(
                                      vx * ddc::step<DDimT>());
                });
        // Interpolate the values at feets on the grid
        spline_builder(coef, last_density.span_cview());
        spline_evaluator(
                next_density,
                feet_coords.span_cview(),
                coef.span_cview());
        //! [numerical scheme]

        //! [output]
        if (iter - last_output >= t_output_period) {
            last_output = iter;
            ddc::parallel_deepcopy(
                    host_density_alloc,
                    last_density_alloc);
            display(ddc::coordinate(iter),
                    host_density_alloc[x_domain][y_domain]);
        }
        //! [output]

        //! [swap]
        // Swap our two buffers
        std::swap(last_density_alloc, next_density_alloc);
        //! [swap]
    }

    //! [final output]
    if (last_output < time_domain.back()) {
        ddc::parallel_deepcopy(host_density_alloc, last_density_alloc);
        display(ddc::coordinate(time_domain.back()),
                host_density_alloc[x_domain][y_domain]);
    }
    //! [final output]
}<|MERGE_RESOLUTION|>--- conflicted
+++ resolved
@@ -229,15 +229,9 @@
             Kokkos::DefaultExecutionSpace::memory_space,
             BSplinesX,
             DDimX,
-<<<<<<< HEAD
-            ddc::BoundCond::PERIODIC,
-            ddc::BoundCond::PERIODIC,
-            ddc::SplineSolver::LAPACK,
-=======
             BoundCond,
             BoundCond,
-            ddc::SplineSolver::GINKGO,
->>>>>>> d024c1e1
+            ddc::SplineSolver::LAPACK,
             DDimX,
             DDimY>
             spline_builder(x_mesh);
