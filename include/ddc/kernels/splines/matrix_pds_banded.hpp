--- conflicted
+++ resolved
@@ -133,54 +133,31 @@
         return info;
     }
 
-<<<<<<< HEAD
 public:
-    int solve_inplace_method(double* const b, char const, int const n_equations, int const stride)
-            const override
+	int solve_inplace_method(ddc::DSpan2D_stride b, char const transpose) const override
     {
-        Kokkos::View<double**, Kokkos::LayoutLeft, typename ExecSpace::memory_space>
-                b_view(b, get_size(), n_equations);
+		assert(b.stride(0) == 1);
+        int const n_equations = b.extent(1);
+        int const stride = b.stride(1);
 
+		Kokkos::View<double**, Kokkos::LayoutStride, typename ExecSpace::memory_space>
+		                  b_view(b.data_handle(), Kokkos::LayoutStride(get_size(), 1, n_equations, stride));
+
+		auto const kd_proxy = m_kd;
+		auto const size_proxy = get_size();
+        auto q_device = create_mirror_view_and_copy(ExecSpace(), m_q);
         Kokkos::parallel_for(
                 "pbtrs",
                 Kokkos::RangePolicy<ExecSpace>(0, n_equations),
                 KOKKOS_CLASS_LAMBDA(const int i) {
-                    Kokkos::View<double*, Kokkos::LayoutLeft, typename ExecSpace::memory_space>
-                            b_slice = Kokkos::subview(b_view, Kokkos::ALL, i);
+                   auto b_slice = Kokkos::subview(b_view, Kokkos::ALL, i);
 
                     int info;
-                    info = tbsv('L', 'N', 'N', get_size(), m_kd, m_q, m_kd, b_slice, 1);
+                    info = tbsv('L', 'N', 'N', size_proxy, kd_proxy, q_device, kd_proxy, b_slice, 1);
                     Kokkos::fence();
-                    info = tbsv('L', 'T', 'N', get_size(), m_kd, m_q, m_kd, b_slice, 1);
+                    info = tbsv('L', 'T', 'N', size_proxy, kd_proxy, q_device, kd_proxy, b_slice, 1);
                 });
         return 0;
-=======
-    int solve_inplace_method(ddc::DSpan2D_stride b, char const) const override
-    {
-        assert(b.stride(0) == 1);
-        int const n_equations = b.extent(1);
-        int const stride = b.stride(1);
-
-        Kokkos::View<double**, Kokkos::LayoutStride, typename ExecSpace::memory_space>
-                b_view(b.data_handle(), Kokkos::LayoutStride(get_size(), 1, n_equations, stride));
-        auto b_host = create_mirror_view(Kokkos::DefaultHostExecutionSpace(), b_view);
-        for (int i = 0; i < n_equations; ++i) {
-            Kokkos::deep_copy(
-                    Kokkos::subview(b_host, Kokkos::ALL, i),
-                    Kokkos::subview(b_view, Kokkos::ALL, i));
-        }
-        int info;
-        char const uplo = 'L';
-        int const n = get_size();
-        int const ldab = m_kd + 1;
-        dpbtrs_(&uplo, &n, &m_kd, &n_equations, m_q.data(), &ldab, b_host.data(), &stride, &info);
-        for (int i = 0; i < n_equations; ++i) {
-            Kokkos::deep_copy(
-                    Kokkos::subview(b_view, Kokkos::ALL, i),
-                    Kokkos::subview(b_host, Kokkos::ALL, i));
-        }
-        return info;
->>>>>>> 4e53d045
     }
 };
 
