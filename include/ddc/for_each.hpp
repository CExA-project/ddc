--- conflicted
+++ resolved
@@ -11,8 +11,8 @@
 
 namespace detail {
 
-template <class... DDims, class Element, class Functor, class... DCoords>
-inline void for_each_impl(
+template <class Element, class... DDims, class Functor, class... DCoords>
+inline void for_each_serial(
         detail::TaggedVector<Element, DDims...> const& start,
         detail::TaggedVector<Element, DDims...> const& end,
         Functor const& f,
@@ -23,7 +23,7 @@
     } else {
         using CurrentDDim = type_seq_element_t<sizeof...(DCoords), detail::TypeSeq<DDims...>>;
         for (Element ii = select<CurrentDDim>(start); ii <= select<CurrentDDim>(end); ++ii) {
-            for_each_impl(start, end, f, dcs..., ii);
+            for_each_serial(start, end, f, dcs..., ii);
         }
     }
 }
@@ -38,27 +38,6 @@
 {
 };
 
-<<<<<<< HEAD
-namespace detail {
-
-template <class... DDims, class Functor, class... DCoords>
-inline void for_each_serial(
-        DiscreteDomain<DDims...> const& domain,
-        Functor const& f,
-        DCoords const&... dcoords) noexcept
-{
-    if constexpr (sizeof...(DCoords) == sizeof...(DDims)) {
-        f(DiscreteCoordinate<DDims...>(dcoords...));
-    } else {
-        using CurrentDDim = type_seq_element_t<sizeof...(DCoords), detail::TypeSeq<DDims...>>;
-        for (DiscreteCoordinate<CurrentDDim> const ii : select<CurrentDDim>(domain)) {
-            for_each_serial(domain, f, dcoords..., ii);
-        }
-    }
-}
-
-} // namespace detail
-
 /** iterates over a nD domain
  * @param[in] domain the domain over which to iterate
  * @param[in] f      a functor taking an index as parameter
@@ -66,16 +45,7 @@
 template <class... DDims, class Functor>
 inline void for_each(serial_policy, DiscreteDomain<DDims...> const& domain, Functor&& f) noexcept
 {
-    detail::for_each_serial(domain, std::forward<Functor>(f));
-=======
-/** iterates over a nD domain
- * @param[in] domain the domain over which to iterate
- * @param[in] f      a functor taking an index as parameter
- */
-template <class... DDims, class Functor>
-inline void for_each(serial_policy, DiscreteDomain<DDims...> const& domain, Functor&& f) noexcept
-{
-    detail::for_each_impl(domain.front(), domain.back(), std::forward<Functor>(f));
+    detail::for_each_serial(domain.front(), domain.back(), std::forward<Functor>(f));
 }
 
 /** iterates over a nD extent
@@ -85,11 +55,10 @@
 template <class... DDims, class Functor>
 inline void for_each_n(serial_policy, DiscreteVector<DDims...> const& extent, Functor&& f) noexcept
 {
-    detail::for_each_impl(
+    detail::for_each_serial(
             DiscreteVector<DDims...> {detail::type_constant_v<DDims, std::ptrdiff_t, 0>...},
             DiscreteVector<DDims...> {get<DDims>(extent) - 1 ...},
             std::forward<Functor>(f));
->>>>>>> fbbe1e56
 }
 
 /** OpenMP parallel execution with default scheduling
