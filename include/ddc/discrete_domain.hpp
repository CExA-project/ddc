--- conflicted
+++ resolved
@@ -416,15 +416,7 @@
 
 // Replace in DDom_a the dimension Dim1 by the dimension Dim2 of DDom_b
 template <typename DDim1, typename DDim2, typename... DDimsA, typename... DDimsB>
-<<<<<<< HEAD
-constexpr ddc::detail::convert_type_seq_to_discrete_domain<type_seq_replace_t<
-        detail::TypeSeq<DDimsA...>,
-        detail::TypeSeq<DDim1>,
-        detail::TypeSeq<DDim2>>>
-replace_dim_of(
-=======
 constexpr auto replace_dim_of(
->>>>>>> 2c7e3d1c
         DiscreteDomain<DDimsA...> const& DDom_a,
         [[maybe_unused]] DiscreteDomain<DDimsB...> const& DDom_b) noexcept
 {
