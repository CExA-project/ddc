#ifndef MATRIX_PDS_TRIDIAG_H
#define MATRIX_PDS_TRIDIAG_H

#include <cassert>
#include <cmath>
#include <memory>

#include <string.h>

#include "matrix.hpp"

namespace ddc::detail {
extern "C" int dpttrf_(int const* n, double* d, double* e, int* info);
extern "C" int dpttrs_(
        int const* n,
        int const* nrhs,
        double* d,
        double* e,
        double* b,
        int const* ldb,
        int* info);

template <class ExecSpace>
class Matrix_PDS_Tridiag : public Matrix
{
    /*
     * Represents a real symmetric positive definite matrix
     * stored in a block format
     * */
protected:
    Kokkos::View<double*, typename ExecSpace::memory_space> m_d; // diagonal
    Kokkos::View<double*, typename ExecSpace::memory_space> m_l; // lower diagonal

public:
    Matrix_PDS_Tridiag(int const mat_size)
        : Matrix(mat_size)
        , m_d("d", mat_size)
        , m_l("l", mat_size - 1)
    {
    }

    void reset() const override
    {
        Kokkos::parallel_for(
                "fill_d_l",
                Kokkos::RangePolicy<ExecSpace>(0, get_size()),
                KOKKOS_CLASS_LAMBDA(const int i) {
                    m_d(i) = 0;
                    if (i < get_size() - 1) {
                        m_l(i) = 0;
                    }
                });
    }

    KOKKOS_FUNCTION double get_element(int i, int j) const override
    {
        if (i == j) {
            KOKKOS_IF_ON_HOST(
                    if constexpr (Kokkos::SpaceAccessibility<
                                          Kokkos::DefaultHostExecutionSpace,
                                          typename ExecSpace::memory_space>::accessible) {
                        return m_d(i);
                    } else {
                        // Inefficient, usage is strongly discouraged
                        double aij;
                        Kokkos::deep_copy(
                                Kokkos::View<double, Kokkos::HostSpace>(&aij),
                                Kokkos::subview(m_d, i));
                        return aij;
                    })
            KOKKOS_IF_ON_DEVICE(return m_d(i);)
        }
        if (i > j) {
            // inline swap i<->j
            int tmp = i;
            i = j;
            j = tmp;
        }
        if (i + 1 == j) {
            KOKKOS_IF_ON_HOST(
                    if constexpr (Kokkos::SpaceAccessibility<
                                          Kokkos::DefaultHostExecutionSpace,
                                          typename ExecSpace::memory_space>::accessible) {
                        return m_l(i);
                    } else {
                        // Inefficient, usage is strongly discouraged
                        double aij;
                        Kokkos::deep_copy(
                                Kokkos::View<double, Kokkos::HostSpace>(&aij),
                                Kokkos::subview(m_l, i));
                        return aij;
                    })
            KOKKOS_IF_ON_DEVICE(return m_l(i);)
        }
        return 0.0;
    }
    KOKKOS_FUNCTION void set_element(int i, int j, double const aij) const override
    {
        if (i == j) {
            KOKKOS_IF_ON_HOST(
                    if constexpr (Kokkos::SpaceAccessibility<
                                          Kokkos::DefaultHostExecutionSpace,
                                          typename ExecSpace::memory_space>::accessible) {
                        m_d(i) = aij;
                    } else {
                        // Inefficient, usage is strongly discouraged
                        Kokkos::deep_copy(
                                Kokkos::subview(m_d, i),
                                Kokkos::View<const double, Kokkos::HostSpace>(&aij));
                    })
            KOKKOS_IF_ON_DEVICE(m_d(i) = aij;)
            return;
        }
        if (i > j) {
            // inline swap i<->j
            int tmp = i;
            i = j;
            j = tmp;
        }
        if (i + 1 != j) {
            assert(std::fabs(aij) < 1e-20);
        } else {
            KOKKOS_IF_ON_HOST(
                    if constexpr (Kokkos::SpaceAccessibility<
                                          Kokkos::DefaultHostExecutionSpace,
                                          typename ExecSpace::memory_space>::accessible) {
                        m_l(i) = aij;
                    } else {
                        // Inefficient, usage is strongly discouraged
                        Kokkos::deep_copy(
                                Kokkos::subview(m_l, i),
                                Kokkos::View<const double, Kokkos::HostSpace>(&aij));
                    })
            KOKKOS_IF_ON_DEVICE(m_l(i) = aij;)
        }
    }

protected:
    int factorize_method() override
    {
        auto d_host = create_mirror_view_and_copy(Kokkos::DefaultHostExecutionSpace(), m_d);
        auto l_host = create_mirror_view_and_copy(Kokkos::DefaultHostExecutionSpace(), m_l);
        int info;
        int const n = get_size();
        dpttrf_(&n, d_host.data(), l_host.data(), &info);
        Kokkos::deep_copy(m_d, d_host);
        Kokkos::deep_copy(m_l, l_host);
        return info;
    }

public:
    int solve_inplace_method(double* const b, char const, int const n_equations, int const stride)
            const override
    {
<<<<<<< HEAD
        Kokkos::View<double**, Kokkos::LayoutLeft, typename ExecSpace::memory_space>
                b_view(b, get_size(), n_equations);

        Kokkos::parallel_for(
                "pbtrs",
                Kokkos::RangePolicy<ExecSpace>(0, n_equations),
                KOKKOS_CLASS_LAMBDA(const int i) {
                    Kokkos::View<double*, Kokkos::LayoutLeft, typename ExecSpace::memory_space>
                            b_slice = Kokkos::subview(b_view, Kokkos::ALL, i);

                    for (int j = 1; j < get_size(); ++j) {
                        b_slice(j) -= b_slice(j - 1) * m_l(j - 1);
                    }
                    b_slice(get_size() - 1) /= m_d(get_size() - 1);
                    for (int j = get_size() - 2; j >= 0; --j) {
                        b_slice(j) = b_slice(j) / m_d(j) - b_slice(j + 1) * m_l(j);
                    }
                    int info;
                });
        return 0;
=======
        auto d_host = create_mirror_view_and_copy(Kokkos::DefaultHostExecutionSpace(), m_d);
        auto l_host = create_mirror_view_and_copy(Kokkos::DefaultHostExecutionSpace(), m_l);
        Kokkos::View<double**, Kokkos::LayoutStride, typename ExecSpace::memory_space>
                b_view(b, Kokkos::LayoutStride(get_size(), 1, n_equations, stride));
        auto b_host = create_mirror_view_and_copy(Kokkos::DefaultHostExecutionSpace(), b_view);
        int info;
        int const n = get_size();
        dpttrs_(&n, &n_equations, d_host.data(), l_host.data(), b_host.data(), &stride, &info);
        Kokkos::deep_copy(b_view, b_host);
        return info;
>>>>>>> bc87fb9a
    }
};

} // namespace ddc::detail
#endif // MATRIX_PDS_TRIDIAG_H<|MERGE_RESOLUTION|>--- conflicted
+++ resolved
@@ -152,9 +152,8 @@
     int solve_inplace_method(double* const b, char const, int const n_equations, int const stride)
             const override
     {
-<<<<<<< HEAD
-        Kokkos::View<double**, Kokkos::LayoutLeft, typename ExecSpace::memory_space>
-                b_view(b, get_size(), n_equations);
+        Kokkos::View<double**, Kokkos::LayoutStride, typename ExecSpace::memory_space>
+                b_view(b, Kokkos::LayoutStride(get_size(), 1, n_equations, stride));
 
         Kokkos::parallel_for(
                 "pbtrs",
@@ -173,18 +172,6 @@
                     int info;
                 });
         return 0;
-=======
-        auto d_host = create_mirror_view_and_copy(Kokkos::DefaultHostExecutionSpace(), m_d);
-        auto l_host = create_mirror_view_and_copy(Kokkos::DefaultHostExecutionSpace(), m_l);
-        Kokkos::View<double**, Kokkos::LayoutStride, typename ExecSpace::memory_space>
-                b_view(b, Kokkos::LayoutStride(get_size(), 1, n_equations, stride));
-        auto b_host = create_mirror_view_and_copy(Kokkos::DefaultHostExecutionSpace(), b_view);
-        int info;
-        int const n = get_size();
-        dpttrs_(&n, &n_equations, d_host.data(), l_host.data(), b_host.data(), &stride, &info);
-        Kokkos::deep_copy(b_view, b_host);
-        return info;
->>>>>>> bc87fb9a
     }
 };
 
