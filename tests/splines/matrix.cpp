--- conflicted
+++ resolved
@@ -248,7 +248,6 @@
     solve_and_validate(*matrix);
 }
 
-<<<<<<< HEAD
 TEST(Matrix, 3x3Blocks)
 {
     std::size_t const N = 10;
@@ -269,7 +268,13 @@
         }
         for (std::size_t j(i + 1); j < std::min(N, i + k + 1); ++j) {
             matrix->set_element(i, j, -(1. / 4) / k * (N * i + j + 1));
-=======
+        }
+    }
+
+    solve_and_validate(*matrix);
+}
+
+
 TEST(Matrix, PeriodicBand)
 {
     std::size_t const N = 10;
@@ -290,7 +295,6 @@
             } else if (diag <= k || diag >= N - k) {
                 matrix->set_element(i, j, -1.0 / k);
             }
->>>>>>> 30b93d41
         }
     }
 
@@ -387,7 +391,6 @@
     solve_and_validate(*matrix);
 }
 
-<<<<<<< HEAD
 TEST_P(MatrixSizesFixture, 3x3Blocks)
 {
     auto const [N, k] = GetParam();
@@ -409,31 +412,10 @@
     solve_and_validate(*matrix);
 }
 
-=======
->>>>>>> 30b93d41
 TEST_P(MatrixSizesFixture, PeriodicBand)
 {
     auto const [N, k] = GetParam();
 
-<<<<<<< HEAD
-    // Build a full-rank periodic band matrix permuted in such a way the band is shifted
-    for (std::ptrdiff_t s(-k); s < (std::ptrdiff_t)k + 1; ++s) {
-        std::unique_ptr<ddc::detail::SplinesLinearProblem<Kokkos::DefaultExecutionSpace>> matrix
-                = ddc::detail::SplinesLinearProblemMaker::make_new_periodic_band_matrix<
-                        Kokkos::DefaultExecutionSpace>(
-                        N,
-                        (std::ptrdiff_t)k - s,
-                        (std::ptrdiff_t)k + s,
-                        false);
-        for (std::size_t i(0); i < N; ++i) {
-            for (std::size_t j(0); j < N; ++j) {
-                std::ptrdiff_t diag
-                        = ddc::detail::modulo((std::ptrdiff_t)(j - i), (std::ptrdiff_t)N);
-                if (diag == s || diag == N + s) {
-                    matrix->set_element(i, j, .5);
-                } else if (diag <= s + k || diag >= N + s - k) {
-                    matrix->set_element(i, j, -1. / k);
-=======
     // Build a non-symmetric full-rank band matrix
     for (std::ptrdiff_t s(-k); s < (std::ptrdiff_t)k + 1; ++s) {
         if (s == 0)
@@ -451,7 +433,6 @@
                         diag <= s + (std::ptrdiff_t)k
                         || diag >= (std::ptrdiff_t)N + s - (std::ptrdiff_t)k) {
                     matrix->set_element(i, j, -1.0 / k);
->>>>>>> 30b93d41
                 }
             }
         }
