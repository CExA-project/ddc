// Copyright (C) The DDC development team, see COPYRIGHT.md file
//
// SPDX-License-Identifier: MIT

#pragma once

#include <cassert>
#include <memory>
#include <string>

#include <Kokkos_DualView.hpp>

#if __has_include(<mkl_lapacke.h>)
#include <mkl_lapacke.h>
#else
#include <lapacke.h>
#endif

#include <KokkosBatched_Pbtrs.hpp>
#include <KokkosBatched_Util.hpp>

#include "splines_linear_problem.hpp"

namespace ddc::detail {

/**
 * @brief A positive-definite symmetric band linear problem dedicated to the computation of a spline approximation.
 *
 * The storage format is dense row-major. Lapack is used to perform every matrix and linear solver-related operations.
 *
 * Given the linear system A*x=b, we assume that A is a square (n by n)
 * with kd sub and superdiagonals.
 * All non-zero elements of A are stored in the rectangular matrix q, using
 * the format required by DPBTRF (LAPACK): (super-)diagonals of A are rows of q.
 * q has 1 row for the diagonal and kd rows for the superdiagonals.
 *
 * @tparam ExecSpace The Kokkos::ExecutionSpace on which operations related to the matrix are supposed to be performed.
 */
template <class ExecSpace>
class SplinesLinearProblemPDSBand : public SplinesLinearProblem<ExecSpace>
{
public:
    using typename SplinesLinearProblem<ExecSpace>::MultiRHS;
    using SplinesLinearProblem<ExecSpace>::size;

protected:
    Kokkos::DualView<double**, Kokkos::LayoutRight, typename ExecSpace::memory_space>
            m_q; // pds band matrix representation

public:
    /**
     * @brief SplinesLinearProblemPDSBand constructor.
     *
     * @param mat_size The size of one of the dimensions of the square matrix.
     * @param kd The number of sub/superdiagonals of the matrix.
     */
    explicit SplinesLinearProblemPDSBand(std::size_t const mat_size, std::size_t const kd)
        : SplinesLinearProblem<ExecSpace>(mat_size)
        , m_q("q", kd + 1, mat_size)
    {
        assert(m_q.extent(0) <= mat_size);

        Kokkos::deep_copy(m_q.h_view, 0.);
    }

    double get_element(std::size_t i, std::size_t j) const override
    {
        assert(i < size());
        assert(j < size());

        // Indices are swapped for an element on subdiagonal
        if (i > j) {
            std::swap(i, j);
        }
        if (j - i < m_q.extent(0)) {
            return m_q.h_view(j - i, i);
        } else {
            return 0.0;
        }
    }

    void set_element(std::size_t i, std::size_t j, double const aij) override
    {
        assert(i < size());
        assert(j < size());

        // Indices are swapped for an element on subdiagonal
        if (i > j) {
            std::swap(i, j);
        }
        if (j - i < m_q.extent(0)) {
            m_q.h_view(j - i, i) = aij;
        } else {
            assert(std::fabs(aij) < 1e-20);
        }
    }

    /**
     * @brief Perform a pre-process operation on the solver. Must be called after filling the matrix.
     *
     * LU-factorize the matrix A and store the pivots using the LAPACK dpbtrf() implementation.
     */
    void setup_solver() override
    {
        int const info = LAPACKE_dpbtrf(
                LAPACK_ROW_MAJOR,
                'L',
                size(),
                m_q.extent(0) - 1,
                m_q.h_view.data(),
                m_q.h_view.stride(
                        0) // m_q.h_view.stride(0) if LAPACK_ROW_MAJOR, m_q.h_view.stride(1) if LAPACK_COL_MAJOR
        );
        if (info != 0) {
            throw std::runtime_error(
                    "LAPACKE_dpbtrf failed with error code " + std::to_string(info));
        }

        // Push on device
        m_q.modify_host();
        m_q.sync_device();
    }

private:
    KOKKOS_FUNCTION int tbsv(
            [[maybe_unused]] char const uplo,
            [[maybe_unused]] char const trans,
            [[maybe_unused]] char const diag,
            int const n,
            int const k,
            Kokkos::View<double**, Kokkos::LayoutStride, typename ExecSpace::memory_space> const a,
            [[maybe_unused]] int const lda,
            Kokkos::View<double*, Kokkos::LayoutStride, typename ExecSpace::memory_space> const x,
            [[maybe_unused]] int const incx) const
    {
        if (trans == 'N') {
            for (int j = 0; j < n; ++j) {
                if (x(j) != 0) {
                    x(j) /= a(0, j);
                    for (int i = j + 1; i <= Kokkos::min(n, j + k); ++i) {
                        x(i) -= a(i - j, j) * x(j);
                    }
                }
            }
        } else if (trans == 'T') {
            for (int j = n - 1; j >= 0; --j) {
                for (int i = Kokkos::min(n, j + k); i >= j + 1; --i) {
                    x(j) -= a(i - j, j) * x(i);
                }
                x(j) /= a(0, j);
            }
        }
        return 0;
    }

public:
    /**
     * @brief Solve the multiple right-hand sides linear problem Ax=b or its transposed version A^tx=b inplace.
     *
     * The solver method is band gaussian elimination with partial pivoting using the LU-factorized matrix A. The implementation is LAPACK method dpbtrs.
     *
     * @param[in, out] b A 2D Kokkos::View storing the multiple right-hand sides of the problem and receiving the corresponding solution.
     * @param transpose Choose between the direct or transposed version of the linear problem (unused for a symmetric problem).
     */
    void solve(MultiRHS b, bool const) const override
    {
        assert(b.extent(0) == size());

        auto q_device = m_q.d_view;
<<<<<<< HEAD
        Kokkos::RangePolicy<ExecSpace> policy(0, b.extent(1));
        Kokkos::parallel_for(
                "pbtrs",
                policy,
                KOKKOS_CLASS_LAMBDA(const int i) {
                    auto sub_b = Kokkos::subview(b, Kokkos::ALL, i);
                    KokkosBatched::SerialPbtrs<
                            KokkosBatched::Uplo::Lower,
                            KokkosBatched::Algo::Pbtrs::Unblocked>::invoke(q_device, sub_b);
=======

        Kokkos::parallel_for(
                "pbtrs",
                Kokkos::RangePolicy<ExecSpace>(0, b.extent(1)),
                KOKKOS_CLASS_LAMBDA(const int i) {
                    auto b_slice = Kokkos::subview(b, Kokkos::ALL, i);

                    int info;
                    info
                            = tbsv('L',
                                   'N',
                                   'N',
                                   q_device.extent(1),
                                   q_device.extent(0) - 1,
                                   q_device,
                                   q_device.extent(0),
                                   b_slice,
                                   1);
                    info
                            = tbsv('L',
                                   'T',
                                   'N',
                                   q_device.extent(1),
                                   q_device.extent(0) - 1,
                                   q_device,
                                   q_device.extent(0),
                                   b_slice,
                                   1);
>>>>>>> a20600dc
                });
    }
};

} // namespace ddc::detail<|MERGE_RESOLUTION|>--- conflicted
+++ resolved
@@ -167,7 +167,6 @@
         assert(b.extent(0) == size());
 
         auto q_device = m_q.d_view;
-<<<<<<< HEAD
         Kokkos::RangePolicy<ExecSpace> policy(0, b.extent(1));
         Kokkos::parallel_for(
                 "pbtrs",
@@ -177,36 +176,6 @@
                     KokkosBatched::SerialPbtrs<
                             KokkosBatched::Uplo::Lower,
                             KokkosBatched::Algo::Pbtrs::Unblocked>::invoke(q_device, sub_b);
-=======
-
-        Kokkos::parallel_for(
-                "pbtrs",
-                Kokkos::RangePolicy<ExecSpace>(0, b.extent(1)),
-                KOKKOS_CLASS_LAMBDA(const int i) {
-                    auto b_slice = Kokkos::subview(b, Kokkos::ALL, i);
-
-                    int info;
-                    info
-                            = tbsv('L',
-                                   'N',
-                                   'N',
-                                   q_device.extent(1),
-                                   q_device.extent(0) - 1,
-                                   q_device,
-                                   q_device.extent(0),
-                                   b_slice,
-                                   1);
-                    info
-                            = tbsv('L',
-                                   'T',
-                                   'N',
-                                   q_device.extent(1),
-                                   q_device.extent(0) - 1,
-                                   q_device,
-                                   q_device.extent(0),
-                                   b_slice,
-                                   1);
->>>>>>> a20600dc
                 });
     }
 };
