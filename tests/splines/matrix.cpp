--- conflicted
+++ resolved
@@ -201,7 +201,26 @@
     solve_and_validate(*matrix);
 }
 
-<<<<<<< HEAD
+TEST(Matrix, PDSTridiag)
+{
+    std::size_t const N = 10;
+    std::size_t const k = 1;
+    std::unique_ptr<ddc::detail::SplinesLinearProblem<Kokkos::DefaultExecutionSpace>> matrix
+            = std::make_unique<
+                    ddc::detail::SplinesLinearProblemPDSTridiag<Kokkos::DefaultExecutionSpace>>(N);
+
+    // Build a positive-definite symmetric full-rank tridiagonal matrix
+    for (std::size_t i(0); i < N; ++i) {
+        matrix->set_element(i, i, 2.0 * k + 1);
+        for (std::size_t j(std::max(0, int(i) - int(k))); j < i; ++j) {
+            matrix->set_element(i, j, -1.0);
+        }
+        for (std::size_t j(i + 1); j < std::min(N, i + k + 1); ++j) {
+            matrix->set_element(i, j, -1.0);
+        }
+    }
+}
+
 TEST(Matrix, 2x2Blocks)
 {
     std::size_t const N = 10;
@@ -221,29 +240,12 @@
         }
         for (std::size_t j(i + 1); j < std::min(N, i + k + 1); ++j) {
             matrix->set_element(i, j, -(1. / 4) / k * (N * i + j + 1));
-=======
-TEST(Matrix, PDSTridiag)
-{
-    std::size_t const N = 10;
-    std::size_t const k = 1;
-    std::unique_ptr<ddc::detail::SplinesLinearProblem<Kokkos::DefaultExecutionSpace>> matrix
-            = std::make_unique<
-                    ddc::detail::SplinesLinearProblemPDSTridiag<Kokkos::DefaultExecutionSpace>>(N);
-
-    // Build a positive-definite symmetric full-rank tridiagonal matrix
-    for (std::size_t i(0); i < N; ++i) {
-        matrix->set_element(i, i, 2.0 * k + 1);
-        for (std::size_t j(std::max(0, int(i) - int(k))); j < i; ++j) {
-            matrix->set_element(i, j, -1.0);
-        }
-        for (std::size_t j(i + 1); j < std::min(N, i + k + 1); ++j) {
-            matrix->set_element(i, j, -1.0);
->>>>>>> f44501e1
-        }
-    }
-
-    solve_and_validate(*matrix);
-}
+        }
+    }
+
+    solve_and_validate(*matrix);
+}
+
 
 class MatrixSizesFixture : public testing::TestWithParam<std::tuple<std::size_t, std::size_t>>
 {
