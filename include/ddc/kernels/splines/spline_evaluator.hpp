// Copyright (C) The DDC development team, see COPYRIGHT.md file
//
// SPDX-License-Identifier: MIT

#pragma once

#include <array>

#include <ddc/ddc.hpp>

#include "Kokkos_Macros.hpp"
#include "view.hpp"

namespace ddc {

template <
        class ExecSpace,
        class MemorySpace,
        class BSplinesType,
        class InterpolationMesh,
        class LeftExtrapolationRule,
        class RightExtrapolationRule,
        class... IDimX>
class SplineEvaluator
{
private:
    // Tags to determine what to evaluate
    struct eval_type
    {
    };

    struct eval_deriv_type
    {
    };

    using tag_type = typename BSplinesType::tag_type;

public:
    using exec_space = ExecSpace;

    using memory_space = MemorySpace;

    using bsplines_type = BSplinesType;

    using left_extrapolation_rule_type = LeftExtrapolationRule;
    using right_extrapolation_rule_type = RightExtrapolationRule;

    using interpolation_mesh_type = InterpolationMesh;

    using interpolation_domain_type = ddc::DiscreteDomain<interpolation_mesh_type>;

    using vals_domain_type = ddc::DiscreteDomain<IDimX...>;

    using bsplines_domain_type = ddc::DiscreteDomain<bsplines_type>;

    using batch_domain_type =
            typename ddc::detail::convert_type_seq_to_discrete_domain<ddc::type_seq_remove_t<
                    ddc::detail::TypeSeq<IDimX...>,
                    ddc::detail::TypeSeq<interpolation_mesh_type>>>;

    template <typename Tag>
    using spline_dim_type
            = std::conditional_t<std::is_same_v<Tag, interpolation_mesh_type>, bsplines_type, Tag>;

    using spline_domain_type =
            typename ddc::detail::convert_type_seq_to_discrete_domain<ddc::type_seq_replace_t<
                    ddc::detail::TypeSeq<IDimX...>,
                    ddc::detail::TypeSeq<interpolation_mesh_type>,
                    ddc::detail::TypeSeq<bsplines_type>>>;


private:
    LeftExtrapolationRule m_left_extrap_rule;

    RightExtrapolationRule m_right_extrap_rule;

public:
    static_assert(
            std::is_same_v<LeftExtrapolationRule,
                            typename ddc::PeriodicExtrapolationRule<
                                    tag_type>> == bsplines_type::is_periodic()
                    && std::is_same_v<
                               RightExtrapolationRule,
                               typename ddc::PeriodicExtrapolationRule<
                                       tag_type>> == bsplines_type::is_periodic(),
            "PeriodicExtrapolationRule has to be used if and only if dimension is periodic");
    static_assert(
            std::is_invocable_r_v<
                    double,
                    LeftExtrapolationRule,
                    ddc::Coordinate<tag_type>,
                    ddc::ChunkSpan<
                            double const,
                            bsplines_domain_type,
                            std::experimental::layout_right,
                            memory_space>>,
            "LeftExtrapolationRule::operator() has to be callable with usual arguments.");
    static_assert(
            std::is_invocable_r_v<
                    double,
                    RightExtrapolationRule,
                    ddc::Coordinate<tag_type>,
                    ddc::ChunkSpan<
                            double const,
                            bsplines_domain_type,
                            std::experimental::layout_right,
                            memory_space>>,
            "RightExtrapolationRule::operator() has to be callable with usual arguments.");

    explicit SplineEvaluator(
            LeftExtrapolationRule const& left_extrap_rule,
            RightExtrapolationRule const& right_extrap_rule)
<<<<<<< HEAD
        : m_left_extrap_rule(left_extrap_rule)
        , m_right_bc(right_extrap_rule)
=======
        : m_spline_domain(spline_domain)
        , m_left_extrap_rule(left_extrap_rule)
        , m_right_extrap_rule(right_extrap_rule)
>>>>>>> 5e400d40
    {
    }

    SplineEvaluator(SplineEvaluator const& x) = default;

    SplineEvaluator(SplineEvaluator&& x) = default;

    ~SplineEvaluator() = default;

    SplineEvaluator& operator=(SplineEvaluator const& x) = default;

    SplineEvaluator& operator=(SplineEvaluator&& x) = default;



<<<<<<< HEAD
=======
    KOKKOS_FUNCTION spline_domain_type spline_domain() const noexcept
    {
        return m_spline_domain;
    }

    KOKKOS_FUNCTION bsplines_domain_type bsplines_domain() const noexcept // TODO : clarify name
    {
        return ddc::discrete_space<bsplines_type>().full_domain();
    }

    KOKKOS_FUNCTION batch_domain_type batch_domain() const noexcept
    {
        return ddc::remove_dims_of(spline_domain(), bsplines_domain());
    }

    left_extrapolation_rule_type left_extrapolation_rule() const
    {
        return m_left_extrap_rule;
    }

    right_extrapolation_rule_type right_extrapolation_rule() const
    {
        return m_right_extrap_rule;
    }

>>>>>>> 5e400d40
    template <class Layout, class... CoordsDims>
    KOKKOS_FUNCTION double operator()(
            ddc::Coordinate<CoordsDims...> const& coord_eval,
            ddc::ChunkSpan<double const, bsplines_domain_type, Layout, memory_space> const
                    spline_coef) const
    {
        return eval(coord_eval, spline_coef);
    }

    template <class Layout1, class Layout2, class Layout3, class... CoordsDims>
    void operator()(
            ddc::ChunkSpan<double, vals_domain_type, Layout1, memory_space> const spline_eval,
            ddc::ChunkSpan<
                    ddc::Coordinate<CoordsDims...> const,
                    vals_domain_type,
                    Layout2,
                    memory_space> const coords_eval,
            ddc::ChunkSpan<double const, spline_domain_type, Layout3, memory_space> const
                    spline_coef) const
    {
        interpolation_domain_type const interpolation_domain(spline_eval.domain());
        batch_domain_type const batch_domain(spline_eval.domain());

        ddc::parallel_for_each(
                exec_space(),
                batch_domain,
                KOKKOS_CLASS_LAMBDA(typename batch_domain_type::discrete_element_type const j) {
                    const auto spline_eval_1D = spline_eval[j];
                    const auto coords_eval_1D = coords_eval[j];
                    const auto spline_coef_1D = spline_coef[j];
                    for (auto const i : interpolation_domain) {
                        spline_eval_1D(i) = eval(coords_eval_1D(i), spline_coef_1D);
                    }
                });
    }

    template <class Layout, class... CoordsDims>
    KOKKOS_FUNCTION double deriv(
            ddc::Coordinate<CoordsDims...> const& coord_eval,
            ddc::ChunkSpan<double const, bsplines_domain_type, Layout, memory_space> const
                    spline_coef) const
    {
        return eval_no_bc<eval_deriv_type>(coord_eval, spline_coef);
    }

    template <class Layout1, class Layout2, class Layout3, class... CoordsDims>
    void deriv(
            ddc::ChunkSpan<double, vals_domain_type, Layout1, memory_space> const spline_eval,
            ddc::ChunkSpan<
                    ddc::Coordinate<CoordsDims...> const,
                    vals_domain_type,
                    Layout2,
                    memory_space> const coords_eval,
            ddc::ChunkSpan<double const, spline_domain_type, Layout3, memory_space> const
                    spline_coef) const
    {
        interpolation_domain_type const interpolation_domain(spline_eval.domain());
        batch_domain_type const batch_domain(spline_eval.domain());

        ddc::parallel_for_each(
                exec_space(),
                batch_domain,
                KOKKOS_CLASS_LAMBDA(typename batch_domain_type::discrete_element_type const j) {
                    const auto spline_eval_1D = spline_eval[j];
                    const auto coords_eval_1D = coords_eval[j];
                    const auto spline_coef_1D = spline_coef[j];
                    for (auto const i : interpolation_domain) {
                        spline_eval_1D(i)
                                = eval_no_bc<eval_deriv_type>(coords_eval_1D(i), spline_coef_1D);
                    }
                });
    }

    template <class Layout1, class Layout2>
    void integrate(
            ddc::ChunkSpan<double, batch_domain_type, Layout1, memory_space> const integrals,
            ddc::ChunkSpan<double const, spline_domain_type, Layout2, memory_space> const
                    spline_coef) const
    {
        batch_domain_type const batch_domain(integrals.domain());
        ddc::Chunk values_alloc(
                ddc::DiscreteDomain<bsplines_type>(spline_coef.domain()),
                ddc::KokkosAllocator<double, memory_space>());
        ddc::ChunkSpan values = values_alloc.span_view();
        Kokkos::parallel_for(
                Kokkos::RangePolicy<exec_space>(0, 1),
                KOKKOS_LAMBDA(int) { ddc::discrete_space<bsplines_type>().integrals(values); });

        ddc::parallel_for_each(
                exec_space(),
                batch_domain,
                KOKKOS_LAMBDA(typename batch_domain_type::discrete_element_type const j) {
                    integrals(j) = 0;
                    for (typename bsplines_domain_type::discrete_element_type const i :
                         values.domain()) {
                        integrals(j) += spline_coef(i, j) * values(i);
                    }
                });
    }

private:
    template <class Layout, class... CoordsDims>
    KOKKOS_INLINE_FUNCTION double eval(
            ddc::Coordinate<CoordsDims...> const& coord_eval,
            ddc::ChunkSpan<double const, bsplines_domain_type, Layout, memory_space> const
                    spline_coef) const
    {
        ddc::Coordinate<typename interpolation_mesh_type::continuous_dimension_type>
                coord_eval_interpolation
                = ddc::select<typename interpolation_mesh_type::continuous_dimension_type>(
                        coord_eval);
        if constexpr (bsplines_type::is_periodic()) {
            if (coord_eval_interpolation < ddc::discrete_space<bsplines_type>().rmin()
                || coord_eval_interpolation > ddc::discrete_space<bsplines_type>().rmax()) {
                coord_eval_interpolation -= Kokkos::floor(
                                                    (coord_eval_interpolation
                                                     - ddc::discrete_space<bsplines_type>().rmin())
                                                    / ddc::discrete_space<bsplines_type>().length())
                                            * ddc::discrete_space<bsplines_type>().length();
            }
        } else {
            if (coord_eval_interpolation < ddc::discrete_space<bsplines_type>().rmin()) {
                return m_left_extrap_rule(coord_eval_interpolation, spline_coef);
            }
            if (coord_eval_interpolation > ddc::discrete_space<bsplines_type>().rmax()) {
                return m_right_extrap_rule(coord_eval_interpolation, spline_coef);
            }
        }
        return eval_no_bc<eval_type>(coord_eval_interpolation, spline_coef);
    }

    template <class EvalType, class Layout, class... CoordsDims>
    KOKKOS_INLINE_FUNCTION double eval_no_bc(
            ddc::Coordinate<CoordsDims...> const& coord_eval,
            ddc::ChunkSpan<double const, bsplines_domain_type, Layout, memory_space> const
                    spline_coef) const
    {
        static_assert(
                std::is_same_v<EvalType, eval_type> || std::is_same_v<EvalType, eval_deriv_type>);
        ddc::DiscreteElement<bsplines_type> jmin;
        std::array<double, bsplines_type::degree() + 1> vals;
        ddc::Coordinate<typename interpolation_mesh_type::continuous_dimension_type>
                coord_eval_interpolation
                = ddc::select<typename interpolation_mesh_type::continuous_dimension_type>(
                        coord_eval);
        if constexpr (std::is_same_v<EvalType, eval_type>) {
            jmin = ddc::discrete_space<bsplines_type>().eval_basis(vals, coord_eval_interpolation);
        } else if constexpr (std::is_same_v<EvalType, eval_deriv_type>) {
            jmin = ddc::discrete_space<bsplines_type>().eval_deriv(vals, coord_eval_interpolation);
        }
        double y = 0.0;
        for (std::size_t i = 0; i < bsplines_type::degree() + 1; ++i) {
            y += spline_coef(ddc::DiscreteElement<bsplines_type>(jmin + i)) * vals[i];
        }
        return y;
    }
};
} // namespace ddc<|MERGE_RESOLUTION|>--- conflicted
+++ resolved
@@ -110,14 +110,8 @@
     explicit SplineEvaluator(
             LeftExtrapolationRule const& left_extrap_rule,
             RightExtrapolationRule const& right_extrap_rule)
-<<<<<<< HEAD
-        : m_left_extrap_rule(left_extrap_rule)
-        , m_right_bc(right_extrap_rule)
-=======
-        : m_spline_domain(spline_domain)
         , m_left_extrap_rule(left_extrap_rule)
         , m_right_extrap_rule(right_extrap_rule)
->>>>>>> 5e400d40
     {
     }
 
@@ -133,34 +127,7 @@
 
 
 
-<<<<<<< HEAD
-=======
-    KOKKOS_FUNCTION spline_domain_type spline_domain() const noexcept
-    {
-        return m_spline_domain;
-    }
-
-    KOKKOS_FUNCTION bsplines_domain_type bsplines_domain() const noexcept // TODO : clarify name
-    {
-        return ddc::discrete_space<bsplines_type>().full_domain();
-    }
-
-    KOKKOS_FUNCTION batch_domain_type batch_domain() const noexcept
-    {
-        return ddc::remove_dims_of(spline_domain(), bsplines_domain());
-    }
-
-    left_extrapolation_rule_type left_extrapolation_rule() const
-    {
-        return m_left_extrap_rule;
-    }
-
-    right_extrapolation_rule_type right_extrapolation_rule() const
-    {
-        return m_right_extrap_rule;
-    }
-
->>>>>>> 5e400d40
+
     template <class Layout, class... CoordsDims>
     KOKKOS_FUNCTION double operator()(
             ddc::Coordinate<CoordsDims...> const& coord_eval,
