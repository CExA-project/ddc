--- conflicted
+++ resolved
@@ -390,29 +390,12 @@
     auto const [N, k] = GetParam();
 
     // Build a full-rank periodic band matrix permuted in such a way the band is shifted
-<<<<<<< HEAD
-    for (std::ptrdiff_t s(-k); s < (std::ptrdiff_t)k + 1; ++s) {
-=======
     for (std::ptrdiff_t s(-k + k / 2 + 1); s < static_cast<std::ptrdiff_t>(k - k / 2); ++s) {
         std::cout << s;
->>>>>>> b061d93f
         std::unique_ptr<ddc::detail::SplinesLinearProblem<Kokkos::DefaultExecutionSpace>> matrix
                 = ddc::detail::SplinesLinearProblemMaker::make_new_periodic_band_matrix<
                         Kokkos::DefaultExecutionSpace>(
                         N,
-<<<<<<< HEAD
-                        (std::ptrdiff_t)k - s,
-                        (std::ptrdiff_t)k + s,
-                        false);
-        for (std::size_t i(0); i < N; ++i) {
-            for (std::size_t j(0); j < N; ++j) {
-                std::ptrdiff_t diag
-                        = ddc::detail::modulo((std::ptrdiff_t)(j - i), (std::ptrdiff_t)N);
-                if (diag == s || diag == N + s) {
-                    matrix->set_element(i, j, .5);
-                } else if (diag <= s + k || diag >= N + s - k) {
-                    matrix->set_element(i, j, -1. / k);
-=======
                         static_cast<std::ptrdiff_t>(k - s),
                         k + s,
                         false);
@@ -424,7 +407,6 @@
                     matrix->set_element(i, j, 2.0 * k + 1);
                 } else if (diag <= s + k || diag >= N + s - k) {
                     matrix->set_element(i, j, -1.);
->>>>>>> b061d93f
                 }
             }
         }
