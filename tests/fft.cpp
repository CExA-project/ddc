// SPDX-License-Identifier: MIT

#include <ddc/ddc.hpp>
#include <ddc/kernels/fft.hpp>

#include <gtest/gtest.h>

#include "fft.hpp"

struct RDimX;
struct RDimY;
struct RDimZ;

<<<<<<< HEAD
#if 0
__global__ void run_printf() { printf("Hello World\n"); }

static void TestGPUMathToolsParallelDeviceHipHelloWorld()
{
    int device_count = 0;
    hipGetDeviceCount(&device_count);
    for (int i = 0; i < device_count; ++i) {
        hipSetDevice(i);
        hipLaunchKernelGGL(HIP_KERNEL_NAME(run_printf), dim3(10), dim3(10), 0, 0);
        hipDeviceSynchronize();
    }
}

TEST(GPUMathToolsParallelDevice, HipHelloWorld)
{
    TestGPUMathToolsParallelDeviceHipHelloWorld();
}
#endif

TEST(FFTNorm, OFF)
{
    test_fft_norm<
            Kokkos::Serial,
            Kokkos::Serial::memory_space,
            float,
            Kokkos::complex<float>,
            RDimX>(ddc::FFT_Normalization::OFF);
}

TEST(FFTNorm, BACKWARD)
{
    test_fft_norm<
            Kokkos::Serial,
            Kokkos::Serial::memory_space,
            float,
            Kokkos::complex<float>,
            RDimX>(ddc::FFT_Normalization::BACKWARD);
}

TEST(FFTNorm, FORWARD)
{
    test_fft_norm<
            Kokkos::Serial,
            Kokkos::Serial::memory_space,
            float,
            Kokkos::complex<float>,
            RDimX>(ddc::FFT_Normalization::FORWARD);
}

TEST(FFTNorm, ORTHO)
{
    test_fft_norm<
            Kokkos::Serial,
            Kokkos::Serial::memory_space,
            float,
            Kokkos::complex<float>,
            RDimX>(ddc::FFT_Normalization::ORTHO);
}

TEST(FFTNorm, FULL)
{
    test_fft_norm<
            Kokkos::Serial,
            Kokkos::Serial::memory_space,
            float,
            Kokkos::complex<float>,
            RDimX>(ddc::FFT_Normalization::FULL);
}

=======
>>>>>>> 130e914b
TEST(FFTSerialHost, R2C_1D)
{
    test_fft<Kokkos::Serial, Kokkos::Serial::memory_space, float, Kokkos::complex<float>, RDimX>();
}

TEST(FFTSerialHost, R2C_2D)
{
    test_fft<
            Kokkos::Serial,
            Kokkos::Serial::memory_space,
            float,
            Kokkos::complex<float>,
            RDimX,
            RDimY>();
}

TEST(FFTSerialHost, R2C_3D)
{
    test_fft<
            Kokkos::Serial,
            Kokkos::Serial::memory_space,
            float,
            Kokkos::complex<float>,
            RDimX,
            RDimY,
            RDimZ>();
}

#if fftw_omp_AVAIL
TEST(FFTParallelHost, R2C_1D)
{
    test_fft<Kokkos::OpenMP, Kokkos::OpenMP::memory_space, float, Kokkos::complex<float>, RDimX>();
}

TEST(FFTParallelHost, R2C_2D)
{
    test_fft<
            Kokkos::OpenMP,
            Kokkos::OpenMP::memory_space,
            float,
            Kokkos::complex<float>,
            RDimX,
            RDimY>();
}

TEST(FFTParallelHost, R2C_3D)
{
    test_fft<
            Kokkos::OpenMP,
            Kokkos::OpenMP::memory_space,
            float,
            Kokkos::complex<float>,
            RDimX,
            RDimY,
            RDimZ>();
}
#endif

TEST(FFTParallelDevice, R2C_1D)
{
    test_fft<
            Kokkos::DefaultExecutionSpace,
            Kokkos::DefaultExecutionSpace::memory_space,
            float,
            Kokkos::complex<float>,
            RDimX>();
}

TEST(FFTParallelDevice, R2C_2D)
{
    test_fft<
            Kokkos::DefaultExecutionSpace,
            Kokkos::DefaultExecutionSpace::memory_space,
            float,
            Kokkos::complex<float>,
            RDimX,
            RDimY>();
}

TEST(FFTParallelDevice, R2C_3D)
{
    test_fft<
            Kokkos::DefaultExecutionSpace,
            Kokkos::DefaultExecutionSpace::memory_space,
            float,
            Kokkos::complex<float>,
            RDimX,
            RDimY,
            RDimZ>();
}

TEST(FFTSerialHost, C2C_1D)
{
    test_fft<
            Kokkos::Serial,
            Kokkos::Serial::memory_space,
            Kokkos::complex<float>,
            Kokkos::complex<float>,
            RDimX>();
}

TEST(FFTSerialHost, C2C_2D)
{
    test_fft<
            Kokkos::Serial,
            Kokkos::Serial::memory_space,
            Kokkos::complex<float>,
            Kokkos::complex<float>,
            RDimX,
            RDimY>();
}

TEST(FFTSerialHost, C2C_3D)
{
    test_fft<
            Kokkos::Serial,
            Kokkos::Serial::memory_space,
            Kokkos::complex<float>,
            Kokkos::complex<float>,
            RDimX,
            RDimY,
            RDimZ>();
}

#if fftw_omp_AVAIL
TEST(FFTParallelHost, C2C_1D)
{
    test_fft<
            Kokkos::OpenMP,
            Kokkos::OpenMP::memory_space,
            Kokkos::complex<float>,
            Kokkos::complex<float>,
            RDimX>();
}

TEST(FFTParallelHost, C2C_2D)
{
    test_fft<
            Kokkos::OpenMP,
            Kokkos::OpenMP::memory_space,
            Kokkos::complex<float>,
            Kokkos::complex<float>,
            RDimX,
            RDimY>();
}

TEST(FFTParallelHost, C2C_3D)
{
    test_fft<
            Kokkos::OpenMP,
            Kokkos::OpenMP::memory_space,
            Kokkos::complex<float>,
            Kokkos::complex<float>,
            RDimX,
            RDimY,
            RDimZ>();
}
#endif

TEST(FFTParallelDevice, C2C_1D)
{
    test_fft<
            Kokkos::DefaultExecutionSpace,
            Kokkos::DefaultExecutionSpace::memory_space,
            Kokkos::complex<float>,
            Kokkos::complex<float>,
            RDimX>();
}

TEST(FFTParallelDevice, C2C_2D)
{
    test_fft<
            Kokkos::DefaultExecutionSpace,
            Kokkos::DefaultExecutionSpace::memory_space,
            Kokkos::complex<float>,
            Kokkos::complex<float>,
            RDimX,
            RDimY>();
}

TEST(FFTParallelDevice, C2C_3D)
{
    test_fft<
            Kokkos::DefaultExecutionSpace,
            Kokkos::DefaultExecutionSpace::memory_space,
            Kokkos::complex<float>,
            Kokkos::complex<float>,
            RDimX,
            RDimY,
            RDimZ>();
}

TEST(FFTSerialHost, D2Z_1D)
{
    test_fft<
            Kokkos::Serial,
            Kokkos::Serial::memory_space,
            double,
            Kokkos::complex<double>,
            RDimX>();
}

TEST(FFTSerialHost, D2Z_2D)
{
    test_fft<
            Kokkos::Serial,
            Kokkos::Serial::memory_space,
            double,
            Kokkos::complex<double>,
            RDimX,
            RDimY>();
}

TEST(FFTSerialHost, D2Z_3D)
{
    test_fft<
            Kokkos::Serial,
            Kokkos::Serial::memory_space,
            double,
            Kokkos::complex<double>,
            RDimX,
            RDimY,
            RDimZ>();
}

#if fftw_omp_AVAIL
TEST(FFTParallelHost, D2Z_1D)
{
    test_fft<
            Kokkos::OpenMP,
            Kokkos::OpenMP::memory_space,
            double,
            Kokkos::complex<double>,
            RDimX>();
}

TEST(FFTParallelHost, D2Z_2D)
{
    test_fft<
            Kokkos::OpenMP,
            Kokkos::OpenMP::memory_space,
            double,
            Kokkos::complex<double>,
            RDimX,
            RDimY>();
}

TEST(FFTParallelHost, D2Z_3D)
{
    test_fft<
            Kokkos::OpenMP,
            Kokkos::OpenMP::memory_space,
            double,
            Kokkos::complex<double>,
            RDimX,
            RDimY,
            RDimZ>();
}
#endif

TEST(FFTParallelDevice, D2Z_1D)
{
    test_fft<
            Kokkos::DefaultExecutionSpace,
            Kokkos::DefaultExecutionSpace::memory_space,
            double,
            Kokkos::complex<double>,
            RDimX>();
}

TEST(FFTParallelDevice, D2Z_2D)
{
    test_fft<
            Kokkos::DefaultExecutionSpace,
            Kokkos::DefaultExecutionSpace::memory_space,
            double,
            Kokkos::complex<double>,
            RDimX,
            RDimY>();
}

TEST(FFTParallelDevice, D2Z_3D)
{
    test_fft<
            Kokkos::DefaultExecutionSpace,
            Kokkos::DefaultExecutionSpace::memory_space,
            double,
            Kokkos::complex<double>,
            RDimX,
            RDimY,
            RDimZ>();
}

TEST(FFTSerialHost, Z2Z_1D)
{
    test_fft<
            Kokkos::Serial,
            Kokkos::Serial::memory_space,
            Kokkos::complex<double>,
            Kokkos::complex<double>,
            RDimX>();
}

TEST(FFTSerialHost, Z2Z_2D)
{
    test_fft<
            Kokkos::Serial,
            Kokkos::Serial::memory_space,
            Kokkos::complex<double>,
            Kokkos::complex<double>,
            RDimX,
            RDimY>();
}

TEST(FFTSerialHost, Z2Z_3D)
{
    test_fft<
            Kokkos::Serial,
            Kokkos::Serial::memory_space,
            Kokkos::complex<double>,
            Kokkos::complex<double>,
            RDimX,
            RDimY,
            RDimZ>();
}

#if fftw_omp_AVAIL
TEST(FFTParallelHost, Z2Z_1D)
{
    test_fft<
            Kokkos::OpenMP,
            Kokkos::OpenMP::memory_space,
            Kokkos::complex<double>,
            Kokkos::complex<double>,
            RDimX>();
}

TEST(FFTParallelHost, Z2Z_2D)
{
    test_fft<
            Kokkos::OpenMP,
            Kokkos::OpenMP::memory_space,
            Kokkos::complex<double>,
            Kokkos::complex<double>,
            RDimX,
            RDimY>();
}

TEST(FFTParallelHost, Z2Z_3D)
{
    test_fft<
            Kokkos::OpenMP,
            Kokkos::OpenMP::memory_space,
            Kokkos::complex<double>,
            Kokkos::complex<double>,
            RDimX,
            RDimY,
            RDimZ>();
}
#endif

TEST(FFTParallelDevice, Z2Z_1D)
{
    test_fft<
            Kokkos::DefaultExecutionSpace,
            Kokkos::DefaultExecutionSpace::memory_space,
            Kokkos::complex<double>,
            Kokkos::complex<double>,
            RDimX>();
}

TEST(FFTParallelDevice, Z2Z_2D)
{
    test_fft<
            Kokkos::DefaultExecutionSpace,
            Kokkos::DefaultExecutionSpace::memory_space,
            Kokkos::complex<double>,
            Kokkos::complex<double>,
            RDimX,
            RDimY>();
}

TEST(FFTParallelDevice, Z2Z_3D)
{
    test_fft<
            Kokkos::DefaultExecutionSpace,
            Kokkos::DefaultExecutionSpace::memory_space,
            Kokkos::complex<double>,
            Kokkos::complex<double>,
            RDimX,
            RDimY,
            RDimZ>();
}<|MERGE_RESOLUTION|>--- conflicted
+++ resolved
@@ -11,27 +11,6 @@
 struct RDimY;
 struct RDimZ;
 
-<<<<<<< HEAD
-#if 0
-__global__ void run_printf() { printf("Hello World\n"); }
-
-static void TestGPUMathToolsParallelDeviceHipHelloWorld()
-{
-    int device_count = 0;
-    hipGetDeviceCount(&device_count);
-    for (int i = 0; i < device_count; ++i) {
-        hipSetDevice(i);
-        hipLaunchKernelGGL(HIP_KERNEL_NAME(run_printf), dim3(10), dim3(10), 0, 0);
-        hipDeviceSynchronize();
-    }
-}
-
-TEST(GPUMathToolsParallelDevice, HipHelloWorld)
-{
-    TestGPUMathToolsParallelDeviceHipHelloWorld();
-}
-#endif
-
 TEST(FFTNorm, OFF)
 {
     test_fft_norm<
@@ -82,8 +61,6 @@
             RDimX>(ddc::FFT_Normalization::FULL);
 }
 
-=======
->>>>>>> 130e914b
 TEST(FFTSerialHost, R2C_1D)
 {
     test_fft<Kokkos::Serial, Kokkos::Serial::memory_space, float, Kokkos::complex<float>, RDimX>();
