--- conflicted
+++ resolved
@@ -193,75 +193,6 @@
     }
 
     /**
-<<<<<<< HEAD
-=======
-     * @brief Compute y <- y - LinOp*x or y <- y - LinOp^t*x.
-     *
-     * [SHOULD BE PRIVATE (GPU programming limitation)]
-     *
-     * @param x
-     * @param y
-     * @param LinOp
-     * @param transpose
-     */
-    virtual void gemv_minus1_1(
-            MultiRHS const x,
-            MultiRHS const y,
-            Kokkos::View<double**, Kokkos::LayoutRight, typename ExecSpace::memory_space> const
-                    LinOp,
-            bool const transpose = false) const
-    {
-        assert((!transpose && LinOp.extent(0) == y.extent(0))
-               || (transpose && LinOp.extent(1) == y.extent(0)));
-        assert((!transpose && LinOp.extent(1) == x.extent(0))
-               || (transpose && LinOp.extent(0) == x.extent(0)));
-        assert(x.extent(1) == y.extent(1));
-
-        if (!transpose) {
-            Kokkos::parallel_for(
-                    "gemv_minus1_1",
-                    Kokkos::TeamPolicy<ExecSpace>(y.extent(0) * y.extent(1), Kokkos::AUTO),
-                    KOKKOS_LAMBDA(
-                            const typename Kokkos::TeamPolicy<ExecSpace>::member_type& teamMember) {
-                        const int i = teamMember.league_rank() / y.extent(1);
-                        const int j = teamMember.league_rank() % y.extent(1);
-
-                        double LinOpTimesX = 0.;
-                        Kokkos::parallel_reduce(
-                                Kokkos::TeamThreadRange(teamMember, x.extent(0)),
-                                [&](const int l, double& LinOpTimesX_tmp) {
-                                    LinOpTimesX_tmp += LinOp(i, l) * x(l, j);
-                                },
-                                LinOpTimesX);
-                        Kokkos::single(Kokkos::PerTeam(teamMember), [&]() {
-                            y(i, j) -= LinOpTimesX;
-                        });
-                    });
-        } else {
-            Kokkos::parallel_for(
-                    "gemv_minus1_1_tr",
-                    Kokkos::TeamPolicy<ExecSpace>(y.extent(0) * y.extent(1), Kokkos::AUTO),
-                    KOKKOS_LAMBDA(
-                            const typename Kokkos::TeamPolicy<ExecSpace>::member_type& teamMember) {
-                        const int i = teamMember.league_rank() / y.extent(1);
-                        const int j = teamMember.league_rank() % y.extent(1);
-
-                        double LinOpTimesX = 0.;
-                        Kokkos::parallel_reduce(
-                                Kokkos::TeamThreadRange(teamMember, x.extent(0)),
-                                [&](const int l, double& LinOpTimesX_tmp) {
-                                    LinOpTimesX_tmp += LinOp(l, i) * x(l, j);
-                                },
-                                LinOpTimesX);
-                        Kokkos::single(Kokkos::PerTeam(teamMember), [&]() {
-                            y(i, j) -= LinOpTimesX;
-                        });
-                    });
-        }
-    }
-
-    /**
->>>>>>> d35d9c5b
      * @brief Solve the multiple right-hand sides linear problem Ax=b or its transposed version A^tx=b inplace.
      *
      * The solver method is the one known as Schur complement method. It can be summarized as follow,
