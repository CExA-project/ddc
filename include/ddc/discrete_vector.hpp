--- conflicted
+++ resolved
@@ -68,18 +68,6 @@
 
 /// Internal binary operators: +, -
 
-<<<<<<< HEAD
-=======
-template <class... Tags, class... OTags>
-constexpr inline DiscreteVector<Tags...> operator+(
-        DiscreteVector<Tags...> const& lhs,
-        DiscreteVector<OTags...> const& rhs)
-{
-    static_assert(type_seq_same_v<detail::TypeSeq<Tags...>, detail::TypeSeq<OTags...>>);
-    return DiscreteVector<Tags...>((get<Tags>(lhs) + get<Tags>(rhs))...);
-}
-
->>>>>>> b38e50d8
 template <class Tag, class IntegralType, class = std::enable_if_t<std::is_integral_v<IntegralType>>>
 constexpr inline DiscreteVector<Tag> operator+(
         DiscreteVector<Tag> const& lhs,
@@ -96,18 +84,6 @@
     return DiscreteVector<Tag>(lhs + get<Tag>(rhs));
 }
 
-<<<<<<< HEAD
-=======
-template <class... Tags, class... OTags>
-constexpr inline DiscreteVector<Tags...> operator-(
-        DiscreteVector<Tags...> const& lhs,
-        DiscreteVector<OTags...> const& rhs)
-{
-    static_assert(type_seq_same_v<detail::TypeSeq<Tags...>, detail::TypeSeq<OTags...>>);
-    return DiscreteVector<Tags...>((get<Tags>(lhs) - get<Tags>(rhs))...);
-}
-
->>>>>>> b38e50d8
 template <class Tag, class IntegralType, class = std::enable_if_t<std::is_integral_v<IntegralType>>>
 constexpr inline DiscreteVector<Tag> operator-(
         DiscreteVector<Tag> const& lhs,
@@ -356,13 +332,8 @@
     template <class... OTags>
     constexpr inline DiscreteVector& operator+=(DiscreteVector<OTags...> const& rhs)
     {
-<<<<<<< HEAD
-        static_assert(((type_seq_contains_v<ddc_detail::TypeSeq<OTags>, tags_seq>)&&...));
+        static_assert(((type_seq_contains_v<detail::TypeSeq<OTags>, tags_seq>)&&...));
         ((m_values[type_seq_rank_v<OTags, tags_seq>] += rhs.template get<OTags>()), ...);
-=======
-        static_assert(type_seq_same_v<tags_seq, detail::TypeSeq<OTags...>>);
-        ((m_values[type_seq_rank_v<Tags, tags_seq>] += rhs.template get<Tags>()), ...);
->>>>>>> b38e50d8
         return *this;
     }
 
@@ -380,13 +351,8 @@
     template <class... OTags>
     constexpr inline DiscreteVector& operator-=(DiscreteVector<OTags...> const& rhs)
     {
-<<<<<<< HEAD
-        static_assert(((type_seq_contains_v<ddc_detail::TypeSeq<OTags>, tags_seq>)&&...));
+        static_assert(((type_seq_contains_v<detail::TypeSeq<OTags>, tags_seq>)&&...));
         ((m_values[type_seq_rank_v<OTags, tags_seq>] -= rhs.template get<OTags>()), ...);
-=======
-        static_assert(type_seq_same_v<tags_seq, detail::TypeSeq<OTags...>>);
-        ((m_values[type_seq_rank_v<Tags, tags_seq>] -= rhs.template get<Tags>()), ...);
->>>>>>> b38e50d8
         return *this;
     }
 
@@ -404,13 +370,8 @@
     template <class... OTags>
     constexpr inline DiscreteVector& operator*=(DiscreteVector<OTags...> const& rhs)
     {
-<<<<<<< HEAD
-        static_assert(((type_seq_contains_v<ddc_detail::TypeSeq<OTags>, tags_seq>)&&...));
+        static_assert(((type_seq_contains_v<detail::TypeSeq<OTags>, tags_seq>)&&...));
         ((m_values[type_seq_rank_v<OTags, tags_seq>] *= rhs.template get<OTags>()), ...);
-=======
-        static_assert(type_seq_same_v<tags_seq, detail::TypeSeq<OTags...>>);
-        ((m_values[type_seq_rank_v<Tags, tags_seq>] *= rhs.template get<Tags>()), ...);
->>>>>>> b38e50d8
         return *this;
     }
 };
@@ -423,13 +384,13 @@
         DiscreteVector<Tags...> const& lhs,
         DiscreteVector<OTags...> const& rhs)
 {
-    if constexpr (type_seq_same_v<ddc_detail::TypeSeq<Tags...>, ddc_detail::TypeSeq<OTags...>>) {
+    if constexpr (type_seq_same_v<detail::TypeSeq<Tags...>, detail::TypeSeq<OTags...>>) {
         return DiscreteVector<Tags...>((get<Tags>(lhs) + get<Tags>(rhs))...);
     } else {
-        using tags_seq = ddc_detail::TypeSeq<Tags...>;
-        static_assert(((type_seq_contains_v<ddc_detail::TypeSeq<OTags>, tags_seq>)&&...));
+        using tags_seq = detail::TypeSeq<Tags...>;
+        static_assert(((type_seq_contains_v<detail::TypeSeq<OTags>, tags_seq>)&&...));
         DiscreteVector<Tags...> result(get<Tags>(lhs)...);
-        ((ddc::ddc_detail::array(result)[type_seq_rank_v<OTags, tags_seq>]
+        ((ddc::detail::array(result)[type_seq_rank_v<OTags, tags_seq>]
           += rhs.template get<OTags>()),
          ...);
         return result;
@@ -444,10 +405,10 @@
         DiscreteVector<Tags...> const& lhs,
         DiscreteVector<OTags...> const& rhs)
 {
-    using otags_seq = ddc_detail::TypeSeq<OTags...>;
-    static_assert(((type_seq_contains_v<ddc_detail::TypeSeq<Tags>, otags_seq>)&&...));
+    using otags_seq = detail::TypeSeq<OTags...>;
+    static_assert(((type_seq_contains_v<detail::TypeSeq<Tags>, otags_seq>)&&...));
     DiscreteVector<OTags...> result(get<OTags>(rhs)...);
-    ((ddc::ddc_detail::array(result)[type_seq_rank_v<Tags, otags_seq>] += lhs.template get<Tags>()),
+    ((ddc::detail::array(result)[type_seq_rank_v<Tags, otags_seq>] += lhs.template get<Tags>()),
      ...);
     return result;
 }
@@ -460,13 +421,13 @@
         DiscreteVector<Tags...> const& lhs,
         DiscreteVector<OTags...> const& rhs)
 {
-    if constexpr (type_seq_same_v<ddc_detail::TypeSeq<Tags...>, ddc_detail::TypeSeq<OTags...>>) {
+    if constexpr (type_seq_same_v<detail::TypeSeq<Tags...>, detail::TypeSeq<OTags...>>) {
         return DiscreteVector<Tags...>((get<Tags>(lhs) - get<Tags>(rhs))...);
     } else {
-        using tags_seq = ddc_detail::TypeSeq<Tags...>;
-        static_assert(((type_seq_contains_v<ddc_detail::TypeSeq<OTags>, tags_seq>)&&...));
+        using tags_seq = detail::TypeSeq<Tags...>;
+        static_assert(((type_seq_contains_v<detail::TypeSeq<OTags>, tags_seq>)&&...));
         DiscreteVector<Tags...> result(get<Tags>(lhs)...);
-        ((ddc::ddc_detail::array(result)[type_seq_rank_v<OTags, tags_seq>]
+        ((ddc::detail::array(result)[type_seq_rank_v<OTags, tags_seq>]
           -= rhs.template get<OTags>()),
          ...);
         return result;
@@ -481,10 +442,10 @@
         DiscreteVector<Tags...> const& lhs,
         DiscreteVector<OTags...> const& rhs)
 {
-    using otags_seq = ddc_detail::TypeSeq<OTags...>;
-    static_assert(((type_seq_contains_v<ddc_detail::TypeSeq<Tags>, otags_seq>)&&...));
+    using otags_seq = detail::TypeSeq<OTags...>;
+    static_assert(((type_seq_contains_v<detail::TypeSeq<Tags>, otags_seq>)&&...));
     DiscreteVector<OTags...> result((-get<OTags>(rhs))...);
-    ((ddc::ddc_detail::array(result)[type_seq_rank_v<Tags, otags_seq>] += lhs.template get<Tags>()),
+    ((ddc::detail::array(result)[type_seq_rank_v<Tags, otags_seq>] += lhs.template get<Tags>()),
      ...);
     return result;
 }
