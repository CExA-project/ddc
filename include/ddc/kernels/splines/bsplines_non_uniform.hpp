// Copyright (C) The DDC development team, see COPYRIGHT.md file
//
// SPDX-License-Identifier: MIT

#pragma once

#include <array>
#include <cassert>
#include <memory>
#include <vector>

#include <ddc/ddc.hpp>

#include "view.hpp"

namespace ddc {

namespace detail {

template <class T>
struct NonUniformBsplinesKnots : NonUniformPointSampling<typename T::tag_type>
{
};

struct NonUniformBSplinesBase
{
};

} // namespace detail

/**
 * The type of a non-uniform B-splines 1D basis.
 *
 * Knots for non-uniform B-splines are non-uniformly distributed (no assumption is made on the uniformity of their distribution,
 * the associated discrete dimension is a NonUniformPointSampling).
 *
 * @tparam Tag The tag identifying the continuous dimension on which the support of the B-spline functions are defined.
 * @tparam D The degree of the B-splines.
 */
template <class Tag, std::size_t D>
class NonUniformBSplines : detail::NonUniformBSplinesBase
{
    static_assert(D > 0, "Parameter `D` must be positive");

public:
    /// @brief The tag identifying the continuous dimension on which the support of the B-splines are defined.
    using tag_type = Tag;

    /// @brief The discrete dimension identifying B-splines.
    using discrete_dimension_type = NonUniformBSplines;

    /** @brief The degree of B-splines.
     *
     * @return The degree.
     */
    static constexpr std::size_t degree() noexcept
    {
        return D;
    }

    /** @brief Indicates if the B-splines are periodic or not.
     *
     * @return A boolean indicating if the B-splines are periodic or not.
     */
    static constexpr bool is_periodic() noexcept
    {
        return Tag::PERIODIC;
    }

<<<<<<< HEAD
    /** @brief Indicates if the B-splines are radial or not (should be deprecated soon because this concept is not in the scope of DDC).
     *
     * @return A boolean indicating if the dimension is radial or not.
     */
    [[deprecated]] static constexpr bool is_radial() noexcept
    {
        return false;
    }

    /** @brief Indicates if the B-splines are uniform or not (this is not the case here).
     *
     * @return A boolean indicating if the B-splines are uniform or not.
     */
=======
>>>>>>> c13d10eb
    static constexpr bool is_uniform() noexcept
    {
        return false;
    }

    /** @brief Impl Storage class of the static attributes of the discrete dimension.
     *
     * @tparam DDim The name of the discrete dimension.
     * @tparam MemorySpace The Kokkos memory space where the attributes are being stored.
     */
    template <class DDim, class MemorySpace>
    class Impl
    {
        template <class ODDim, class OMemorySpace>
        friend class Impl;

    private:
        using mesh_type = detail::NonUniformBsplinesKnots<DDim>;

        ddc::DiscreteDomain<mesh_type> m_domain;

        int m_nknots;

    public:
        /// @brief The type of the discrete dimension representing the B-splines.
        using discrete_dimension_type = NonUniformBSplines;

        /// @brief The type of a DiscreteDomain whose elements identify the B-splines.
        using discrete_domain_type = DiscreteDomain<DDim>;

        /// @brief The type of a DiscreteElement identifying a B-spline.
        using discrete_element_type = DiscreteElement<DDim>;

        /// @brief The type of a DiscreteVector representing an "index displacement" between two B-splines.
        using discrete_vector_type = DiscreteVector<DDim>;

        Impl() = default;

        /** @brief Constructs an Impl using a brace-list, i.e. `Impl bsplines({0., 1.})`
         *
         * The brace-list is the list of break points. It is used to build the DiscreteDomain indexing
         * the knots and iterated over to build the knots coordinates list and initialize the associated DiscreteSpace.
         */
        explicit Impl(std::initializer_list<ddc::Coordinate<Tag>> breaks)
            : Impl(breaks.begin(), breaks.end())
        {
        }

        /** @brief Constructs an Impl using a std::vector.
         *
         * The std::vector is the list of break points. It is used to build the DiscreteDomain indexing
         * the knots and iterated over to build the knots coordinates list and initialize the associated DiscreteSpace.
         */
        explicit Impl(std::vector<ddc::Coordinate<Tag>> const& breaks)
            : Impl(breaks.begin(), breaks.end())
        {
        }

        /** @brief Constructs a Impl using a pair of iterators.
         *
         * The iterators are used to build the DiscreteDomain indexing the knots, build the knots list
         * and initialize the associated DiscreteSpace.
         */
        template <class RandomIt>
        Impl(RandomIt breaks_begin, RandomIt breaks_end);

        /** @brief Copy-constructs from another Impl with different Kokkos memory space
         *
         * @param A reference to the other Impl
         */
        template <class OriginMemorySpace>
        explicit Impl(Impl<DDim, OriginMemorySpace> const& impl)
            : m_domain(impl.m_domain)
            , m_nknots(impl.m_nknots)
        {
        }

        /** @brief Copy-constructs
         *
         * @param A reference to another Impl
         */
        Impl(Impl const& x) = default;

        /** @brief Move-constructs
         *
         * @param An rvalue to another Impl
         */
        Impl(Impl&& x) = default;

        /// @brief Destructs
        ~Impl() = default;

        /** @brief Copy-assigns
         *
         * @param A reference to another Impl
         */
        Impl& operator=(Impl const& x) = default;

        /** @brief Move-assigns
         *
         * @param An rvalue to another Impl
         */
        Impl& operator=(Impl&& x) = default;

        /** @brief Evaluates non-zero B-splines at a given coordinate.
         *
         * The values are computed for every B-spline with support at the given coordinate x. There are only (degree+1)
         * B-splines which are non-zero at any given point. It is these B-splines which are evaluated.
         * This can be useful to calculate a spline approximation of a function. A spline approximation at coordinate x
         * is a linear combination of these B-spline evaluations weighted with spline coefficients of the spline-transformed
         * initial discrete function.
         *
         * @param[out] values The values of the B-splines evaluated at coordinate x. It has to be a 1D mdspan with (degree+1) elements.
         * @param[in] x The coordinate where B-splines are evaluated.
         * @return The index of the first B-spline which is evaluated.
         */
        KOKKOS_INLINE_FUNCTION discrete_element_type
        eval_basis(DSpan1D values, ddc::Coordinate<Tag> const& x) const;

        /** @brief Evaluates non-zero B-splines derivatives at a given coordinate
         *
         * The derivatives are computed for every B-splines with support at the given coordinate x. There are only (degree+1)
         * B-splines which are non-zero at any given point. It is these B-splines which are derivated.
         * A spline approximation of a derivative at coordinate x is a linear
         * combination of those B-splines derivatives weigthed with splines coefficients of the spline-transformed
         * initial discrete function.
         *
         * @param[out] derivs The derivatives of the B-splines evaluated at coordinate x. It has to be a 1D mdspan with (degree+1) elements.
         * @param[in] x The coordinate where B-splines derivatives are evaluated.
         * @return The index of the first B-spline which is derivated.
         */
        KOKKOS_INLINE_FUNCTION discrete_element_type
        eval_deriv(DSpan1D derivs, ddc::Coordinate<Tag> const& x) const;

        /** @brief Evaluates non-zero B-splines values and \f$n\f$ derivatives at a given coordinate
         *
         * The values and derivatives are computed for every B-splines with support at the given coordinate x. There are only (degree+1)
         * B-splines which are non-zero at any given point. It is these B-splines which are derivated.
         * A spline approximation of a derivative at coordinate x is a linear
         * combination of those B-splines derivatives weigthed with splines coefficients of the spline-transformed
         * initial discrete function.
         *
         * @param[out] derivs The values and \f$n\f$ derivatives of the B-splines evaluated at coordinate x. It has to be a 2D mdspan with (degree+1)*(n+1) elements.
         * @param[in] x The coordinate where B-splines derivatives are evaluated.
         * @param[in] n The number of derivatives to evaluate (in addition to the B-splines values themselves).
         * @return The index of the first B-spline which is evaluated/derivated.
         */
        KOKKOS_INLINE_FUNCTION discrete_element_type eval_basis_and_n_derivs(
                ddc::DSpan2D derivs,
                ddc::Coordinate<Tag> const& x,
                std::size_t n) const;

        /** @brief Compute the integrals of the B-splines.
         *
         * The integral of each of the B-splines over their support within the domain on which this basis was defined.
         *
         * @param[out] int_vals The values of the integrals. It has to be a 1D mdspan of size (nbasis).
         * @return The values of the integrals.
         */
        template <class Layout, class MemorySpace2>
        KOKKOS_INLINE_FUNCTION ddc::ChunkSpan<double, discrete_domain_type, Layout, MemorySpace2>
        integrals(
                ddc::ChunkSpan<double, discrete_domain_type, Layout, MemorySpace2> int_vals) const;

        /** @brief Returns the coordinate of the knot corresponding to the given index.
         *
         * Returns the coordinate of the knot corresponding to the given index. The domain
         * over which the B-splines are defined is comprised of ncells+1 knots however there are a total of
         * ncells+1+2*degree knots. The additional knots which control the shape of the B-splines near the
         * boundary are added before and after the break points. The knot index is therefore in the interval [-degree, ncells+degree]
         *
         * @param[in] knot_idx Integer identifying index of the knot.
         * @return Coordinate of the knot.
         */
        KOKKOS_INLINE_FUNCTION ddc::Coordinate<Tag> get_knot(int knot_idx) const noexcept
        {
            return ddc::coordinate(ddc::DiscreteElement<mesh_type>(knot_idx + degree()));
        }

        /** @brief Returns the coordinate of the first support knot associated to a DiscreteElement identifying a B-spline.
         * 
         * Each B-spline has a support defined over (degree+2) knots. For a B-spline identified by the
         * provided DiscreteElement, this function returns the first knot in the support of the B-spline.
         * In other words it returns the lower bound of the support.
         *
         * @param[in] ix DiscreteElement identifying the B-spline.
         * @return Coordinate of the knot.
         */
        KOKKOS_INLINE_FUNCTION ddc::Coordinate<Tag> get_first_support_knot(
                discrete_element_type const& ix) const
        {
            return ddc::coordinate(ddc::DiscreteElement<mesh_type>(ix.uid()));
        }

        /** @brief Returns the coordinate of the last support knot associated to a DiscreteElement identifying a B-spline.
         *
         * Each B-spline has a support defined over (degree+2) knots. For a B-spline identified by the
         * provided DiscreteElement, this function returns the last knot in the support of the B-spline.
         * In other words it returns the upper bound of the support.
         *
         * @param[in] ix DiscreteElement identifying the B-spline.
         * @return Coordinate of the knot.
         */
        KOKKOS_INLINE_FUNCTION ddc::Coordinate<Tag> get_last_support_knot(
                discrete_element_type const& ix) const
        {
            return ddc::coordinate(ddc::DiscreteElement<mesh_type>(ix.uid() + degree() + 1));
        }

        /** @brief Returns the coordinate of the (n+1)-th knot in the support of the identified B-spline.
         *
         * Each B-spline has a support defined over (degree+2) knots. For a B-spline identified by the
         * provided DiscreteElement, this function returns the (n+1)-th knot in the support of the B-spline.
         *
         * @param[in] ix DiscreteElement identifying the B-spline.
         * @param[in] n Integer indexing a knot in the support of the B-spline.
         * @return Coordinate of the knot.
         */
        KOKKOS_INLINE_FUNCTION ddc::Coordinate<Tag> get_support_knot_n(
                discrete_element_type const& ix,
                int n) const
        {
            return ddc::coordinate(ddc::DiscreteElement<mesh_type>(ix.uid() + n));
        }

        /** @brief Returns the coordinate of the lower bound of the domain on which the B-splines are defined.
         *
         * @return Coordinate of the lower bound of the domain.
         */
        KOKKOS_INLINE_FUNCTION ddc::Coordinate<Tag> rmin() const noexcept
        {
            return get_knot(0);
        }

        /** @brief Returns the coordinate of the upper bound of the domain on which the B-splines are defined.
         *
         * @return Coordinate of the upper bound of the domain.
         */
        KOKKOS_INLINE_FUNCTION ddc::Coordinate<Tag> rmax() const noexcept
        {
            return get_knot(ncells());
        }

        /** @brief Returns the length of the domain.
         *
         * @return The length of the domain.
         */
        KOKKOS_INLINE_FUNCTION double length() const noexcept
        {
            return rmax() - rmin();
        }

        /** @brief Returns the number of elements necessary to construct a spline representation of a function.
         *
         * For a non-periodic domain the number of elements necessary to construct a spline representation of a function
         * is equal to the number of basis functions. However in the periodic case it additionally includes degree additional elements
         * which allow the first B-splines to be evaluated close to rmax (where they also appear due to the periodicity).
         *
         * @return The number of elements necessary to construct a spline representation of a function.
         */
        KOKKOS_INLINE_FUNCTION std::size_t size() const noexcept
        {
            return degree() + ncells();
        }

        /** @brief Returns the discrete domain including eventual additionnal bsplines in the periodic case. See size().
         *
         * @return The discrete domain including eventual additionnal bsplines.
         */
        KOKKOS_INLINE_FUNCTION discrete_domain_type full_domain() const
        {
            return discrete_domain_type(discrete_element_type(0), discrete_vector_type(size()));
        }

        /** @brief The number of break points
         *
         * The number of break points or cell boundaries.
         *
         * @return The number of break points
         */
        KOKKOS_INLINE_FUNCTION std::size_t npoints() const noexcept
        {
            return m_nknots - 2 * degree();
        }

        /** @brief Returns the number of basis functions.
         *
         * The number of functions in the spline basis.
         *
         * @return The number of basis functions.
         */
        KOKKOS_INLINE_FUNCTION std::size_t nbasis() const noexcept
        {
            return ncells() + !is_periodic() * degree();
        }

        /** @brief Returns the number of cells over which the B-splines are defined.
         *
         * The number of cells over which the B-splines and any spline representation are defined.
         * In other words the number of polynomials that comprise a spline representation on the domain where the basis is defined.
         *
         * @return The number of cells over which the B-splines are defined.
         */
        KOKKOS_INLINE_FUNCTION std::size_t ncells() const noexcept
        {
            return npoints() - 1;
        }

    private:
        KOKKOS_INLINE_FUNCTION int find_cell(ddc::Coordinate<Tag> const& x) const;
    };
};

template <class DDim>
struct is_non_uniform_bsplines : public std::is_base_of<detail::NonUniformBSplinesBase, DDim>
{
};

/**
 * @brief Indicates if a tag corresponds to non-uniform B-splines or not.
 *
 * @tparam The presumed non-uniform B-splines.
 */
template <class DDim>
constexpr bool is_non_uniform_bsplines_v = is_non_uniform_bsplines<DDim>::value;

template <class Tag, std::size_t D>
template <class DDim, class MemorySpace>
template <class RandomIt>
NonUniformBSplines<Tag, D>::Impl<DDim, MemorySpace>::Impl(
        RandomIt const break_begin,
        RandomIt const break_end)
    : m_domain(
            ddc::DiscreteElement<mesh_type>(0),
            ddc::DiscreteVector<mesh_type>(
                    (break_end - break_begin)
                    + 2 * degree())) // Create a mesh including the eventual periodic point
    , m_nknots((break_end - break_begin) + 2 * degree())
{
    std::vector<ddc::Coordinate<Tag>> knots((break_end - break_begin) + 2 * degree());
    // Fill the provided knots
    int ii = 0;
    for (RandomIt it = break_begin; it < break_end; ++it) {
        knots[degree() + ii] = *it;
        ++ii;
    }
    ddc::Coordinate<Tag> const rmin = knots[degree()];
    ddc::Coordinate<Tag> const rmax = knots[(break_end - break_begin) + degree() - 1];
    assert(rmin < rmax);

    // Fill out the extra knots
    if constexpr (is_periodic()) {
        double const period = rmax - rmin;
        for (std::size_t i = 1; i < degree() + 1; ++i) {
            knots[degree() + -i] = knots[degree() + ncells() - i] - period;
            knots[degree() + ncells() + i] = knots[degree() + i] + period;
        }
    } else // open
    {
        for (std::size_t i = 1; i < degree() + 1; ++i) {
            knots[degree() + -i] = rmin;
            knots[degree() + npoints() - 1 + i] = rmax;
        }
    }
    ddc::init_discrete_space<mesh_type>(knots);
}

template <class Tag, std::size_t D>
template <class DDim, class MemorySpace>
KOKKOS_INLINE_FUNCTION ddc::DiscreteElement<DDim> NonUniformBSplines<Tag, D>::
        Impl<DDim, MemorySpace>::eval_basis(DSpan1D values, ddc::Coordinate<Tag> const& x) const
{
    assert(values.size() == D + 1);

    std::array<double, degree()> left;
    std::array<double, degree()> right;

    assert(x >= rmin());
    assert(x <= rmax());
    assert(values.size() == degree() + 1);

    // 1. Compute cell index 'icell'
    int const icell = find_cell(x);

    assert(icell >= 0);
    assert(icell <= int(ncells() - 1));
    assert(get_knot(icell) <= x);
    assert(get_knot(icell + 1) >= x);

    // 2. Compute values of B-splines with support over cell 'icell'
    double temp;
    values[0] = 1.0;
    for (std::size_t j = 0; j < degree(); ++j) {
        left[j] = x - get_knot(icell - j);
        right[j] = get_knot(icell + j + 1) - x;
        double saved = 0.0;
        for (std::size_t r = 0; r < j + 1; ++r) {
            temp = values[r] / (right[r] + left[j - r]);
            values[r] = saved + right[r] * temp;
            saved = left[j - r] * temp;
        }
        values[j + 1] = saved;
    }

    return discrete_element_type(icell);
}

template <class Tag, std::size_t D>
template <class DDim, class MemorySpace>
KOKKOS_INLINE_FUNCTION ddc::DiscreteElement<DDim> NonUniformBSplines<Tag, D>::
        Impl<DDim, MemorySpace>::eval_deriv(DSpan1D derivs, ddc::Coordinate<Tag> const& x) const
{
    std::array<double, degree()> left;
    std::array<double, degree()> right;

    assert(x >= rmin());
    assert(x <= rmax());
    assert(derivs.size() == degree() + 1);

    // 1. Compute cell index 'icell'
    int const icell = find_cell(x);

    assert(icell >= 0);
    assert(icell <= int(ncells() - 1));
    assert(get_knot(icell) <= x);
    assert(get_knot(icell + 1) >= x);

    // 2. Compute values of derivatives of B-splines with support over cell 'icell'

    /*
     * Compute nonzero basis functions and knot differences
     * for splines up to degree degree-1 which are needed to compute derivative
     * First part of Algorithm  A3.2 of NURBS book
     */
    double saved, temp;
    derivs[0] = 1.0;
    for (std::size_t j = 0; j < degree() - 1; ++j) {
        left[j] = x - get_knot(icell - j);
        right[j] = get_knot(icell + j + 1) - x;
        saved = 0.0;
        for (std::size_t r = 0; r < j + 1; ++r) {
            temp = derivs[r] / (right[r] + left[j - r]);
            derivs[r] = saved + right[r] * temp;
            saved = left[j - r] * temp;
        }
        derivs[j + 1] = saved;
    }

    /*
     * Compute derivatives at x using values stored in bsdx and formula
     * for spline derivative based on difference of splines of degree degree-1
     */
    saved = degree() * derivs[0] / (get_knot(icell + 1) - get_knot(icell + 1 - degree()));
    derivs[0] = -saved;
    for (std::size_t j = 1; j < degree(); ++j) {
        temp = saved;
        saved = degree() * derivs[j]
                / (get_knot(icell + j + 1) - get_knot(icell + j + 1 - degree()));
        derivs[j] = temp - saved;
    }
    derivs[degree()] = saved;

    return discrete_element_type(icell);
}

template <class Tag, std::size_t D>
template <class DDim, class MemorySpace>
KOKKOS_INLINE_FUNCTION ddc::DiscreteElement<DDim> NonUniformBSplines<Tag, D>::
        Impl<DDim, MemorySpace>::eval_basis_and_n_derivs(
                ddc::DSpan2D const derivs,
                ddc::Coordinate<Tag> const& x,
                std::size_t const n) const
{
    std::array<double, degree()> left;
    std::array<double, degree()> right;

    std::array<double, 2 * (degree() + 1)> a_ptr;
    std::experimental::
            mdspan<double, std::experimental::extents<std::size_t, degree() + 1, 2>> const a(
                    a_ptr.data());

    std::array<double, (degree() + 1) * (degree() + 1)> ndu_ptr;
    std::experimental::mdspan<
            double,
            std::experimental::extents<std::size_t, degree() + 1, degree() + 1>> const
            ndu(ndu_ptr.data());

    assert(x >= rmin());
    assert(x <= rmax());
    // assert(n >= 0); as long as n is unsigned
    assert(n <= degree());
    assert(derivs.extent(0) == 1 + degree());
    assert(derivs.extent(1) == 1 + n);

    // 1. Compute cell index 'icell' and x_offset
    int const icell = find_cell(x);

    assert(icell >= 0);
    assert(icell <= int(ncells() - 1));
    assert(get_knot(icell) <= x);
    assert(get_knot(icell + 1) >= x);

    // 2. Compute nonzero basis functions and knot differences for splines
    //    up to degree (degree-1) which are needed to compute derivative
    //    Algorithm  A2.3 of NURBS book
    //
    //    21.08.2017: save inverse of knot differences to avoid unnecessary
    //    divisions
    //                [Yaman Güçlü, Edoardo Zoni]

    double saved, temp;
    ndu(0, 0) = 1.0;
    for (std::size_t j = 0; j < degree(); ++j) {
        left[j] = x - get_knot(icell - j);
        right[j] = get_knot(icell + j + 1) - x;
        saved = 0.0;
        for (std::size_t r = 0; r < j + 1; ++r) {
            // compute inverse of knot differences and save them into lower
            // triangular part of ndu
            ndu(r, j + 1) = 1.0 / (right[r] + left[j - r]);
            // compute basis functions and save them into upper triangular part
            // of ndu
            temp = ndu(j, r) * ndu(r, j + 1);
            ndu(j + 1, r) = saved + right[r] * temp;
            saved = left[j - r] * temp;
        }
        ndu(j + 1, j + 1) = saved;
    }
    // Save 0-th derivative
    for (std::size_t j = 0; j < degree() + 1; ++j) {
        derivs(j, 0) = ndu(degree(), j);
    }

    for (int r = 0; r < int(degree() + 1); ++r) {
        int s1 = 0;
        int s2 = 1;
        a(0, 0) = 1.0;
        for (int k = 1; k < int(n + 1); ++k) {
            double d = 0.0;
            int const rk = r - k;
            int const pk = degree() - k;
            if (r >= k) {
                a(0, s2) = a(0, s1) * ndu(rk, pk + 1);
                d = a(0, s2) * ndu(pk, rk);
            }
            int const j1 = rk > -1 ? 1 : (-rk);
            int const j2 = (r - 1) <= pk ? k : (degree() - r + 1);
            for (int j = j1; j < j2; ++j) {
                a(j, s2) = (a(j, s1) - a(j - 1, s1)) * ndu(rk + j, pk + 1);
                d += a(j, s2) * ndu(pk, rk + j);
            }
            if (r <= pk) {
                a(k, s2) = -a(k - 1, s1) * ndu(r, pk + 1);
                d += a(k, s2) * ndu(pk, r);
            }
            derivs(r, k) = d;
            Kokkos::kokkos_swap(s1, s2);
        }
    }

    int r = degree();
    for (int k = 1; k < int(n + 1); ++k) {
        for (std::size_t i = 0; i < derivs.extent(0); i++) {
            derivs(i, k) *= r;
        }
        r *= degree() - k;
    }

    return discrete_element_type(icell);
}

template <class Tag, std::size_t D>
template <class DDim, class MemorySpace>
KOKKOS_INLINE_FUNCTION int NonUniformBSplines<Tag, D>::Impl<DDim, MemorySpace>::find_cell(
        ddc::Coordinate<Tag> const& x) const
{
    if (x > rmax())
        return -1;
    if (x < rmin())
        return -1;

    if (x == rmin())
        return 0;
    if (x == rmax())
        return ncells() - 1;

    // Binary search
    int low = 0, high = ncells();
    int icell = (low + high) / 2;
    while (x < get_knot(icell) || x >= get_knot(icell + 1)) {
        if (x < get_knot(icell)) {
            high = icell;
        } else {
            low = icell;
        }
        icell = (low + high) / 2;
    }
    return icell;
}

template <class Tag, std::size_t D>
template <class DDim, class MemorySpace>
template <class Layout, class MemorySpace2>
KOKKOS_INLINE_FUNCTION ddc::ChunkSpan<double, ddc::DiscreteDomain<DDim>, Layout, MemorySpace2>
NonUniformBSplines<Tag, D>::Impl<DDim, MemorySpace>::integrals(
        ddc::ChunkSpan<double, ddc::DiscreteDomain<DDim>, Layout, MemorySpace2> int_vals) const
{
    if constexpr (is_periodic()) {
        assert(int_vals.size() == nbasis() || int_vals.size() == size());
    } else {
        assert(int_vals.size() == nbasis());
    }

    double const inv_deg = 1.0 / (degree() + 1);

    discrete_domain_type const dom_bsplines(
            full_domain().take_first(discrete_vector_type {nbasis()}));
    for (auto ix : dom_bsplines) {
        int_vals(ix) = (get_last_support_knot(ix) - get_first_support_knot(ix)) * inv_deg;
    }

    if constexpr (is_periodic()) {
        if (int_vals.size() == size()) {
            discrete_domain_type const dom_bsplines_wrap(
                    full_domain().take_last(discrete_vector_type {degree()}));
            for (auto ix : dom_bsplines_wrap) {
                int_vals(ix) = 0;
            }
        }
    }
    return int_vals;
}
} // namespace ddc<|MERGE_RESOLUTION|>--- conflicted
+++ resolved
@@ -67,22 +67,10 @@
         return Tag::PERIODIC;
     }
 
-<<<<<<< HEAD
-    /** @brief Indicates if the B-splines are radial or not (should be deprecated soon because this concept is not in the scope of DDC).
-     *
-     * @return A boolean indicating if the dimension is radial or not.
-     */
-    [[deprecated]] static constexpr bool is_radial() noexcept
-    {
-        return false;
-    }
-
     /** @brief Indicates if the B-splines are uniform or not (this is not the case here).
      *
      * @return A boolean indicating if the B-splines are uniform or not.
      */
-=======
->>>>>>> c13d10eb
     static constexpr bool is_uniform() noexcept
     {
         return false;
