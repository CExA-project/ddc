--- conflicted
+++ resolved
@@ -83,9 +83,8 @@
             int const n_equations,
             int const stride) const override
     {
-<<<<<<< HEAD
-        Kokkos::View<double**, Kokkos::LayoutLeft, typename ExecSpace::memory_space>
-                b_view(b, get_size(), n_equations);
+        Kokkos::View<double**, Kokkos::LayoutStride, typename ExecSpace::memory_space>
+                b_view(b, Kokkos::LayoutStride(get_size(), 1, n_equations, stride));
 
         Kokkos::parallel_for(
                 "gerts",
@@ -125,26 +124,6 @@
                     }
                 });
         return 0;
-=======
-        auto a_host = create_mirror_view_and_copy(Kokkos::DefaultHostExecutionSpace(), m_a);
-        auto ipiv_host = create_mirror_view_and_copy(Kokkos::DefaultHostExecutionSpace(), m_ipiv);
-        Kokkos::View<double**, Kokkos::LayoutStride, typename ExecSpace::memory_space>
-                b_view(b, Kokkos::LayoutStride(get_size(), 1, n_equations, stride));
-        auto b_host = create_mirror_view_and_copy(Kokkos::DefaultHostExecutionSpace(), b_view);
-        int info;
-        int const n = get_size();
-        dgetrs_(&transpose,
-                &n,
-                &n_equations,
-                a_host.data(),
-                &n,
-                ipiv_host.data(),
-                b_host.data(),
-                &stride,
-                &info);
-        Kokkos::deep_copy(b_view, b_host);
-        return info;
->>>>>>> bc87fb9a
     }
 };
 
