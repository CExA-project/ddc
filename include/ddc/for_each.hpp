--- conflicted
+++ resolved
@@ -40,11 +40,7 @@
 #pragma omp parallel for default(none) shared(ib, ie, start, end, f)
     for (Element ii = ib; ii <= ie; ++ii) {
         if constexpr (sizeof...(DDims) == 1) {
-<<<<<<< HEAD
-            f(ii);
-=======
             f(detail::TaggedVector<Element, FirstDDim> {ii});
->>>>>>> 18fd926d
         } else {
             detail::for_each_serial(start, end, f, ii);
         }
