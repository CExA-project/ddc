--- conflicted
+++ resolved
@@ -96,10 +96,6 @@
     static constexpr ddc::BoundCond s_bc_xmin = BcXmin;
     static constexpr ddc::BoundCond s_bc_xmax = BcXmax;
 
-
-    static constexpr int s_nbc_xmin = builder_type::s_nbc_xmin;
-    static constexpr int s_nbc_xmax = builder_type::s_nbc_xmax;
-
 private:
     const vals_domain_type m_vals_domain;
 
@@ -111,13 +107,9 @@
     std::unique_ptr<ddc::detail::Matrix> matrix;
 
 public:
-<<<<<<< HEAD
     int compute_offset(interpolation_domain_type const& interpolation_domain);
 
     explicit SplineBuilder(
-=======
-    explicit SplineBuilderBatched(
->>>>>>> 64e8003b
             vals_domain_type const& vals_domain,
             std::optional<int> cols_per_chunk = std::nullopt,
             std::optional<unsigned int> preconditionner_max_block_size = std::nullopt)
