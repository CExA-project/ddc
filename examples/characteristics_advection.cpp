--- conflicted
+++ resolved
@@ -117,7 +117,7 @@
     // End of the domain of interest in the X dimension
     double const x_end = 1.;
     // Number of discretization points in the X dimension
-    size_t const nb_x_points = 1000;
+    size_t const nb_x_points = 100;
     // Velocity along x dimension
     double const vx = .2;
     // Start of the domain of interest in the Y dimension
@@ -125,7 +125,7 @@
     // End of the domain of interest in the Y dimension
     double const y_end = 1.;
     // Number of discretization points in the Y dimension
-    size_t const nb_y_points = 100000;
+    size_t const nb_y_points = 100;
     // Simulated time at which to start simulation
     double const start_time = 0.;
     // Simulated time to reach as target of the simulation
@@ -133,7 +133,7 @@
     // Number of time-steps between outputs
     ptrdiff_t const t_output_period = 10;
     // Maximum time-step
-    ddc::Coordinate<T> const max_dt {10};
+    ddc::Coordinate<T> const max_dt {0.1};
     //! [parameters]
 
     //! [main-start]
@@ -191,8 +191,6 @@
     ddc::DiscreteDomain<DDimX, DDimY> x_mesh
             = ddc::DiscreteDomain<DDimX, DDimY>(x_domain, y_domain);
     ddc::parallel_for_each(
-            "fill",
-            Kokkos::DefaultExecutionSpace(),
             x_mesh,
             KOKKOS_LAMBDA(ddc::DiscreteElement<DDimX, DDimY> const ixy) {
                 double const x
@@ -213,11 +211,9 @@
 
     //! [initial output]
     // display the initial data
-    /*
     ddc::parallel_deepcopy(host_density_alloc, last_density_alloc);
     display(ddc::coordinate(time_domain.front()),
             host_density_alloc[x_domain][y_domain]);
-     */
     // time of the iteration where the last output happened
     ddc::DiscreteElement<DDimT> last_output = time_domain.front();
     //! [initial output]
@@ -228,13 +224,8 @@
             Kokkos::DefaultExecutionSpace::memory_space,
             BSplinesX,
             DDimX,
-<<<<<<< HEAD
-            ddc::BoundCond::PERIODIC,
-            ddc::BoundCond::PERIODIC,
-=======
             BoundCond,
             BoundCond,
->>>>>>> afc5e272
             ddc::SplineSolver::LAPACK,
             DDimX,
             DDimY>
@@ -286,8 +277,6 @@
         // Stencil computation on the main domain
         // Find the coordinates of the characteristics feet
         ddc::parallel_for_each(
-                "feetcoords_computation",
-                Kokkos::DefaultExecutionSpace(),
                 feet_coords.domain(),
                 KOKKOS_LAMBDA(
                         ddc::DiscreteElement<DDimX, DDimY> const e) {
@@ -305,7 +294,6 @@
         //! [numerical scheme]
 
         //! [output]
-        /*
         if (iter - last_output >= t_output_period) {
             last_output = iter;
             ddc::parallel_deepcopy(
@@ -314,7 +302,6 @@
             display(ddc::coordinate(iter),
                     host_density_alloc[x_domain][y_domain]);
         }
-        */
         //! [output]
 
         //! [swap]
@@ -324,12 +311,10 @@
     }
 
     //! [final output]
-    /*
     if (last_output < time_domain.back()) {
         ddc::parallel_deepcopy(host_density_alloc, last_density_alloc);
         display(ddc::coordinate(time_domain.back()),
                 host_density_alloc[x_domain][y_domain]);
     }
-    */
     //! [final output]
 }