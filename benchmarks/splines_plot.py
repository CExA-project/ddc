# Copyright (C) The DDC development team, see COPYRIGHT.md file
#
# SPDX-License-Identifier: MIT

# First execute :
# ./benchmarks/ddc_benchmark_splines --benchmark_format=json --benchmark_out=splines_bench.json
# then execute this code will be able to plot results:
# python3 splines_plot.py /path/to/splines_bench.json

import argparse
from operator import itemgetter 
import itertools
import matplotlib.pyplot as plt
import json
import numpy as np

parser = argparse.ArgumentParser(description="Plot bytes_per_second from a JSON file.")
parser.add_argument("json_file", help="Path to the JSON file")
args = parser.parse_args()

with open(args.json_file, 'r') as file:
        data = json.load(file);

<<<<<<< HEAD
name = data["context"]["name"]
backend = data["context"]["backend"]
nx_values = sorted(set(int(benchmark["name"].split("/")[4]) for benchmark in data["benchmarks"]))
data_dict = [{
"on_gpu": int(benchmark["name"].split("/")[1]),
"non_uniform": int(benchmark["name"].split("/")[2]),
"degree_x": int(benchmark["name"].split("/")[3]),
"nx": int(benchmark["name"].split("/")[4]),
"ny": int(benchmark["name"].split("/")[5]),
"cols_per_chunk": int(benchmark["name"].split("/")[6]),
"preconditionner_max_block_size": int(benchmark["name"].split("/")[7]),
"bytes_per_second": benchmark["bytes_per_second"],
"gpu_mem_occupancy": benchmark["gpu_mem_occupancy"]
} for benchmark in data["benchmarks"]]

plotter = lambda plt, x_name, y_name, data_dict_sorted, filter : plt.plot([item[x_name] for item in data_dict_sorted if filter(item)], [item[y_name] for item in data_dict_sorted if filter(item)], marker='o', markersize=5, label=f"{'non uniform' if any(filter(item) and item['non_uniform'] for item in data_dict_sorted) else 'uniform'} nx={nx}")

##############
## degree_x ##
##############

if name=="degree_x":
    data_dict_sorted = sorted(data_dict, key=itemgetter("nx", "non_uniform", "degree_x"))
    plt.figure(figsize=(16, 6))

    plt.subplot(1, 2, 1)
    for (non_uniform, nx) in itertools.product((False,True), nx_values):
            plotter(plt, "degree_x", "bytes_per_second", data_dict_sorted, lambda item : item["nx"]==nx and item["non_uniform"]==non_uniform and not item["on_gpu"])

    plt.grid()
    plt.xscale("linear")
    plt.xlabel("Splines degree")
    plt.ylabel("Throughput [B/s]")
    plt.title(str(backend)+": Throughput on CPU (with ny="+str([item["ny"] for item in data_dict_sorted][0])+")")
    plt.legend()

    plt.subplot(1, 2, 2)
    for (non_uniform, nx) in itertools.product((False,True), nx_values):
            plotter(plt, "degree_x", "bytes_per_second", data_dict_sorted, lambda item : item["nx"]==nx and item["non_uniform"]==non_uniform and item["on_gpu"])

    plt.grid()
    plt.xscale("linear")
    plt.xlabel("Splines degree")
    plt.ylabel("Throughput [B/s]")
    plt.title(str(backend)+": Throughput on GPU (with ny="+str([item["ny"] for item in data_dict_sorted][0])+")")
    plt.legend()
    plt.savefig("throughput_degree_"+str(backend).lower()+".png")
=======
# Extract the values at the end of "name" and corresponding "bytes_per_second"
nx_values = sorted(set(int(benchmark["name"].split("/")[1]) for benchmark in data["benchmarks"]))
data_groups = {nx: {"ny": [], "cols_per_chunk": [], "preconditioner_max_block_size": [], "bytes_per_second": [], "gpu_mem_occupancy": []} for nx in nx_values}

for benchmark in data["benchmarks"]:
    nx = int(benchmark["name"].split("/")[1])
    data_groups[nx]["ny"].append(int(benchmark["name"].split("/")[2]))
    data_groups[nx]["cols_per_chunk"].append(int(benchmark["name"].split("/")[3]))
    data_groups[nx]["preconditioner_max_block_size"].append(int(benchmark["name"].split("/")[4]))
    data_groups[nx]["bytes_per_second"].append(benchmark["bytes_per_second"])
    data_groups[nx]["gpu_mem_occupancy"].append(benchmark["gpu_mem_occupancy"])
>>>>>>> afc5e272

########
## ny ##
########

if name=="ny":
    data_dict_sorted = sorted(data_dict, key=itemgetter("nx","ny"))
    plt.figure(figsize=(16, 6))

    plt.subplot(1, 2, 1)
    for (non_uniform, nx) in itertools.product((False,True), nx_values):
        plotter(plt, "ny", "bytes_per_second", data_dict_sorted, lambda item : item["nx"]==nx and item["non_uniform"]==non_uniform and not item["on_gpu"])

    """
    ny_min = min([item["ny"] for item in data_dict_sorted if item["on_gpu"]])
    if len([item for item in data_dict_sorted if item["ny"]==ny_min and not item["on_gpu"]]) != 0:
        x = np.linspace(ny_min, 20*ny_min)
        plt.plot(x, np.mean([item["bytes_per_second"] for item in data_dict_sorted if item["ny"]==ny_min and not item["on_gpu"]])/ny_min*x, linestyle='--', color='black', label='perfect scaling')
    """

    plt.grid()
    plt.xscale("log")
    plt.xlabel("ny (batch size)")
    plt.ylabel("Throughput [B/s]")
    plt.title(str(backend)+": Throughput on CPU")
    plt.legend()

    plt.subplot(1, 2, 2)
    for (non_uniform, nx) in itertools.product((False,True), nx_values):
        plotter(plt, "ny", "bytes_per_second", data_dict_sorted, lambda item : item["nx"]==nx and item["non_uniform"]==non_uniform and item["on_gpu"])

    """
    ny_min = min([item["ny"] for item in data_dict_sorted if item["on_gpu"]])
    if len([item for item in data_dict_sorted if item["ny"]==ny_min and item["on_gpu"]]) != 0:
        x = np.linspace(ny_min, 20*ny_min)
        plt.plot(x, np.mean([item["bytes_per_second"] for item in data_dict_sorted if item["ny"]==ny_min and item["on_gpu"]])/ny_min*x, linestyle='--', color='black', label='perfect scaling')
    """

    plt.grid()
    plt.xscale("log")
    plt.xlabel("ny (batch size)")
    plt.ylabel("Throughput [B/s]")
    plt.title(str(backend)+": Throughput on GPU")
    plt.legend()
    plt.savefig("throughput_ny_"+str(backend).lower()+".png")

#############
## gpu_mem ##
#############

if name=="ny":
    plt.figure(figsize=(8, 6))

    for (non_uniform, nx) in itertools.product((False,True), nx_values):
        filter = lambda item : item["nx"]==nx and item["non_uniform"]==non_uniform and item["on_gpu"] and item["ny"]>=8e3
        plt.plot([item["ny"] for item in data_dict_sorted if filter(item)], [(item["gpu_mem_occupancy"]-nx*item["ny"]*8)/(nx*item["ny"]*8)*100 for item in data_dict_sorted if filter(item)], marker='o', markersize=5, label=f"{'non uniform' if any(filter(item) and item['non_uniform'] for item in data_dict_sorted) else 'uniform'} nx={nx}")

    plt.grid()
    plt.xscale("log")
    plt.xlabel("ny (batch size)")
    plt.ylabel("Relative GPU memory overhead [%]")
    plt.title(str(backend)+": Relative GPU memory occupancy overhead (100%=nx*ny*8 Bytes)")
    plt.legend()
    plt.savefig("gpu_mem_occupancy_"+str(backend).lower()+".png")

########################
## cols_per_chunk ##
########################

if name=="cols_per_chunk":
    data_dict_sorted = sorted(data_dict, key=itemgetter("nx","cols_per_chunk"))
    plt.figure(figsize=(16, 6))

    plt.subplot(1, 2, 1)
    for (non_uniform, nx) in itertools.product((False,True), nx_values):
        plotter(plt, "cols_per_chunk", "bytes_per_second", data_dict_sorted, lambda item : item["nx"]==nx and item["non_uniform"]==non_uniform and not item["on_gpu"])

    plt.grid()
    plt.xscale("log")
    plt.xlabel("Number of right_hand sides per chunk")
    plt.ylabel("Throughput [B/s]")
    plt.title(str(backend)+": Throughput on CPU (with ny="+str([item["ny"] for item in data_dict_sorted][0])+")")
    plt.legend()

    plt.subplot(1, 2, 2)
    for (non_uniform, nx) in itertools.product((False,True), nx_values):
        plotter(plt, "cols_per_chunk", "bytes_per_second", data_dict_sorted, lambda item : item["nx"]==nx and item["non_uniform"]==non_uniform and item["on_gpu"])

    plt.grid()
    plt.xscale("log")
    plt.xlabel("Number of right-hand sides per chunk")
    plt.ylabel("Throughput [B/s]")
    plt.title(str(backend)+": Throughput on GPU (with ny="+str([item["ny"] for item in data_dict_sorted][0])+")")
    plt.legend()
    plt.savefig("throughput_cols_"+str(backend).lower()+".png")

#####################
## preconditioner ##
#####################

<<<<<<< HEAD
if name=="preconditionner_max_block_size":
    data_dict_sorted = sorted(data_dict, key=itemgetter("nx","cols_per_chunk"))
    plt.figure(figsize=(16, 6))

    plt.subplot(1, 2, 1)
    for (non_uniform, nx) in itertools.product((False,True), nx_values):
        plotter(plt, "preconditionner_max_block_size", "bytes_per_second", data_dict_sorted, lambda item : item["nx"]==nx and item["non_uniform"]==non_uniform and not item["on_gpu"])

    plt.grid()
    plt.xlabel("Max block size of preconditioner")
    plt.ylabel("Throughput [B/s]")
    plt.title(str(backend)+": Throughput on CPU (with ny="+str([item["ny"] for item in data_dict_sorted][0])+")")
    plt.legend()

    plt.subplot(1, 2, 2)
    for (non_uniform, nx) in itertools.product((False,True), nx_values):
        plotter(plt, "preconditionner_max_block_size", "bytes_per_second", data_dict_sorted, lambda item : item["nx"]==nx and item["non_uniform"]==non_uniform and item["on_gpu"])

    plt.grid()
    plt.xlabel("Max block size of preconditioner")
    plt.ylabel("Throughput [B/s]")
    plt.title(str(backend)+": Throughput on GPU (with ny="+str([item["ny"] for item in data_dict_sorted][0])+")")
    plt.legend()
    plt.savefig("throughput_precond_"+str(backend).lower()+".png")
=======
# Plotting the data for each group
plt.figure(figsize=(8, 6))
for nx, group_data in data_groups.items():
    preconditioner_max_block_size = group_data["preconditioner_max_block_size"]
    throughput = [group_data["bytes_per_second"][i] for i in range(len(preconditioner_max_block_size))]
    plt.plot(preconditioner_max_block_size, throughput, marker='o', markersize=5, label=f'nx={nx}')

x = [(int)(data["context"]["preconditioner_max_block_size_ref"]), (int)(data["context"]["preconditioner_max_block_size_ref"])*1.001];
plt.plot(x, [0.99*min([min(group_data["bytes_per_second"]) for nx, group_data in data_groups.items()]), 1.01*max([max(group_data["bytes_per_second"]) for nx, group_data in data_groups.items()])], linestyle='dotted', color='black', label='reference config')

# Plotting the data
plt.grid()
plt.xscale("log")
plt.xlabel("preconditioner_max_block_size")
plt.ylabel("Throughput [B/s]")
plt.title("Throughput on "+str.upper(data["context"]["chip"])+" (with ny=100000)");
plt.legend()
plt.savefig("throughput_precond.png")
>>>>>>> afc5e272

plt.close();<|MERGE_RESOLUTION|>--- conflicted
+++ resolved
@@ -21,7 +21,6 @@
 with open(args.json_file, 'r') as file:
         data = json.load(file);
 
-<<<<<<< HEAD
 name = data["context"]["name"]
 backend = data["context"]["backend"]
 nx_values = sorted(set(int(benchmark["name"].split("/")[4]) for benchmark in data["benchmarks"]))
@@ -32,7 +31,7 @@
 "nx": int(benchmark["name"].split("/")[4]),
 "ny": int(benchmark["name"].split("/")[5]),
 "cols_per_chunk": int(benchmark["name"].split("/")[6]),
-"preconditionner_max_block_size": int(benchmark["name"].split("/")[7]),
+"preconditioner_max_block_size": int(benchmark["name"].split("/")[7]),
 "bytes_per_second": benchmark["bytes_per_second"],
 "gpu_mem_occupancy": benchmark["gpu_mem_occupancy"]
 } for benchmark in data["benchmarks"]]
@@ -69,19 +68,6 @@
     plt.title(str(backend)+": Throughput on GPU (with ny="+str([item["ny"] for item in data_dict_sorted][0])+")")
     plt.legend()
     plt.savefig("throughput_degree_"+str(backend).lower()+".png")
-=======
-# Extract the values at the end of "name" and corresponding "bytes_per_second"
-nx_values = sorted(set(int(benchmark["name"].split("/")[1]) for benchmark in data["benchmarks"]))
-data_groups = {nx: {"ny": [], "cols_per_chunk": [], "preconditioner_max_block_size": [], "bytes_per_second": [], "gpu_mem_occupancy": []} for nx in nx_values}
-
-for benchmark in data["benchmarks"]:
-    nx = int(benchmark["name"].split("/")[1])
-    data_groups[nx]["ny"].append(int(benchmark["name"].split("/")[2]))
-    data_groups[nx]["cols_per_chunk"].append(int(benchmark["name"].split("/")[3]))
-    data_groups[nx]["preconditioner_max_block_size"].append(int(benchmark["name"].split("/")[4]))
-    data_groups[nx]["bytes_per_second"].append(benchmark["bytes_per_second"])
-    data_groups[nx]["gpu_mem_occupancy"].append(benchmark["gpu_mem_occupancy"])
->>>>>>> afc5e272
 
 ########
 ## ny ##
@@ -182,14 +168,13 @@
 ## preconditioner ##
 #####################
 
-<<<<<<< HEAD
-if name=="preconditionner_max_block_size":
+if name=="preconditioner_max_block_size":
     data_dict_sorted = sorted(data_dict, key=itemgetter("nx","cols_per_chunk"))
     plt.figure(figsize=(16, 6))
 
     plt.subplot(1, 2, 1)
     for (non_uniform, nx) in itertools.product((False,True), nx_values):
-        plotter(plt, "preconditionner_max_block_size", "bytes_per_second", data_dict_sorted, lambda item : item["nx"]==nx and item["non_uniform"]==non_uniform and not item["on_gpu"])
+        plotter(plt, "preconditioner_max_block_size", "bytes_per_second", data_dict_sorted, lambda item : item["nx"]==nx and item["non_uniform"]==non_uniform and not item["on_gpu"])
 
     plt.grid()
     plt.xlabel("Max block size of preconditioner")
@@ -199,7 +184,7 @@
 
     plt.subplot(1, 2, 2)
     for (non_uniform, nx) in itertools.product((False,True), nx_values):
-        plotter(plt, "preconditionner_max_block_size", "bytes_per_second", data_dict_sorted, lambda item : item["nx"]==nx and item["non_uniform"]==non_uniform and item["on_gpu"])
+        plotter(plt, "preconditioner_max_block_size", "bytes_per_second", data_dict_sorted, lambda item : item["nx"]==nx and item["non_uniform"]==non_uniform and item["on_gpu"])
 
     plt.grid()
     plt.xlabel("Max block size of preconditioner")
@@ -207,25 +192,5 @@
     plt.title(str(backend)+": Throughput on GPU (with ny="+str([item["ny"] for item in data_dict_sorted][0])+")")
     plt.legend()
     plt.savefig("throughput_precond_"+str(backend).lower()+".png")
-=======
-# Plotting the data for each group
-plt.figure(figsize=(8, 6))
-for nx, group_data in data_groups.items():
-    preconditioner_max_block_size = group_data["preconditioner_max_block_size"]
-    throughput = [group_data["bytes_per_second"][i] for i in range(len(preconditioner_max_block_size))]
-    plt.plot(preconditioner_max_block_size, throughput, marker='o', markersize=5, label=f'nx={nx}')
-
-x = [(int)(data["context"]["preconditioner_max_block_size_ref"]), (int)(data["context"]["preconditioner_max_block_size_ref"])*1.001];
-plt.plot(x, [0.99*min([min(group_data["bytes_per_second"]) for nx, group_data in data_groups.items()]), 1.01*max([max(group_data["bytes_per_second"]) for nx, group_data in data_groups.items()])], linestyle='dotted', color='black', label='reference config')
-
-# Plotting the data
-plt.grid()
-plt.xscale("log")
-plt.xlabel("preconditioner_max_block_size")
-plt.ylabel("Throughput [B/s]")
-plt.title("Throughput on "+str.upper(data["context"]["chip"])+" (with ny=100000)");
-plt.legend()
-plt.savefig("throughput_precond.png")
->>>>>>> afc5e272
 
 plt.close();