--- conflicted
+++ resolved
@@ -156,12 +156,6 @@
     spline_builder(coef, vals.span_cview());
 
     // Instantiate a SplineEvaluator over interest dimension and batched along other dimensions
-<<<<<<< HEAD
-    ddc::SplineEvaluator<ExecSpace, MemorySpace, BSplines<X>, IDim<X>, IDim<X>> spline_evaluator(
-            coef.domain(),
-            ddc::g_null_boundary<BSplines<X>>,
-            ddc::g_null_boundary<BSplines<X>>);
-=======
     ddc::SplineEvaluator<
             ExecSpace,
             MemorySpace,
@@ -174,7 +168,6 @@
                     coef.domain(),
                     ddc::PeriodicExtrapolationRule<X>(),
                     ddc::PeriodicExtrapolationRule<X>());
->>>>>>> 27940fc5
 
     // Instantiate chunk of coordinates of dom_interpolation
     ddc::Chunk coords_eval_alloc(dom_vals, ddc::KokkosAllocator<Coord<X>, MemorySpace>());
