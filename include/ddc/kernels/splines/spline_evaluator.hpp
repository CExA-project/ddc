// Copyright (C) The DDC development team, see COPYRIGHT.md file
//
// SPDX-License-Identifier: MIT

#pragma once

#include <array>

#include <ddc/ddc.hpp>

#include "Kokkos_Macros.hpp"
#include "view.hpp"

namespace ddc {

template <
        class ExecSpace,
        class MemorySpace,
        class BSplinesType,
        class InterpolationMesh,
        class LeftExtrapolationRule,
        class RightExtrapolationRule,
        class... IDimX>
class SplineEvaluator
{
private:
    // Tags to determine what to evaluate
    struct eval_type
    {
    };

    struct eval_deriv_type
    {
    };

    using tag_type = typename BSplinesType::tag_type;

public:
    using exec_space = ExecSpace;

    using memory_space = MemorySpace;

    using bsplines_type = BSplinesType;

    using left_extrapolation_rule_type = LeftExtrapolationRule;
    using right_extrapolation_rule_type = RightExtrapolationRule;

    using interpolation_mesh_type = InterpolationMesh;

    using interpolation_domain_type = ddc::DiscreteDomain<interpolation_mesh_type>;

    using batched_interpolation_domain_type = ddc::DiscreteDomain<IDimX...>;

    using spline_domain_type = ddc::DiscreteDomain<bsplines_type>;

    using batch_domain_type =
            typename ddc::detail::convert_type_seq_to_discrete_domain<ddc::type_seq_remove_t<
                    ddc::detail::TypeSeq<IDimX...>,
                    ddc::detail::TypeSeq<interpolation_mesh_type>>>;

<<<<<<< HEAD
    template <typename Tag>
    using spline_dim_type
            = std::conditional_t<std::is_same_v<Tag, interpolation_mesh_type>, bsplines_type, Tag>;

    using batched_spline_domain_type =
=======
    using spline_domain_type =
>>>>>>> 203a86b2
            typename ddc::detail::convert_type_seq_to_discrete_domain<ddc::type_seq_replace_t<
                    ddc::detail::TypeSeq<IDimX...>,
                    ddc::detail::TypeSeq<interpolation_mesh_type>,
                    ddc::detail::TypeSeq<bsplines_type>>>;


private:
    LeftExtrapolationRule m_left_extrap_rule;

    RightExtrapolationRule m_right_extrap_rule;

public:
    static_assert(
            std::is_same_v<LeftExtrapolationRule,
                            typename ddc::PeriodicExtrapolationRule<
                                    tag_type>> == bsplines_type::is_periodic()
                    && std::is_same_v<
                               RightExtrapolationRule,
                               typename ddc::PeriodicExtrapolationRule<
                                       tag_type>> == bsplines_type::is_periodic(),
            "PeriodicExtrapolationRule has to be used if and only if dimension is periodic");
    static_assert(
            std::is_invocable_r_v<
                    double,
                    LeftExtrapolationRule,
                    ddc::Coordinate<tag_type>,
                    ddc::ChunkSpan<
                            double const,
                            spline_domain_type,
                            std::experimental::layout_right,
                            memory_space>>,
            "LeftExtrapolationRule::operator() has to be callable with usual arguments.");
    static_assert(
            std::is_invocable_r_v<
                    double,
                    RightExtrapolationRule,
                    ddc::Coordinate<tag_type>,
                    ddc::ChunkSpan<
                            double const,
                            spline_domain_type,
                            std::experimental::layout_right,
                            memory_space>>,
            "RightExtrapolationRule::operator() has to be callable with usual arguments.");

    explicit SplineEvaluator(
            LeftExtrapolationRule const& left_extrap_rule,
            RightExtrapolationRule const& right_extrap_rule)
        : m_left_extrap_rule(left_extrap_rule)
        , m_right_extrap_rule(right_extrap_rule)
    {
    }

    SplineEvaluator(SplineEvaluator const& x) = default;

    SplineEvaluator(SplineEvaluator&& x) = default;

    ~SplineEvaluator() = default;

    SplineEvaluator& operator=(SplineEvaluator const& x) = default;

    SplineEvaluator& operator=(SplineEvaluator&& x) = default;

    left_extrapolation_rule_type left_extrapolation_rule() const
    {
        return m_left_extrap_rule;
    }

    right_extrapolation_rule_type right_extrapolation_rule() const
    {
        return m_right_extrap_rule;
    }

    template <class Layout, class... CoordsDims>
    KOKKOS_FUNCTION double operator()(
            ddc::Coordinate<CoordsDims...> const& coord_eval,
            ddc::ChunkSpan<double const, spline_domain_type, Layout, memory_space> const
                    spline_coef) const
    {
        return eval(coord_eval, spline_coef);
    }

    template <class Layout1, class Layout2, class Layout3, class... CoordsDims>
    void operator()(
            ddc::ChunkSpan<double, batched_interpolation_domain_type, Layout1, memory_space> const
                    spline_eval,
            ddc::ChunkSpan<
                    ddc::Coordinate<CoordsDims...> const,
                    batched_interpolation_domain_type,
                    Layout2,
                    memory_space> const coords_eval,
            ddc::ChunkSpan<double const, batched_spline_domain_type, Layout3, memory_space> const
                    spline_coef) const
    {
        interpolation_domain_type const interpolation_domain(spline_eval.domain());
        batch_domain_type const batch_domain(spline_eval.domain());

        ddc::parallel_for_each(
                exec_space(),
                batch_domain,
                KOKKOS_CLASS_LAMBDA(typename batch_domain_type::discrete_element_type const j) {
                    const auto spline_eval_1D = spline_eval[j];
                    const auto coords_eval_1D = coords_eval[j];
                    const auto spline_coef_1D = spline_coef[j];
                    for (auto const i : interpolation_domain) {
                        spline_eval_1D(i) = eval(coords_eval_1D(i), spline_coef_1D);
                    }
                });
    }

    template <class Layout, class... CoordsDims>
    KOKKOS_FUNCTION double deriv(
            ddc::Coordinate<CoordsDims...> const& coord_eval,
            ddc::ChunkSpan<double const, spline_domain_type, Layout, memory_space> const
                    spline_coef) const
    {
        return eval_no_bc<eval_deriv_type>(coord_eval, spline_coef);
    }

    template <class Layout1, class Layout2, class Layout3, class... CoordsDims>
    void deriv(
            ddc::ChunkSpan<double, batched_interpolation_domain_type, Layout1, memory_space> const
                    spline_eval,
            ddc::ChunkSpan<
                    ddc::Coordinate<CoordsDims...> const,
                    batched_interpolation_domain_type,
                    Layout2,
                    memory_space> const coords_eval,
            ddc::ChunkSpan<double const, batched_spline_domain_type, Layout3, memory_space> const
                    spline_coef) const
    {
        interpolation_domain_type const interpolation_domain(spline_eval.domain());
        batch_domain_type const batch_domain(spline_eval.domain());

        ddc::parallel_for_each(
                exec_space(),
                batch_domain,
                KOKKOS_CLASS_LAMBDA(typename batch_domain_type::discrete_element_type const j) {
                    const auto spline_eval_1D = spline_eval[j];
                    const auto coords_eval_1D = coords_eval[j];
                    const auto spline_coef_1D = spline_coef[j];
                    for (auto const i : interpolation_domain) {
                        spline_eval_1D(i)
                                = eval_no_bc<eval_deriv_type>(coords_eval_1D(i), spline_coef_1D);
                    }
                });
    }

    template <class Layout1, class Layout2>
    void integrate(
            ddc::ChunkSpan<double, batch_domain_type, Layout1, memory_space> const integrals,
            ddc::ChunkSpan<double const, batched_spline_domain_type, Layout2, memory_space> const
                    spline_coef) const
    {
        batch_domain_type const batch_domain(integrals.domain());
        ddc::Chunk values_alloc(
                ddc::DiscreteDomain<bsplines_type>(spline_coef.domain()),
                ddc::KokkosAllocator<double, memory_space>());
        ddc::ChunkSpan values = values_alloc.span_view();
        Kokkos::parallel_for(
                Kokkos::RangePolicy<exec_space>(0, 1),
                KOKKOS_LAMBDA(int) { ddc::discrete_space<bsplines_type>().integrals(values); });

        ddc::parallel_for_each(
                exec_space(),
                batch_domain,
                KOKKOS_LAMBDA(typename batch_domain_type::discrete_element_type const j) {
                    integrals(j) = 0;
                    for (typename spline_domain_type::discrete_element_type const i :
                         values.domain()) {
                        integrals(j) += spline_coef(i, j) * values(i);
                    }
                });
    }

private:
    template <class Layout, class... CoordsDims>
    KOKKOS_INLINE_FUNCTION double eval(
            ddc::Coordinate<CoordsDims...> const& coord_eval,
            ddc::ChunkSpan<double const, spline_domain_type, Layout, memory_space> const
                    spline_coef) const
    {
        ddc::Coordinate<typename interpolation_mesh_type::continuous_dimension_type>
                coord_eval_interpolation
                = ddc::select<typename interpolation_mesh_type::continuous_dimension_type>(
                        coord_eval);
        if constexpr (bsplines_type::is_periodic()) {
            if (coord_eval_interpolation < ddc::discrete_space<bsplines_type>().rmin()
                || coord_eval_interpolation > ddc::discrete_space<bsplines_type>().rmax()) {
                coord_eval_interpolation -= Kokkos::floor(
                                                    (coord_eval_interpolation
                                                     - ddc::discrete_space<bsplines_type>().rmin())
                                                    / ddc::discrete_space<bsplines_type>().length())
                                            * ddc::discrete_space<bsplines_type>().length();
            }
        } else {
            if (coord_eval_interpolation < ddc::discrete_space<bsplines_type>().rmin()) {
                return m_left_extrap_rule(coord_eval_interpolation, spline_coef);
            }
            if (coord_eval_interpolation > ddc::discrete_space<bsplines_type>().rmax()) {
                return m_right_extrap_rule(coord_eval_interpolation, spline_coef);
            }
        }
        return eval_no_bc<eval_type>(coord_eval_interpolation, spline_coef);
    }

    template <class EvalType, class Layout, class... CoordsDims>
    KOKKOS_INLINE_FUNCTION double eval_no_bc(
            ddc::Coordinate<CoordsDims...> const& coord_eval,
            ddc::ChunkSpan<double const, spline_domain_type, Layout, memory_space> const
                    spline_coef) const
    {
        static_assert(
                std::is_same_v<EvalType, eval_type> || std::is_same_v<EvalType, eval_deriv_type>);
        ddc::DiscreteElement<bsplines_type> jmin;
        std::array<double, bsplines_type::degree() + 1> vals_ptr;
        std::experimental::mdspan<
                double,
                std::experimental::extents<std::size_t, bsplines_type::degree() + 1>> const
                vals(vals_ptr.data());
        ddc::Coordinate<typename interpolation_mesh_type::continuous_dimension_type>
                coord_eval_interpolation
                = ddc::select<typename interpolation_mesh_type::continuous_dimension_type>(
                        coord_eval);
        if constexpr (std::is_same_v<EvalType, eval_type>) {
            jmin = ddc::discrete_space<bsplines_type>().eval_basis(vals, coord_eval_interpolation);
        } else if constexpr (std::is_same_v<EvalType, eval_deriv_type>) {
            jmin = ddc::discrete_space<bsplines_type>().eval_deriv(vals, coord_eval_interpolation);
        }
        double y = 0.0;
        for (std::size_t i = 0; i < bsplines_type::degree() + 1; ++i) {
            y += spline_coef(ddc::DiscreteElement<bsplines_type>(jmin + i)) * vals[i];
        }
        return y;
    }
};
} // namespace ddc<|MERGE_RESOLUTION|>--- conflicted
+++ resolved
@@ -58,15 +58,7 @@
                     ddc::detail::TypeSeq<IDimX...>,
                     ddc::detail::TypeSeq<interpolation_mesh_type>>>;
 
-<<<<<<< HEAD
-    template <typename Tag>
-    using spline_dim_type
-            = std::conditional_t<std::is_same_v<Tag, interpolation_mesh_type>, bsplines_type, Tag>;
-
     using batched_spline_domain_type =
-=======
-    using spline_domain_type =
->>>>>>> 203a86b2
             typename ddc::detail::convert_type_seq_to_discrete_domain<ddc::type_seq_replace_t<
                     ddc::detail::TypeSeq<IDimX...>,
                     ddc::detail::TypeSeq<interpolation_mesh_type>,
