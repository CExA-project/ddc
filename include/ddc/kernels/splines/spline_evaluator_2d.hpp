// Copyright (C) The DDC development team, see COPYRIGHT.md file
//
// SPDX-License-Identifier: MIT

#pragma once

#include <array>

#include <ddc/ddc.hpp>

#include "Kokkos_Macros.hpp"
#include "periodic_extrapolation_rule.hpp"
#include "spline_boundary_conditions.hpp"
#include "view.hpp"

namespace ddc {

/**
 * @brief A class to evaluate, differentiate or integrate a 2D spline function.
 *
 * A class which contains an operator () which can be used to evaluate, differentiate or integrate a 2D spline function.
 *
 * @tparam ExecSpace The Kokkos execution space on which the spline evaluation is performed.
 * @tparam MemorySpace The Kokkos memory space on which the data (spline coefficients and evaluation) is stored.
 * @tparam BSplines1 The discrete dimension representing the B-splines along the first dimension of interest.
 * @tparam BSplines2 The discrete dimension representing the B-splines along the second dimension of interest.
 * @tparam EvaluationMesh1 The first discrete dimension on which evaluation points are defined.
 * @tparam EvaluationMesh2 The second discrete dimension on which evaluation points are defined.
 * @tparam LowerExtrapolationRule1 The lower extrapolation rule type along first dimension of interest.
 * @tparam UpperExtrapolationRule1 The upper extrapolation rule type along first dimension of interest.
 * @tparam LowerExtrapolationRule2 The lower extrapolation rule type along second dimension of interest.
 * @tparam UpperExtrapolationRule2 The upper extrapolation rule type along second dimension of interest.
 * @tparam IDimX A variadic template of all the discrete dimensions forming the full space (EvaluationMesh1 + EvaluationMesh2 + batched dimensions).
 */
template <
        class ExecSpace,
        class MemorySpace,
        class BSplines1,
        class BSplines2,
        class EvaluationMesh1,
        class EvaluationMesh2,
        class LowerExtrapolationRule1,
        class UpperExtrapolationRule1,
        class LowerExtrapolationRule2,
        class UpperExtrapolationRule2,
        class... IDimX>
class SplineEvaluator2D
{
private:
    /**
     * @brief Tag to indicate that the value of the spline should be evaluated.
     */
    struct eval_type
    {
    };

    /**
     * @brief Tag to indicate that derivative of the spline should be evaluated.
     */
    struct eval_deriv_type
    {
    };

    using continuous_dimension_type1 = typename BSplines1::continuous_dimension_type;
    using continuous_dimension_type2 = typename BSplines2::continuous_dimension_type;

public:
    /// @brief The type of the Kokkos execution space used by this class.
    using exec_space = ExecSpace;

    /// @brief The type of the Kokkos memory space used by this class.
    using memory_space = MemorySpace;

    /// @brief The type of the first discrete dimension of interest used by this class.
    using evaluation_mesh_type1 = EvaluationMesh1;

    /// @brief The type of the second discrete dimension of interest used by this class.
    using evaluation_mesh_type2 = EvaluationMesh2;

    /// @brief The discrete dimension representing the B-splines along first dimension.
    using bsplines_type1 = BSplines1;

    /// @brief The discrete dimension representing the B-splines along second dimension.
    using bsplines_type2 = BSplines2;

    /// @brief The type of the domain for the 1D evaluation mesh along first dimension used by this class.
    using evaluation_domain_type1 = ddc::DiscreteDomain<evaluation_mesh_type1>;

    /// @brief The type of the domain for the 1D evaluation mesh along second dimension used by this class.
    using evaluation_domain_type2 = ddc::DiscreteDomain<evaluation_mesh_type2>;

    /// @brief The type of the domain for the 2D evaluation mesh used by this class.
    using evaluation_domain_type
            = ddc::DiscreteDomain<evaluation_mesh_type1, evaluation_mesh_type2>;

    /// @brief The type of the whole domain representing evaluation points.
    using batched_evaluation_domain_type = ddc::DiscreteDomain<IDimX...>;

    /// @brief The type of the 1D spline domain corresponding to the first dimension of interest.
    using spline_domain_type1 = ddc::DiscreteDomain<bsplines_type1>;

    /// @brief The type of the 1D spline domain corresponding to the second dimension of interest.
    using spline_domain_type2 = ddc::DiscreteDomain<bsplines_type2>;

    /// @brief The type of the 2D spline domain corresponding to the dimensions of interest.
    using spline_domain_type = ddc::DiscreteDomain<bsplines_type1, bsplines_type2>;

    /**
     * @brief The type of the batch domain (obtained by removing the dimensions of interest
     * from the whole domain).
     */
    using batch_domain_type =
            typename ddc::detail::convert_type_seq_to_discrete_domain<ddc::type_seq_remove_t<
                    ddc::detail::TypeSeq<IDimX...>,
                    ddc::detail::TypeSeq<evaluation_mesh_type1, evaluation_mesh_type2>>>;

    /**
     * @brief The type of the whole spline domain (cartesian product of 2D spline domain
     * and batch domain) preserving the underlying memory layout (order of dimensions).
     */
    using batched_spline_domain_type =
            typename ddc::detail::convert_type_seq_to_discrete_domain<ddc::type_seq_replace_t<
                    ddc::detail::TypeSeq<IDimX...>,
                    ddc::detail::TypeSeq<evaluation_mesh_type1, evaluation_mesh_type2>,
                    ddc::detail::TypeSeq<bsplines_type1, bsplines_type2>>>;

    /// @brief The type of the extrapolation rule at the lower boundary along the first dimension.
    using lower_extrapolation_rule_1_type = LowerExtrapolationRule1;

    /// @brief The type of the extrapolation rule at the upper boundary along the first dimension.
    using upper_extrapolation_rule_1_type = UpperExtrapolationRule1;

    /// @brief The type of the extrapolation rule at the lower boundary along the second dimension.
    using lower_extrapolation_rule_2_type = LowerExtrapolationRule2;

    /// @brief The type of the extrapolation rule at the upper boundary along the second dimension.
    using upper_extrapolation_rule_2_type = UpperExtrapolationRule2;

private:
    LowerExtrapolationRule1 m_lower_extrap_rule_1;

    UpperExtrapolationRule1 m_upper_extrap_rule_1;

    LowerExtrapolationRule2 m_lower_extrap_rule_2;

    UpperExtrapolationRule2 m_upper_extrap_rule_2;

public:
    static_assert(
            std::is_same_v<LowerExtrapolationRule1,
                            typename ddc::PeriodicExtrapolationRule<
                                    continuous_dimension_type1>> == bsplines_type1::is_periodic()
                    && std::is_same_v<
                               UpperExtrapolationRule1,
                               typename ddc::PeriodicExtrapolationRule<
                                       continuous_dimension_type1>> == bsplines_type1::is_periodic()
                    && std::is_same_v<
                               LowerExtrapolationRule2,
                               typename ddc::PeriodicExtrapolationRule<
                                       continuous_dimension_type2>> == bsplines_type2::is_periodic()
                    && std::is_same_v<
                               UpperExtrapolationRule2,
                               typename ddc::PeriodicExtrapolationRule<
                                       continuous_dimension_type2>> == bsplines_type2::is_periodic(),
            "PeriodicExtrapolationRule has to be used if and only if dimension is periodic");
    static_assert(
            std::is_invocable_r_v<
                    double,
<<<<<<< HEAD
                    LowerExtrapolationRule1,
                    ddc::Coordinate<tag_type1>,
=======
                    LeftExtrapolationRule1,
                    ddc::Coordinate<continuous_dimension_type1>,
>>>>>>> 51449b5a
                    ddc::ChunkSpan<
                            double const,
                            spline_domain_type,
                            std::experimental::layout_right,
                            memory_space>>,
            "LowerExtrapolationRule1::operator() has to be callable "
            "with usual arguments.");
    static_assert(
            std::is_invocable_r_v<
                    double,
<<<<<<< HEAD
                    UpperExtrapolationRule1,
                    ddc::Coordinate<tag_type1>,
=======
                    RightExtrapolationRule1,
                    ddc::Coordinate<continuous_dimension_type1>,
>>>>>>> 51449b5a
                    ddc::ChunkSpan<
                            double const,
                            spline_domain_type,
                            std::experimental::layout_right,
                            memory_space>>,
            "UpperExtrapolationRule1::operator() has to be callable "
            "with usual arguments.");
    static_assert(
            std::is_invocable_r_v<
                    double,
<<<<<<< HEAD
                    LowerExtrapolationRule2,
                    ddc::Coordinate<tag_type2>,
=======
                    LeftExtrapolationRule2,
                    ddc::Coordinate<continuous_dimension_type2>,
>>>>>>> 51449b5a
                    ddc::ChunkSpan<
                            double const,
                            spline_domain_type,
                            std::experimental::layout_right,
                            memory_space>>,
            "LowerExtrapolationRule2::operator() has to be callable "
            "with usual arguments.");
    static_assert(
            std::is_invocable_r_v<
                    double,
<<<<<<< HEAD
                    UpperExtrapolationRule2,
                    ddc::Coordinate<tag_type2>,
=======
                    RightExtrapolationRule2,
                    ddc::Coordinate<continuous_dimension_type2>,
>>>>>>> 51449b5a
                    ddc::ChunkSpan<
                            double const,
                            spline_domain_type,
                            std::experimental::layout_right,
                            memory_space>>,
            "UpperExtrapolationRule2::operator() has to be callable "
            "with usual arguments.");

    /**
     * @brief Build a SplineEvaluator2D acting on batched_spline_domain.
     * 
     * @param lower_extrap_rule1 The extrapolation rule at the lower boundary along the first dimension.
     * @param upper_extrap_rule1 The extrapolation rule at the upper boundary along the first dimension.
     * @param lower_extrap_rule2 The extrapolation rule at the lower boundary along the second dimension.
     * @param upper_extrap_rule2 The extrapolation rule at the upper boundary along the second dimension.
     *
     * @see NullExtrapolationRule ConstantExtrapolationRule PeriodicExtrapolationRule
     */
    explicit SplineEvaluator2D(
            LowerExtrapolationRule1 const& lower_extrap_rule1,
            UpperExtrapolationRule1 const& upper_extrap_rule1,
            LowerExtrapolationRule2 const& lower_extrap_rule2,
            UpperExtrapolationRule2 const& upper_extrap_rule2)
        : m_lower_extrap_rule_1(lower_extrap_rule1)
        , m_upper_extrap_rule_1(upper_extrap_rule1)
        , m_lower_extrap_rule_2(lower_extrap_rule2)
        , m_upper_extrap_rule_2(upper_extrap_rule2)
    {
    }

    /**
     * @brief Copy-constructs.
     *
     * @param x A reference to another SplineEvaluator.
     */
    SplineEvaluator2D(SplineEvaluator2D const& x) = default;

    /**
     * @brief Move-constructs.
     *
     * @param x An rvalue to another SplineEvaluator.
     */
    SplineEvaluator2D(SplineEvaluator2D&& x) = default;

    /// @brief Destructs.
    ~SplineEvaluator2D() = default;

    /**
     * @brief Copy-assigns.
     *
     * @param x A reference to another SplineEvaluator.
     * @return A reference to this object.
     */
    SplineEvaluator2D& operator=(SplineEvaluator2D const& x) = default;

    /**
     * @brief Move-assigns.
     *
     * @param x An rvalue to another SplineEvaluator.
     * @return A reference to this object.
     */
    SplineEvaluator2D& operator=(SplineEvaluator2D&& x) = default;

    /**
     * @brief Get the lower extrapolation rule along the first dimension.
     *
     * Extrapolation rules are functors used to define the behavior of the SplineEvaluator out of the domain where the break points of the B-splines are defined.
     *
     * @return The lower extrapolation rule along the first dimension.
     *
     * @see NullExtrapolationRule ConstantExtrapolationRule PeriodicExtrapolationRule
     */
    lower_extrapolation_rule_1_type lower_extrapolation_rule_dim_1() const
    {
        return m_lower_extrap_rule_1;
    }

    /**
     * @brief Get the upper extrapolation rule along the first dimension.
     *
     * Extrapolation rules are functors used to define the behavior of the SplineEvaluator out of the domain where the break points of the B-splines are defined.
     *
     * @return The upper extrapolation rule along the first dimension.
     *
     * @see NullExtrapolationRule ConstantExtrapolationRule PeriodicExtrapolationRule
     */
    upper_extrapolation_rule_1_type upper_extrapolation_rule_dim_1() const
    {
        return m_upper_extrap_rule_1;
    }

    /**
     * @brief Get the lower extrapolation rule along the second dimension.
     *
     * Extrapolation rules are functors used to define the behavior of the SplineEvaluator out of the domain where the break points of the B-splines are defined.
     *
     * @return The lower extrapolation rule along the second dimension.
     *
     * @see NullExtrapolationRule ConstantExtrapolationRule PeriodicExtrapolationRule
     */
    lower_extrapolation_rule_2_type lower_extrapolation_rule_dim_2() const
    {
        return m_lower_extrap_rule_2;
    }

    /**
     * @brief Get the upper extrapolation rule along the second dimension.
     *
     * Extrapolation rules are functors used to define the behavior of the SplineEvaluator out of the domain where the break points of the B-splines are defined.
     *
     * @return The upper extrapolation rule along the second dimension.
     *
     * @see NullExtrapolationRule ConstantExtrapolationRule PeriodicExtrapolationRule
     */
    upper_extrapolation_rule_2_type upper_extrapolation_rule_dim_2() const
    {
        return m_upper_extrap_rule_2;
    }

    /**
     * @brief Evaluate 2D spline function (described by its spline coefficients) at a given coordinate.
     *
     * The spline coefficients represent a 2D spline function defined on a B-splines (basis splines). They can be obtained via various methods, such as using a SplineBuilder2D.
     *
     * Remark: calling SplineBuilder2D then SplineEvaluator2D corresponds to a 2D spline interpolation.
     *
     * @param coord_eval The coordinate where the spline is evaluated. Note that only the components along the dimensions of interest are used.
     * @param spline_coef A ChunkSpan storing the 2D spline coefficients.
     *
     * @return The value of the spline function at the desired coordinate. 
     */
    template <class Layout, class... CoordsDims>
    KOKKOS_FUNCTION double operator()(
            ddc::Coordinate<CoordsDims...> const& coord_eval,
            ddc::ChunkSpan<double const, spline_domain_type, Layout, memory_space> const
                    spline_coef) const
    {
        return eval(coord_eval, spline_coef);
    }

    /**
     * @brief Evaluate 2D spline function (described by its spline coefficients) on a mesh.
     *
     * The spline coefficients represent a 2D spline function defined on a cartesian product of batch_domain and B-splines
     * (basis splines). They can be obtained via various methods, such as using a SplineBuilder2D.
     *
     * This is not a nD evaluation. This is a batched 2D evaluation. This means that for each slice of coordinates
     * identified by a batch_domain_type::discrete_element_type, the evaluation is performed with the 2D set of
     * spline coefficients identified by the same batch_domain_type::discrete_element_type.
     *
     * Remark: calling SplineBuilder2D then SplineEvaluator2D corresponds to a 2D spline interpolation.
     *
     * @param[out] spline_eval The values of the 2D spline function at the desired coordinates. For practical reasons those are
     * stored in a ChunkSpan defined on a batched_evaluation_domain_type.
     * @param[in] coords_eval The coordinates where the spline is evaluated. Those are
     * stored in a ChunkSpan defined on a batched_evaluation_domain_type. Note that the coordinates of the
     * points represented by this domain are unused and irrelevant (but the points themselves (DiscreteElement) are used to select
     * the set of 2D spline coefficients retained to perform the evaluation).
     * @param[in] spline_coef A ChunkSpan storing the 2D spline coefficients.
     */
    template <class Layout1, class Layout2, class Layout3, class... CoordsDims>
    void operator()(
            ddc::ChunkSpan<double, batched_evaluation_domain_type, Layout1, memory_space> const
                    spline_eval,
            ddc::ChunkSpan<
                    ddc::Coordinate<CoordsDims...> const,
                    batched_evaluation_domain_type,
                    Layout2,
                    memory_space> const coords_eval,
            ddc::ChunkSpan<double const, batched_spline_domain_type, Layout3, memory_space> const
                    spline_coef) const
    {
        batch_domain_type batch_domain(coords_eval.domain());
        evaluation_domain_type1 const evaluation_domain1(spline_eval.domain());
        evaluation_domain_type2 const evaluation_domain2(spline_eval.domain());
        ddc::parallel_for_each(
                "ddc_splines_evaluate_2d",
                exec_space(),
                batch_domain,
                KOKKOS_CLASS_LAMBDA(typename batch_domain_type::discrete_element_type const j) {
                    const auto spline_eval_2D = spline_eval[j];
                    const auto coords_eval_2D = coords_eval[j];
                    const auto spline_coef_2D = spline_coef[j];
                    for (auto const i1 : evaluation_domain1) {
                        for (auto const i2 : evaluation_domain2) {
                            spline_eval_2D(i1, i2) = eval(coords_eval_2D(i1, i2), spline_coef_2D);
                        }
                    }
                });
    }

    /**
     * @brief Differentiate 2D spline function (described by its spline coefficients) at a given coordinate along first dimension of interest.
     *
     * The spline coefficients represent a 2D spline function defined on a B-splines (basis splines). They can be
     * obtained via various methods, such as using a SplineBuilder2D.
     *
     * @param coord_eval The coordinate where the spline is differentiated. Note that only the components along the dimensions of interest are used.
     * @param spline_coef A ChunkSpan storing the 2D spline coefficients.
     *
     * @return The derivative of the spline function at the desired coordinate. 
     */
    template <class Layout, class... CoordsDims>
    KOKKOS_FUNCTION double deriv_dim_1(
            ddc::Coordinate<CoordsDims...> const& coord_eval,
            ddc::ChunkSpan<double const, spline_domain_type, Layout, memory_space> const
                    spline_coef) const
    {
        return eval_no_bc<eval_deriv_type, eval_type>(coord_eval, spline_coef);
    }

    /**
     * @brief Differentiate 2D spline function (described by its spline coefficients) at a given coordinate along second dimension of interest.
     *
     * The spline coefficients represent a 2D spline function defined on a B-splines (basis splines). They can be
     * obtained via various methods, such as using a SplineBuilder2D.
     *
     * @param coord_eval The coordinate where the spline is differentiated. Note that only the components along the dimensions of interest are used.
     * @param spline_coef A ChunkSpan storing the 2D spline coefficients.
     *
     * @return The derivative of the spline function at the desired coordinate. 
     */
    template <class Layout, class... CoordsDims>
    KOKKOS_FUNCTION double deriv_dim_2(
            ddc::Coordinate<CoordsDims...> const& coord_eval,
            ddc::ChunkSpan<double const, spline_domain_type, Layout, memory_space> const
                    spline_coef) const
    {
        return eval_no_bc<eval_type, eval_deriv_type>(coord_eval, spline_coef);
    }

    /**
     * @brief Cross-differentiate 2D spline function (described by its spline coefficients) at a given coordinate.
     *
     * The spline coefficients represent a 2D spline function defined on a B-splines (basis splines). They can be
     * obtained via various methods, such as using a SplineBuilder2D.
     *
     * @param coord_eval The coordinate where the spline is differentiated. Note that only the components along the dimensions of interest are used.
     * @param spline_coef A ChunkSpan storing the 2D spline coefficients.
     *
     * @return The derivative of the spline function at the desired coordinate. 
     */
    template <class Layout, class... CoordsDims>
    KOKKOS_FUNCTION double deriv_1_and_2(
            ddc::Coordinate<CoordsDims...> const& coord_eval,
            ddc::ChunkSpan<double const, spline_domain_type, Layout, memory_space> const
                    spline_coef) const
    {
        return eval_no_bc<eval_deriv_type, eval_deriv_type>(coord_eval, spline_coef);
    }

    /**
     * @brief Differentiate 2D spline function (described by its spline coefficients) at a given coordinate along a specified dimension of interest.
     *
     * The spline coefficients represent a 2D spline function defined on a B-splines (basis splines). They can be
     * obtained via various methods, such as using a SplineBuilder2D.
     *
     * @tparam InterestDim Dimension along which differentiation is performed.
     *
     * @param coord_eval The coordinate where the spline is differentiated. Note that only the components along the dimensions of interest are used.
     * @param spline_coef A ChunkSpan storing the 2D spline coefficients.
     *
     * @return The derivative of the spline function at the desired coordinate. 
     */
    template <class InterestDim, class Layout, class... CoordsDims>
    KOKKOS_FUNCTION double deriv(
            ddc::Coordinate<CoordsDims...> const& coord_eval,
            ddc::ChunkSpan<double const, spline_domain_type, Layout, memory_space> const
                    spline_coef) const
    {
        static_assert(
                std::is_same_v<
                        InterestDim,
                        typename evaluation_mesh_type1::
                                continuous_dimension_type> || std::is_same_v<InterestDim, typename evaluation_mesh_type2::continuous_dimension_type>);
        if constexpr (std::is_same_v<
                              InterestDim,
                              typename evaluation_mesh_type1::continuous_dimension_type>) {
            return deriv_dim_1(coord_eval, spline_coef);
        } else if constexpr (std::is_same_v<
                                     InterestDim,
                                     typename evaluation_mesh_type2::continuous_dimension_type>) {
            return deriv_dim_2(coord_eval, spline_coef);
        }
    }

    /**
     * @brief Double-differentiate 2D spline function (described by its spline coefficients) at a given coordinate along specified dimensions of interest.
     *
     * The spline coefficients represent a 2D spline function defined on a B-splines (basis splines). They can be
     * obtained via various methods, such as using a SplineBuilder2D.
     *
     * Note: double-differentiation other than cross-differentiation is not supported atm. See #440
     *
     * @tparam InterestDim1 First dimension along which differentiation is performed.
     * @tparam InterestDim2 Second dimension along which differentiation is performed.
     *
     * @param coord_eval The coordinate where the spline is double-differentiated. Note that only the components along the dimensions of interest are used.
     * @param spline_coef A ChunkSpan storing the 2D spline coefficients.
     *
     * @return The derivative of the spline function at the desired coordinate. 
     */
    template <class InterestDim1, class InterestDim2, class Layout, class... CoordsDims>
    KOKKOS_FUNCTION double deriv2(
            ddc::Coordinate<CoordsDims...> const& coord_eval,
            ddc::ChunkSpan<double const, spline_domain_type, Layout, memory_space> const
                    spline_coef) const
    {
        static_assert(
                (std::is_same_v<
                         InterestDim1,
                         typename evaluation_mesh_type1::
                                 continuous_dimension_type> && std::is_same_v<InterestDim2, typename evaluation_mesh_type2::continuous_dimension_type>)
                || (std::is_same_v<
                            InterestDim2,
                            typename evaluation_mesh_type1::
                                    continuous_dimension_type> && std::is_same_v<InterestDim1, typename evaluation_mesh_type2::continuous_dimension_type>));
        return deriv_1_and_2(coord_eval, spline_coef);
    }

    /**
     * @brief Differentiate 2D spline function (described by its spline coefficients) on a mesh along first dimension of interest.
     *
     * The spline coefficients represent a 2D spline function defined on a cartesian product of batch_domain and B-splines
     * (basis splines). They can be obtained via various methods, such as using a SplineBuilder2D.
     *
     * This is not a nD evaluation. This is a batched 2D differentiation.
     * This means that for each slice of coordinates identified by a batch_domain_type::discrete_element_type,
     * the differentiation is performed with the 2D set of spline coefficients identified by the same batch_domain_type::discrete_element_type.
     *
     * @param[out] spline_eval The derivatives of the 2D spline function at the desired coordinates. For practical reasons those are
     * stored in a ChunkSpan defined on a batched_evaluation_domain_type. Note that the coordinates of the
     * points represented by this domain are unused and irrelevant (but the points themselves (DiscreteElement) are used to select
     * the set of 2D spline coefficients retained to perform the evaluation).
     * @param[in] coords_eval The coordinates where the spline is differentiated. Those are
     * stored in a ChunkSpan defined on a batched_evaluation_domain_type. Note that the coordinates of the
     * points represented by this domain are unused and irrelevant (but the points themselves (DiscreteElement) are used to select
     * the set of 2D spline coefficients retained to perform the evaluation).
     * @param[in] spline_coef A ChunkSpan storing the 2D spline coefficients.
     */
    template <class Layout1, class Layout2, class Layout3, class... CoordsDims>
    void deriv_dim_1(
            ddc::ChunkSpan<double, batched_evaluation_domain_type, Layout1, memory_space> const
                    spline_eval,
            ddc::ChunkSpan<
                    ddc::Coordinate<CoordsDims...> const,
                    batched_evaluation_domain_type,
                    Layout2,
                    memory_space> const coords_eval,
            ddc::ChunkSpan<double const, batched_spline_domain_type, Layout3, memory_space> const
                    spline_coef) const
    {
        batch_domain_type batch_domain(coords_eval.domain());
        evaluation_domain_type1 const evaluation_domain1(spline_eval.domain());
        evaluation_domain_type2 const evaluation_domain2(spline_eval.domain());
        ddc::parallel_for_each(
                "ddc_splines_differentiate_2d_dim_1",
                exec_space(),
                batch_domain,
                KOKKOS_CLASS_LAMBDA(typename batch_domain_type::discrete_element_type const j) {
                    const auto spline_eval_2D = spline_eval[j];
                    const auto coords_eval_2D = coords_eval[j];
                    const auto spline_coef_2D = spline_coef[j];
                    for (auto const i1 : evaluation_domain1) {
                        for (auto const i2 : evaluation_domain2) {
                            spline_eval_2D(i1, i2) = eval_no_bc<
                                    eval_deriv_type,
                                    eval_type>(coords_eval_2D(i1, i2), spline_coef_2D);
                        }
                    }
                });
    }

    /**
     * @brief Differentiate 2D spline function (described by its spline coefficients) on a mesh along second dimension of interest.
     *
     * The spline coefficients represent a 2D spline function defined on a cartesian product of batch_domain and B-splines
     * (basis splines). They can be obtained via various methods, such as using a SplineBuilder2D.
     *
     * This is not a nD differentiation. This is a batched 2D differentiation.
     * This means that for each slice of coordinates identified by a batch_domain_type::discrete_element_type,
     * the differentiation is performed with the 2D set of spline coefficients identified by the same batch_domain_type::discrete_element_type.
     *
     * @param[out] spline_eval The derivatives of the 2D spline function at the desired coordinates. For practical reasons those are
     * stored in a ChunkSpan defined on a batched_evaluation_domain_type.
     * @param[in] coords_eval The coordinates where the spline is differentiated. Those are
     * stored in a ChunkSpan defined on a batched_evaluation_domain_type. Note that the coordinates of the
     * points represented by this domain are unused and irrelevant (but the points themselves (DiscreteElement) are used to select
     * the set of 2D spline coefficients retained to perform the evaluation).
     * @param[in] spline_coef A ChunkSpan storing the 2D spline coefficients.
     */
    template <class Layout1, class Layout2, class Layout3, class... CoordsDims>
    void deriv_dim_2(
            ddc::ChunkSpan<double, batched_evaluation_domain_type, Layout1, memory_space> const
                    spline_eval,
            ddc::ChunkSpan<
                    ddc::Coordinate<CoordsDims...> const,
                    batched_evaluation_domain_type,
                    Layout2,
                    memory_space> const coords_eval,
            ddc::ChunkSpan<double const, batched_spline_domain_type, Layout3, memory_space> const
                    spline_coef) const
    {
        batch_domain_type batch_domain(coords_eval.domain());
        evaluation_domain_type1 const evaluation_domain1(spline_eval.domain());
        evaluation_domain_type2 const evaluation_domain2(spline_eval.domain());
        ddc::parallel_for_each(
                "ddc_splines_differentiate_2d_dim_2",
                exec_space(),
                batch_domain,
                KOKKOS_CLASS_LAMBDA(typename batch_domain_type::discrete_element_type const j) {
                    const auto spline_eval_2D = spline_eval[j];
                    const auto coords_eval_2D = coords_eval[j];
                    const auto spline_coef_2D = spline_coef[j];
                    for (auto const i1 : evaluation_domain1) {
                        for (auto const i2 : evaluation_domain2) {
                            spline_eval_2D(i1, i2) = eval_no_bc<
                                    eval_type,
                                    eval_deriv_type>(coords_eval_2D(i1, i2), spline_coef_2D);
                        }
                    }
                });
    }

    /**
     * @brief Cross-differentiate 2D spline function (described by its spline coefficients) on a mesh along dimensions of interest.
     *
     * The spline coefficients represent a 2D spline function defined on a cartesian product of batch_domain and B-splines
     * (basis splines). They can be obtained via various methods, such as using a SplineBuilder2D.
     *
     * This is not a nD cross-differentiation. This is a batched 2D cross-differentiation.
     * This means that for each slice of coordinates identified by a batch_domain_type::discrete_element_type,
     * the cross-differentiation is performed with the 2D set of spline coefficients identified by the same batch_domain_type::discrete_element_type.
     *
     * @param[out] spline_eval The cross-derivatives of the 2D spline function at the desired coordinates. For practical reasons those are
     * stored in a ChunkSpan defined on a batched_evaluation_domain_type.
     * @param[in] coords_eval The coordinates where the spline is differentiated. Those are
     * stored in a ChunkSpan defined on a batched_evaluation_domain_type. Note that the coordinates of the
     * points represented by this domain are unused and irrelevant (but the points themselves (DiscreteElement) are used to select
     * the set of 2D spline coefficients retained to perform the evaluation).
     * @param[in] spline_coef A ChunkSpan storing the 2D spline coefficients.
     */
    template <class Layout1, class Layout2, class Layout3, class... CoordsDims>
    void deriv_1_and_2(
            ddc::ChunkSpan<double, batched_evaluation_domain_type, Layout1, memory_space> const
                    spline_eval,
            ddc::ChunkSpan<
                    ddc::Coordinate<CoordsDims...> const,
                    batched_evaluation_domain_type,
                    Layout2,
                    memory_space> const coords_eval,
            ddc::ChunkSpan<double const, batched_spline_domain_type, Layout3, memory_space> const
                    spline_coef) const
    {
        batch_domain_type batch_domain(coords_eval.domain());
        evaluation_domain_type1 const evaluation_domain1(spline_eval.domain());
        evaluation_domain_type2 const evaluation_domain2(spline_eval.domain());
        ddc::parallel_for_each(
                "ddc_splines_cross_differentiate",
                exec_space(),
                batch_domain,
                KOKKOS_CLASS_LAMBDA(typename batch_domain_type::discrete_element_type const j) {
                    const auto spline_eval_2D = spline_eval[j];
                    const auto coords_eval_2D = coords_eval[j];
                    const auto spline_coef_2D = spline_coef[j];
                    for (auto const i1 : evaluation_domain1) {
                        for (auto const i2 : evaluation_domain2) {
                            spline_eval_2D(i1, i2) = eval_no_bc<
                                    eval_deriv_type,
                                    eval_deriv_type>(coords_eval_2D(i1, i2), spline_coef_2D);
                        }
                    }
                });
    }

    /**
     * @brief Differentiate spline function (described by its spline coefficients) on a mesh along a specified dimension of interest.
     *
     * The spline coefficients represent a 2D spline function defined on a cartesian product of batch_domain and B-splines
     * (basis splines). They can be obtained via various methods, such as using a SplineBuilder2D.
     *
     * This is not a nD evaluation. This is a batched 2D differentiation.
     * This means that for each slice of coordinates identified by a batch_domain_type::discrete_element_type,
     * the differentiation is performed with the 2D set of spline coefficients identified by the same batch_domain_type::discrete_element_type.
     *
     * @tparam InterestDim Dimension along which differentiation is performed.
     * @param[out] spline_eval The derivatives of the 2D spline function at the desired coordinates. For practical reasons those are
     * stored in a ChunkSpan defined on a batched_evaluation_domain_type.
     * @param[in] coords_eval The coordinates where the spline is differentiated. Those are
     * stored in a ChunkSpan defined on a batched_evaluation_domain_type. Note that the coordinates of the
     * points represented by this domain are unused and irrelevant (but the points themselves (DiscreteElement) are used to select
     * the set of 2D spline coefficients retained to perform the evaluation).
     * @param[in] spline_coef A ChunkSpan storing the 2D spline coefficients.
     */
    template <class InterestDim, class Layout1, class Layout2, class Layout3, class... CoordsDims>
    void deriv(
            ddc::ChunkSpan<double, batched_evaluation_domain_type, Layout1, memory_space> const
                    spline_eval,
            ddc::ChunkSpan<
                    ddc::Coordinate<CoordsDims...> const,
                    batched_evaluation_domain_type,
                    Layout2,
                    memory_space> const coords_eval,
            ddc::ChunkSpan<double const, batched_spline_domain_type, Layout3, memory_space> const
                    spline_coef) const
    {
        static_assert(
                std::is_same_v<
                        InterestDim,
                        typename evaluation_mesh_type1::
                                continuous_dimension_type> || std::is_same_v<InterestDim, typename evaluation_mesh_type2::continuous_dimension_type>);
        if constexpr (std::is_same_v<
                              InterestDim,
                              typename evaluation_mesh_type1::continuous_dimension_type>) {
            return deriv_dim_1(spline_eval, coords_eval, spline_coef);
        } else if constexpr (std::is_same_v<
                                     InterestDim,
                                     typename evaluation_mesh_type2::continuous_dimension_type>) {
            return deriv_dim_2(spline_eval, coords_eval, spline_coef);
        }
    }

    /**
     * @brief Double-differentiate 2D spline function (described by its spline coefficients) on a mesh along specified dimensions of interest.
     *
     * The spline coefficients represent a 2D spline function defined on a cartesian product of batch_domain and B-splines
     * (basis splines). They can be obtained via various methods, such as using a SplineBuilder2D.
     *
     * This is not a nD evaluation. This is a batched 2D differentiation.
     * This means that for each slice of coordinates identified by a batch_domain_type::discrete_element_type,
     * the differentiation is performed with the 2D set of spline coefficients identified by the same batch_domain_type::discrete_element_type.
     *
     * Note: double-differentiation other than cross-differentiation is not supported atm. See #440
     *
     * @tparam InterestDim1 First dimension along which differentiation is performed.
     * @tparam InterestDim2 Second dimension along which differentiation is performed.
     *
     * @param[out] spline_eval The derivatives of the 2D spline function at the desired coordinates. For practical reasons those are
     * stored in a ChunkSpan defined on a batched_evaluation_domain_type.
     * @param[in] coords_eval The coordinates where the spline is differentiated. Those are
     * stored in a ChunkSpan defined on a batched_evaluation_domain_type. Note that the coordinates of the
     * points represented by this domain are unused and irrelevant (but the points themselves (DiscreteElement) are used to select
     * the set of 2D spline coefficients retained to perform the evaluation).
     * @param[in] spline_coef A ChunkSpan storing the 2D spline coefficients.
     */
    template <
            class InterestDim1,
            class InterestDim2,
            class Layout1,
            class Layout2,
            class Layout3,
            class... CoordsDims>
    void deriv2(
            ddc::ChunkSpan<double, batched_evaluation_domain_type, Layout1, memory_space> const
                    spline_eval,
            ddc::ChunkSpan<
                    ddc::Coordinate<CoordsDims...> const,
                    batched_evaluation_domain_type,
                    Layout2,
                    memory_space> const coords_eval,
            ddc::ChunkSpan<double const, batched_spline_domain_type, Layout3, memory_space> const
                    spline_coef) const
    {
        static_assert(
                (std::is_same_v<
                         InterestDim1,
                         typename evaluation_mesh_type1::
                                 continuous_dimension_type> && std::is_same_v<InterestDim2, typename evaluation_mesh_type2::continuous_dimension_type>)
                || (std::is_same_v<
                            InterestDim2,
                            typename evaluation_mesh_type1::
                                    continuous_dimension_type> && std::is_same_v<InterestDim1, typename evaluation_mesh_type2::continuous_dimension_type>));
        return deriv_1_and_2(spline_eval, coords_eval, spline_coef);
    }

    /** @brief Perform batched 2D integrations of a spline function (described by its spline coefficients) along the dimensions of interest and store results on a subdomain of batch_domain.
     *
     * The spline coefficients represent a 2D spline function defined on a B-splines (basis splines). They can be obtained via various methods, such as using a SplineBuilder2D.
     *
     * This is not a nD integration. This is a batched 2D integration.
     * This means that for each element of integrals, the integration is performed with the 2D set of
     * spline coefficients identified by the same DiscreteElement.
     *
     * @param[out] integrals The integrals of the 2D spline function on the subdomain of batch_domain. For practical reasons those are
     * stored in a ChunkSpan defined on a batch_domain_type. Note that the coordinates of the
     * points represented by this domain are unused and irrelevant.
     * @param[in] spline_coef A ChunkSpan storing the 2D spline coefficients.
     */
    template <class Layout1, class Layout2>
    void integrate(
            ddc::ChunkSpan<double, batch_domain_type, Layout1, memory_space> const integrals,
            ddc::ChunkSpan<double const, batched_spline_domain_type, Layout2, memory_space> const
                    spline_coef) const
    {
        batch_domain_type batch_domain(integrals.domain());
        ddc::Chunk values1_alloc(
                ddc::DiscreteDomain<bsplines_type1>(spline_coef.domain()),
                ddc::KokkosAllocator<double, memory_space>());
        ddc::ChunkSpan values1 = values1_alloc.span_view();
        ddc::Chunk values2_alloc(
                ddc::DiscreteDomain<bsplines_type2>(spline_coef.domain()),
                ddc::KokkosAllocator<double, memory_space>());
        ddc::ChunkSpan values2 = values2_alloc.span_view();
        Kokkos::parallel_for(
                "ddc_splines_integrate_bsplines_2d",
                Kokkos::RangePolicy<exec_space>(0, 1),
                KOKKOS_LAMBDA(int) {
                    ddc::discrete_space<bsplines_type1>().integrals(values1);
                    ddc::discrete_space<bsplines_type2>().integrals(values2);
                });

        ddc::parallel_for_each(
                "ddc_splines_integrate_bsplines",
                exec_space(),
                batch_domain,
                KOKKOS_LAMBDA(typename batch_domain_type::discrete_element_type const j) {
                    integrals(j) = 0;
                    for (typename spline_domain_type1::discrete_element_type const i1 :
                         values1.domain()) {
                        for (typename spline_domain_type2::discrete_element_type const i2 :
                             values2.domain()) {
                            integrals(j) += spline_coef(i1, i2, j) * values1(i1) * values2(i2);
                        }
                    }
                });
    }

private:
    /**
     * @brief Evaluate the function on B-splines at the coordinate given.
     *
     * This function firstly deals with the boundary conditions and calls the SplineEvaluator2D::eval_no_bc function
     * to evaluate.
     *
     * @param[in] coord_eval
     * 			The 2D coordinate where we want to evaluate.
     * @param[in] spline_coef
     * 			The B-splines coefficients of the function we want to evaluate.
     * @param[out] vals1
     * 			A ChunkSpan with the not-null values of each function of the spline in the first dimension.
     * @param[out] vals2
     * 			A ChunkSpan with the not-null values of each function of the spline in the second dimension.
     *
     * @return A double with the value of the function at the coordinate given.
     *
     * @see SplineBoundaryValue
     */
    template <class Layout, class... CoordsDims>
    KOKKOS_INLINE_FUNCTION double eval(
            ddc::Coordinate<CoordsDims...> coord_eval,
            ddc::ChunkSpan<double const, spline_domain_type, Layout, memory_space> const
                    spline_coef) const
    {
        using Dim1 = typename evaluation_mesh_type1::continuous_dimension_type;
        using Dim2 = typename evaluation_mesh_type2::continuous_dimension_type;
        if constexpr (bsplines_type1::is_periodic()) {
            if (ddc::get<Dim1>(coord_eval) < ddc::discrete_space<bsplines_type1>().rmin()
                || ddc::get<Dim1>(coord_eval) > ddc::discrete_space<bsplines_type1>().rmax()) {
                ddc::get<Dim1>(coord_eval)
                        -= Kokkos::floor(
                                   (ddc::get<Dim1>(coord_eval)
                                    - ddc::discrete_space<bsplines_type1>().rmin())
                                   / ddc::discrete_space<bsplines_type1>().length())
                           * ddc::discrete_space<bsplines_type1>().length();
            }
        }
        if constexpr (bsplines_type2::is_periodic()) {
            if (ddc::get<Dim2>(coord_eval) < ddc::discrete_space<bsplines_type2>().rmin()
                || ddc::get<Dim2>(coord_eval) > ddc::discrete_space<bsplines_type2>().rmax()) {
                ddc::get<Dim2>(coord_eval)
                        -= Kokkos::floor(
                                   (ddc::get<Dim2>(coord_eval)
                                    - ddc::discrete_space<bsplines_type2>().rmin())
                                   / ddc::discrete_space<bsplines_type2>().length())
                           * ddc::discrete_space<bsplines_type2>().length();
            }
        }
        if constexpr (!bsplines_type1::is_periodic()) {
            if (ddc::get<Dim1>(coord_eval) < ddc::discrete_space<bsplines_type1>().rmin()) {
                return m_lower_extrap_rule_1(coord_eval, spline_coef);
            }
            if (ddc::get<Dim1>(coord_eval) > ddc::discrete_space<bsplines_type1>().rmax()) {
                return m_upper_extrap_rule_1(coord_eval, spline_coef);
            }
        }
        if constexpr (!bsplines_type2::is_periodic()) {
            if (ddc::get<Dim2>(coord_eval) < ddc::discrete_space<bsplines_type2>().rmin()) {
                return m_lower_extrap_rule_2(coord_eval, spline_coef);
            }
            if (ddc::get<Dim2>(coord_eval) > ddc::discrete_space<bsplines_type2>().rmax()) {
                return m_upper_extrap_rule_2(coord_eval, spline_coef);
            }
        }
        return eval_no_bc<eval_type, eval_type>(
                ddc::Coordinate<
                        typename evaluation_mesh_type1::continuous_dimension_type,
                        typename evaluation_mesh_type2::continuous_dimension_type>(
                        ddc::get<Dim1>(coord_eval),
                        ddc::get<Dim2>(coord_eval)),
                spline_coef);
    }

    /**
     * @brief Evaluate the function or its derivative at the coordinate given.
     *
     * @param[in] coord_eval
     * 			The coordinate where we want to evaluate.
     * @param[in] splne_coef
     * 			The B-splines coefficients of the function we want to evaluate.
     * @tparam EvalType1
     * 			A flag indicating if we evaluate the function or its derivative in the first dimension.
     * 			The type of this object is either `eval_type` or `eval_deriv_type`.
     * @tparam EvalType2
     * 			A flag indicating if we evaluate the function or its derivative in the second dimension.
     *          The type of this object is either `eval_type` or `eval_deriv_type`.
     */
    template <class EvalType1, class EvalType2, class Layout, class... CoordsDims>
    KOKKOS_INLINE_FUNCTION double eval_no_bc(
            ddc::Coordinate<CoordsDims...> const& coord_eval,
            ddc::ChunkSpan<double const, spline_domain_type, Layout, memory_space> const
                    spline_coef) const
    {
        static_assert(
                std::is_same_v<EvalType1, eval_type> || std::is_same_v<EvalType1, eval_deriv_type>);
        static_assert(
                std::is_same_v<EvalType2, eval_type> || std::is_same_v<EvalType2, eval_deriv_type>);
        ddc::DiscreteElement<bsplines_type1> jmin1;
        ddc::DiscreteElement<bsplines_type2> jmin2;

        std::array<double, bsplines_type1::degree() + 1> vals1_ptr;
        std::experimental::mdspan<
                double,
                std::experimental::extents<std::size_t, bsplines_type1::degree() + 1>> const
                vals1(vals1_ptr.data());
        std::array<double, bsplines_type2::degree() + 1> vals2_ptr;
        std::experimental::mdspan<
                double,
                std::experimental::extents<std::size_t, bsplines_type2::degree() + 1>> const
                vals2(vals2_ptr.data());
        ddc::Coordinate<typename evaluation_mesh_type1::continuous_dimension_type>
                coord_eval_interest1
                = ddc::select<typename evaluation_mesh_type1::continuous_dimension_type>(
                        coord_eval);
        ddc::Coordinate<typename evaluation_mesh_type2::continuous_dimension_type>
                coord_eval_interest2
                = ddc::select<typename evaluation_mesh_type2::continuous_dimension_type>(
                        coord_eval);

        if constexpr (std::is_same_v<EvalType1, eval_type>) {
            jmin1 = ddc::discrete_space<bsplines_type1>().eval_basis(vals1, coord_eval_interest1);
        } else if constexpr (std::is_same_v<EvalType1, eval_deriv_type>) {
            jmin1 = ddc::discrete_space<bsplines_type1>().eval_deriv(vals1, coord_eval_interest1);
        }
        if constexpr (std::is_same_v<EvalType2, eval_type>) {
            jmin2 = ddc::discrete_space<bsplines_type2>().eval_basis(vals2, coord_eval_interest2);
        } else if constexpr (std::is_same_v<EvalType2, eval_deriv_type>) {
            jmin2 = ddc::discrete_space<bsplines_type2>().eval_deriv(vals2, coord_eval_interest2);
        }

        double y = 0.0;
        for (std::size_t i = 0; i < bsplines_type1::degree() + 1; ++i) {
            for (std::size_t j = 0; j < bsplines_type2::degree() + 1; ++j) {
                y += spline_coef(ddc::DiscreteElement<
                                 bsplines_type1,
                                 bsplines_type2>(jmin1 + i, jmin2 + j))
                     * vals1[i] * vals2[j];
            }
        }
        return y;
    }
};
} // namespace ddc<|MERGE_RESOLUTION|>--- conflicted
+++ resolved
@@ -166,13 +166,8 @@
     static_assert(
             std::is_invocable_r_v<
                     double,
-<<<<<<< HEAD
                     LowerExtrapolationRule1,
-                    ddc::Coordinate<tag_type1>,
-=======
-                    LeftExtrapolationRule1,
                     ddc::Coordinate<continuous_dimension_type1>,
->>>>>>> 51449b5a
                     ddc::ChunkSpan<
                             double const,
                             spline_domain_type,
@@ -183,13 +178,8 @@
     static_assert(
             std::is_invocable_r_v<
                     double,
-<<<<<<< HEAD
                     UpperExtrapolationRule1,
-                    ddc::Coordinate<tag_type1>,
-=======
-                    RightExtrapolationRule1,
                     ddc::Coordinate<continuous_dimension_type1>,
->>>>>>> 51449b5a
                     ddc::ChunkSpan<
                             double const,
                             spline_domain_type,
@@ -200,13 +190,8 @@
     static_assert(
             std::is_invocable_r_v<
                     double,
-<<<<<<< HEAD
                     LowerExtrapolationRule2,
-                    ddc::Coordinate<tag_type2>,
-=======
-                    LeftExtrapolationRule2,
                     ddc::Coordinate<continuous_dimension_type2>,
->>>>>>> 51449b5a
                     ddc::ChunkSpan<
                             double const,
                             spline_domain_type,
@@ -217,13 +202,8 @@
     static_assert(
             std::is_invocable_r_v<
                     double,
-<<<<<<< HEAD
                     UpperExtrapolationRule2,
-                    ddc::Coordinate<tag_type2>,
-=======
-                    RightExtrapolationRule2,
                     ddc::Coordinate<continuous_dimension_type2>,
->>>>>>> 51449b5a
                     ddc::ChunkSpan<
                             double const,
                             spline_domain_type,
