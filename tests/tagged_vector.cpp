--- conflicted
+++ resolved
@@ -57,14 +57,9 @@
     EXPECT_EQ(coord.get<float>(), 2);
 
     ddc::detail::TaggedVector<int, double, float, int> coord_reordered(coord);
-<<<<<<< HEAD
     EXPECT_EQ(coord.get<int>(), coord_reordered.get<int>());
     EXPECT_EQ(coord.get<double>(), coord_reordered.get<double>());
     EXPECT_EQ(coord.get<float>(), coord_reordered.get<float>());
-=======
-    ASSERT_EQ(coord.get<int>(), coord_reordered.get<int>());
-    ASSERT_EQ(coord.get<double>(), coord_reordered.get<double>());
-    ASSERT_EQ(coord.get<float>(), coord_reordered.get<float>());
 }
 
 TEST(TaggedVector, Operators)
@@ -77,5 +72,4 @@
     ASSERT_EQ(c + 4, (ddc::detail::TaggedVector<int, double>(5)));
     ASSERT_EQ(4 + c, (ddc::detail::TaggedVector<int, double>(5)));
     ASSERT_EQ(4 * a, (ddc::detail::TaggedVector<int, double, float>(4, 8)));
->>>>>>> 53828d60
 }