--- conflicted
+++ resolved
@@ -83,13 +83,7 @@
 
 
 private:
-<<<<<<< HEAD
-    LeftExtrapolationRule1 m_left1_bc;
-=======
-    spline_domain_type m_spline_domain;
-
     LeftExtrapolationRule1 m_left_extrap_rule_1;
->>>>>>> 5e400d40
 
     RightExtrapolationRule1 m_right_extrap_rule_1;
 
@@ -169,18 +163,10 @@
             RightExtrapolationRule1 const& right_extrap_rule1,
             LeftExtrapolationRule2 const& left_extrap_rule2,
             RightExtrapolationRule2 const& right_extrap_rule2)
-<<<<<<< HEAD
-        : m_left1_bc(left_extrap_rule1)
-        , m_right1_bc(right_extrap_rule1)
-        , m_left2_bc(left_extrap_rule2)
-        , m_right2_bc(right_extrap_rule2)
-=======
-        : m_spline_domain(spline_domain)
-        , m_left_extrap_rule_1(left_extrap_rule1)
+        : m_left_extrap_rule_1(left_extrap_rule1)
         , m_right_extrap_rule_1(right_extrap_rule1)
         , m_left_extrap_rule_2(left_extrap_rule2)
         , m_right_extrap_rule_2(right_extrap_rule2)
->>>>>>> 5e400d40
     {
     }
 
@@ -196,24 +182,7 @@
 
 
 
-<<<<<<< HEAD
-=======
-    KOKKOS_FUNCTION spline_domain_type spline_domain() const noexcept
-    {
-        return m_spline_domain;
-    }
-
-    KOKKOS_FUNCTION bsplines_domain_type bsplines_domain() const noexcept // TODO : clarify name
-    {
-        return bsplines_domain_type(
-                ddc::discrete_space<bsplines_type1>().full_domain(),
-                ddc::discrete_space<bsplines_type2>().full_domain());
-    }
-
-    KOKKOS_FUNCTION batch_domain_type batch_domain() const noexcept
-    {
-        return ddc::remove_dims_of(spline_domain(), bsplines_domain());
-    }
+  
 
     left_extrapolation_rule_1_type left_extrapolation_rule_dim_1() const
     {
@@ -235,7 +204,6 @@
         return m_right_extrap_rule_2;
     }
 
->>>>>>> 5e400d40
     template <class Layout, class... CoordsDims>
     KOKKOS_FUNCTION double operator()(
             ddc::Coordinate<CoordsDims...> const& coord_eval,
