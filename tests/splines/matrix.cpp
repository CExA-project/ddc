// Copyright (C) The DDC development team, see COPYRIGHT.md file
//
// SPDX-License-Identifier: MIT

#include <algorithm>
#include <cmath>
#include <memory>
#include <sstream>

#include <ddc/ddc.hpp>
#include <ddc/kernels/splines.hpp>

#include <gtest/gtest.h>

#include <Kokkos_DualView.hpp>

#include "test_utils.hpp"

namespace DDC_HIP_5_7_ANONYMOUS_NAMESPACE_WORKAROUND(MATRIX_CPP)
{
    void fill_identity(
            ddc::detail::SplinesLinearProblem<Kokkos::DefaultHostExecutionSpace>::MultiRHS mat)
    {
        assert(mat.extent(0) == mat.extent(1));
        for (std::size_t i(0); i < mat.extent(0); ++i) {
            for (std::size_t j(0); j < mat.extent(1); ++j) {
                mat(i, j) = int(i == j);
            }
        }
    }

    void copy_matrix(
            ddc::detail::SplinesLinearProblem<Kokkos::DefaultHostExecutionSpace>::MultiRHS copy,
            ddc::detail::SplinesLinearProblem<Kokkos::DefaultExecutionSpace> const& mat)
    {
        assert(mat.size() == copy.extent(0));
        assert(mat.size() == copy.extent(1));

        for (std::size_t i(0); i < copy.extent(0); ++i) {
            for (std::size_t j(0); j < copy.extent(1); ++j) {
                copy(i, j) = mat.get_element(i, j);
            }
        }
    }

    void check_inverse(
            ddc::detail::SplinesLinearProblem<Kokkos::DefaultHostExecutionSpace>::MultiRHS matrix,
            ddc::detail::SplinesLinearProblem<Kokkos::DefaultHostExecutionSpace>::MultiRHS inv)
    {
        double TOL = 1e-10;
        std::size_t N = matrix.extent(0);

        for (std::size_t i(0); i < N; ++i) {
            for (std::size_t j(0); j < N; ++j) {
                double id_val = 0.0;
                for (std::size_t k(0); k < N; ++k) {
                    id_val += matrix(i, k) * inv(k, j);
                }
                EXPECT_NEAR(id_val, static_cast<double>(i == j), TOL);
            }
        }
    }

    void check_inverse_transpose(
            ddc::detail::SplinesLinearProblem<Kokkos::DefaultHostExecutionSpace>::MultiRHS matrix,
            ddc::detail::SplinesLinearProblem<Kokkos::DefaultHostExecutionSpace>::MultiRHS inv)
    {
        double TOL = 1e-10;
        std::size_t N = matrix.extent(0);

        for (std::size_t i(0); i < N; ++i) {
            for (std::size_t j(0); j < N; ++j) {
                double id_val = 0.0;
                for (std::size_t k(0); k < N; ++k) {
                    id_val += matrix(i, k) * inv(j, k);
                }
                EXPECT_NEAR(id_val, static_cast<double>(i == j), TOL);
            }
        }
    }

    void solve_and_validate(
            ddc::detail::SplinesLinearProblem<Kokkos::DefaultExecutionSpace> & matrix)
    {
        const std::size_t N = matrix.size();

        std::vector<double> val_ptr(N * N);
        ddc::detail::SplinesLinearProblem<Kokkos::DefaultHostExecutionSpace>::MultiRHS
                val(val_ptr.data(), N, N);

        copy_matrix(val, matrix);

        matrix.setup_solver();

        Kokkos::DualView<double*> inv_ptr("inv_ptr", N * N);
        ddc::detail::SplinesLinearProblem<Kokkos::DefaultHostExecutionSpace>::MultiRHS
                inv(inv_ptr.h_view.data(), N, N);
        fill_identity(inv);
        inv_ptr.modify_host();
        inv_ptr.sync_device();
        matrix.solve(ddc::detail::SplinesLinearProblem<
                     Kokkos::DefaultExecutionSpace>::MultiRHS(inv_ptr.d_view.data(), N, N));
        inv_ptr.modify_device();
        inv_ptr.sync_host();

        Kokkos::DualView<double*> inv_tr_ptr("inv_tr_ptr", N * N);
        ddc::detail::SplinesLinearProblem<Kokkos::DefaultHostExecutionSpace>::MultiRHS
                inv_tr(inv_tr_ptr.h_view.data(), N, N);
        fill_identity(inv_tr);
        inv_tr_ptr.modify_host();
        inv_tr_ptr.sync_device();
        matrix
                .solve(ddc::detail::SplinesLinearProblem<Kokkos::DefaultExecutionSpace>::
                               MultiRHS(inv_tr_ptr.d_view.data(), N, N),
                       true);
        inv_tr_ptr.modify_device();
        inv_tr_ptr.sync_host();

        check_inverse(val, inv);
        check_inverse_transpose(val, inv_tr);
    }

} // namespace )

TEST(MatrixSparse, Formatting)
{
    ddc::detail::SplinesLinearProblemSparse<Kokkos::DefaultExecutionSpace> matrix(2);
    matrix.set_element(0, 0, 1);
    matrix.set_element(0, 1, 2);
    matrix.set_element(1, 0, 3);
    matrix.set_element(1, 1, 4);
    std::stringstream ss;
    ss << matrix;
    EXPECT_EQ(ss.str(), "     1.000     2.000\n     3.000     4.000\n");
}


TEST(Matrix, Dense)
{
    std::size_t const N = 10;
    std::size_t const k = 10;
    std::unique_ptr<ddc::detail::SplinesLinearProblem<Kokkos::DefaultExecutionSpace>> matrix
            = std::make_unique<
                    ddc::detail::SplinesLinearProblemDense<Kokkos::DefaultExecutionSpace>>(N);

    // Build a non-symmetric full-rank matrix (without zero)
    for (std::size_t i(0); i < N; ++i) {
        matrix->set_element(i, i, 3. / 4 * ((N + 1) * i + 1));
        for (std::size_t j(std::max(0, int(i) - int(k))); j < i; ++j) {
            matrix->set_element(i, j, -(1. / 4) / k * (N * i + j + 1));
        }
        for (std::size_t j(i + 1); j < std::min(N, i + k + 1); ++j) {
            matrix->set_element(i, j, -(1. / 4) / k * (N * i + j + 1));
        }
    }

    solve_and_validate(*matrix);
}

TEST(Matrix, Band)
{
    std::size_t const N = 10;
    std::size_t const k = 3;
    std::unique_ptr<ddc::detail::SplinesLinearProblem<Kokkos::DefaultExecutionSpace>> matrix
            = std::make_unique<
                    ddc::detail::SplinesLinearProblemBand<Kokkos::DefaultExecutionSpace>>(N, k, k);

    // Build a non-symmetric full-rank band matrix
    for (std::size_t i(0); i < N; ++i) {
        matrix->set_element(i, i, 3. / 4 * ((N + 1) * i + 1));
        for (std::size_t j(std::max(0, int(i) - int(k))); j < i; ++j) {
            matrix->set_element(i, j, -(1. / 4) / k * (N * i + j + 1));
        }
        for (std::size_t j(i + 1); j < std::min(N, i + k + 1); ++j) {
            matrix->set_element(i, j, -(1. / 4) / k * (N * i + j + 1));
        }
    }

    solve_and_validate(*matrix);
}

TEST(Matrix, PDSBand)
{
    std::size_t const N = 10;
    std::size_t const k = 3;
    std::unique_ptr<ddc::detail::SplinesLinearProblem<Kokkos::DefaultExecutionSpace>> matrix
            = std::make_unique<
                    ddc::detail::SplinesLinearProblemPDSBand<Kokkos::DefaultExecutionSpace>>(N, k);

    // Build a positive-definite symmetric full-rank band matrix
    for (std::size_t i(0); i < N; ++i) {
        matrix->set_element(i, i, 2.0 * k + 1);
        for (std::size_t j(std::max(0, int(i) - int(k))); j < i; ++j) {
            matrix->set_element(i, j, -1.0);
        }
        for (std::size_t j(i + 1); j < std::min(N, i + k + 1); ++j) {
            matrix->set_element(i, j, -1.0);
        }
    }

    solve_and_validate(*matrix);
}

TEST(Matrix, PDSTridiag)
{
    std::size_t const N = 10;
    std::size_t const k = 1;
    std::unique_ptr<ddc::detail::SplinesLinearProblem<Kokkos::DefaultExecutionSpace>> matrix
            = std::make_unique<
                    ddc::detail::SplinesLinearProblemPDSTridiag<Kokkos::DefaultExecutionSpace>>(N);

    // Build a positive-definite symmetric full-rank tridiagonal matrix
    for (std::size_t i(0); i < N; ++i) {
        matrix->set_element(i, i, 2.0 * k + 1);
        for (std::size_t j(std::max(0, int(i) - int(k))); j < i; ++j) {
            matrix->set_element(i, j, -1.0);
        }
        for (std::size_t j(i + 1); j < std::min(N, i + k + 1); ++j) {
            matrix->set_element(i, j, -1.0);
        }
    }

    solve_and_validate(*matrix);
}

TEST(Matrix, 2x2Blocks)
{
    std::size_t const N = 10;
    std::size_t const k = 10;
    std::unique_ptr<ddc::detail::SplinesLinearProblem<Kokkos::DefaultExecutionSpace>> top_left_block
            = std::make_unique<
                    ddc::detail::SplinesLinearProblemDense<Kokkos::DefaultExecutionSpace>>(7);
    std::unique_ptr<ddc::detail::SplinesLinearProblem<Kokkos::DefaultExecutionSpace>> matrix
            = std::make_unique<ddc::detail::SplinesLinearProblem2x2Blocks<
                    Kokkos::DefaultExecutionSpace>>(N, std::move(top_left_block));

    // Build a non-symmetric full-rank matrix (without zero)
    for (std::size_t i(0); i < N; ++i) {
        matrix->set_element(i, i, 3. / 4 * ((N + 1) * i + 1));
        for (std::size_t j(std::max(0, int(i) - int(k))); j < i; ++j) {
            matrix->set_element(i, j, -(1. / 4) / k * (N * i + j + 1));
        }
        for (std::size_t j(i + 1); j < std::min(N, i + k + 1); ++j) {
            matrix->set_element(i, j, -(1. / 4) / k * (N * i + j + 1));
        }
    }

    solve_and_validate(*matrix);
}

TEST(Matrix, 3x3Blocks)
{
    std::size_t const N = 10;
    std::size_t const k = 10;
    std::unique_ptr<ddc::detail::SplinesLinearProblem<Kokkos::DefaultExecutionSpace>> center_block
            = std::make_unique<
                    ddc::detail::SplinesLinearProblemDense<Kokkos::DefaultExecutionSpace>>(N - 5);
    std::unique_ptr<ddc::detail::SplinesLinearProblem<Kokkos::DefaultExecutionSpace>> matrix
            = std::make_unique<ddc::detail::SplinesLinearProblem3x3Blocks<
                    Kokkos::DefaultExecutionSpace>>(N, 2, std::move(center_block));

    // Build a non-symmetric full-rank matrix (without zero)
    for (std::size_t i(0); i < N; ++i) {
        std::cout << i;
        matrix->set_element(i, i, 3. / 4 * ((N + 1) * i + 1));
        for (std::size_t j(std::max(0, int(i) - int(k))); j < i; ++j) {
            matrix->set_element(i, j, -(1. / 4) / k * (N * i + j + 1));
        }
        for (std::size_t j(i + 1); j < std::min(N, i + k + 1); ++j) {
            matrix->set_element(i, j, -(1. / 4) / k * (N * i + j + 1));
        }
    }

    solve_and_validate(*matrix);
}


TEST(Matrix, PeriodicBand)
{
    std::size_t const N = 10;
    std::size_t const k = 3;
    std::unique_ptr<ddc::detail::SplinesLinearProblem<Kokkos::DefaultExecutionSpace>> top_left_block
            = std::make_unique<ddc::detail::SplinesLinearProblemBand<
                    Kokkos::DefaultExecutionSpace>>(N - k, k, k);
    std::unique_ptr<ddc::detail::SplinesLinearProblem<Kokkos::DefaultExecutionSpace>> matrix
            = std::make_unique<ddc::detail::SplinesLinearProblemPeriodicBand<
                    Kokkos::DefaultExecutionSpace>>(N, k, k, std::move(top_left_block));

    // Build a periodic band full-rank matrix
    for (std::size_t i(0); i < N; ++i) {
        for (std::size_t j(0); j < N; ++j) {
            std::size_t diag = std::abs((std::ptrdiff_t)j - (std::ptrdiff_t)i) % N;
            if (diag == 0 || diag == N) {
                matrix->set_element(i, j, 0.5);
            } else if (diag <= k || diag >= N - k) {
                matrix->set_element(i, j, -1.0 / k);
            }
        }
    }

    solve_and_validate(*matrix);
}

class MatrixSizesFixture : public testing::TestWithParam<std::tuple<std::size_t, std::size_t>>
{
};

TEST_P(MatrixSizesFixture, NonSymmetric)
{
    auto const [N, k] = GetParam();
    std::unique_ptr<ddc::detail::SplinesLinearProblem<Kokkos::DefaultExecutionSpace>> matrix
            = ddc::detail::SplinesLinearProblemMaker::make_new_band<
                    Kokkos::DefaultExecutionSpace>(N, k, k, false);

    // Build a non-symmetric full-rank band matrix
    for (std::size_t i(0); i < N; ++i) {
        matrix->set_element(i, i, 3. / 4 * ((N + 1) * i + 1));
        for (std::size_t j(std::max(0, int(i) - int(k))); j < i; ++j) {
            matrix->set_element(i, j, -(1. / 4) / k * (N * i + j + 1));
        }
        for (std::size_t j(i + 1); j < std::min(N, i + k + 1); ++j) {
            matrix->set_element(i, j, -(1. / 4) / k * (N * i + j + 1));
        }
    }

    solve_and_validate(*matrix);
}

TEST_P(MatrixSizesFixture, PositiveDefiniteSymmetric)
{
    auto const [N, k] = GetParam();
    std::unique_ptr<ddc::detail::SplinesLinearProblem<Kokkos::DefaultExecutionSpace>> matrix
            = ddc::detail::SplinesLinearProblemMaker::make_new_band<
                    Kokkos::DefaultExecutionSpace>(N, k, k, true);

    // Build a positive-definite symmetric full-rank band matrix
    for (std::size_t i(0); i < N; ++i) {
        matrix->set_element(i, i, 2.0 * k + 1);
        for (std::size_t j(std::max(0, int(i) - int(k))); j < i; ++j) {
            matrix->set_element(i, j, -1.0);
        }
        for (std::size_t j(i + 1); j < std::min(N, i + k + 1); ++j) {
            matrix->set_element(i, j, -1.0);
        }
    }

    solve_and_validate(*matrix);
}

TEST_P(MatrixSizesFixture, OffsetBanded)
{
    auto const [N, k] = GetParam();
    std::unique_ptr<ddc::detail::SplinesLinearProblem<Kokkos::DefaultExecutionSpace>> matrix
            = ddc::detail::SplinesLinearProblemMaker::make_new_band<
                    Kokkos::DefaultExecutionSpace>(N, 0, 2 * k, true);

    // Build a positive-definite symmetric full-rank band matrix permuted in such a way the band is shifted
    for (std::size_t i(0); i < N; ++i) {
        for (std::size_t j(i); j < std::min(N, i + k); ++j) {
            matrix->set_element(i, i, -1.0);
        }
        if (i + k < N) {
            matrix->set_element(i, i + k, 2.0 * k + 1);
        }
        for (std::size_t j(i + k + 1); j < std::min(N, i + k + 1); ++j) {
            matrix->set_element(i, j, -1.0);
        }
    }

    solve_and_validate(*matrix);
}

TEST_P(MatrixSizesFixture, 2x2Blocks)
{
    auto const [N, k] = GetParam();
    std::unique_ptr<ddc::detail::SplinesLinearProblem<Kokkos::DefaultExecutionSpace>> matrix
            = ddc::detail::SplinesLinearProblemMaker::make_new_block_matrix_with_band_main_block<
                    Kokkos::DefaultExecutionSpace>(N, k, k, false, 3);

    // Build a non-symmetric full-rank band matrix
    for (std::size_t i(0); i < N; ++i) {
        matrix->set_element(i, i, 3. / 4 * ((N + 1) * i + 1));
        for (std::size_t j(std::max(0, int(i) - int(k))); j < i; ++j) {
            matrix->set_element(i, j, -(1. / 4) / k * (N * i + j + 1));
        }
        for (std::size_t j(i + 1); j < std::min(N, i + k + 1); ++j) {
            matrix->set_element(i, j, -(1. / 4) / k * (N * i + j + 1));
        }
    }

    solve_and_validate(*matrix);
}

<<<<<<< HEAD
TEST_P(MatrixSizesFixture, 3x3Blocks)
{
    auto const [N, k] = GetParam();
    std::unique_ptr<ddc::detail::SplinesLinearProblem<Kokkos::DefaultExecutionSpace>> matrix
            = ddc::detail::SplinesLinearProblemMaker::make_new_block_matrix_with_band_main_block<
                    Kokkos::DefaultExecutionSpace>(N, k, k, false, 3, 2);

    // Build a non-symmetric full-rank band matrix
    for (std::size_t i(0); i < N; ++i) {
        matrix->set_element(i, i, 3. / 4 * ((N + 1) * i + 1));
        for (std::size_t j(std::max(0, int(i) - int(k))); j < i; ++j) {
            matrix->set_element(i, j, -(1. / 4) / k * (N * i + j + 1));
        }
        for (std::size_t j(i + 1); j < std::min(N, i + k + 1); ++j) {
            matrix->set_element(i, j, -(1. / 4) / k * (N * i + j + 1));
        }
    }

    solve_and_validate(*matrix);
}

=======
>>>>>>> 9b5fd299
TEST_P(MatrixSizesFixture, PeriodicBand)
{
    auto const [N, k] = GetParam();

<<<<<<< HEAD
    // Build a non-symmetric full-rank band matrix
    for (std::ptrdiff_t s(-k); s < (std::ptrdiff_t)k + 1; ++s) {
        if (s == 0)
            continue;

        std::unique_ptr<ddc::detail::SplinesLinearProblem<Kokkos::DefaultExecutionSpace>> matrix
                = ddc::detail::SplinesLinearProblemMaker::make_new_periodic_band_matrix<
                        Kokkos::DefaultExecutionSpace>(N, k - s, k + s, false);
        for (std::size_t i(0); i < N; ++i) {
            for (std::size_t j(0); j < N; ++j) {
                int diag = ddc::detail::modulo((int)(j - i), (int)N);
                if (diag == s || diag == (std::ptrdiff_t)N + s) {
                    matrix->set_element(i, j, 0.5);
                } else if (
                        diag <= s + (std::ptrdiff_t)k
                        || diag >= (std::ptrdiff_t)N + s - (std::ptrdiff_t)k) {
                    matrix->set_element(i, j, -1.0 / k);
=======
    // Build a full-rank periodic band matrix permuted in such a way the band is shifted
    for (std::ptrdiff_t s(-k + k / 2 + 1); s < static_cast<std::ptrdiff_t>(k - k / 2); ++s) {
        std::cout << s;
        std::unique_ptr<ddc::detail::SplinesLinearProblem<Kokkos::DefaultExecutionSpace>> matrix
                = ddc::detail::SplinesLinearProblemMaker::make_new_periodic_band_matrix<
                        Kokkos::DefaultExecutionSpace>(
                        N,
                        static_cast<std::ptrdiff_t>(k - s),
                        k + s,
                        false);
        for (std::size_t i(0); i < N; ++i) {
            for (std::size_t j(0); j < N; ++j) {
                std::ptrdiff_t diag = ddc::detail::
                        modulo(static_cast<std::ptrdiff_t>(j - i), static_cast<std::ptrdiff_t>(N));
                if (diag == s || diag == N + s) {
                    matrix->set_element(i, j, 2.0 * k + 1);
                } else if (diag <= s + k || diag >= N + s - k) {
                    matrix->set_element(i, j, -1.);
>>>>>>> 9b5fd299
                }
            }
        }

        solve_and_validate(*matrix);
    }
}

TEST_P(MatrixSizesFixture, Sparse)
{
    auto const [N, k] = GetParam();
    std::unique_ptr<ddc::detail::SplinesLinearProblem<Kokkos::DefaultExecutionSpace>> matrix
            = ddc::detail::SplinesLinearProblemMaker::make_new_sparse<
                    Kokkos::DefaultExecutionSpace>(N);

    // Build a positive-definite symmetric diagonal-dominant band matrix (stored as a sparse matrix)
    for (std::size_t i(0); i < N; ++i) {
        for (std::size_t j(0); j < N; ++j) {
            if (i == j) {
                matrix->set_element(i, j, 3. / 4);
            } else if (
                    std::abs(static_cast<std::ptrdiff_t>(j - i))
                    <= static_cast<std::ptrdiff_t>(k)) {
                matrix->set_element(i, j, -(1. / 4) / k);
            }
        }
    }

    solve_and_validate(*matrix);
}

INSTANTIATE_TEST_SUITE_P(
        MyGroup,
        MatrixSizesFixture,
        testing::Combine(testing::Values<std::size_t>(10, 20), testing::Range<std::size_t>(1, 7)));<|MERGE_RESOLUTION|>--- conflicted
+++ resolved
@@ -391,7 +391,6 @@
     solve_and_validate(*matrix);
 }
 
-<<<<<<< HEAD
 TEST_P(MatrixSizesFixture, 3x3Blocks)
 {
     auto const [N, k] = GetParam();
@@ -413,31 +412,10 @@
     solve_and_validate(*matrix);
 }
 
-=======
->>>>>>> 9b5fd299
 TEST_P(MatrixSizesFixture, PeriodicBand)
 {
     auto const [N, k] = GetParam();
 
-<<<<<<< HEAD
-    // Build a non-symmetric full-rank band matrix
-    for (std::ptrdiff_t s(-k); s < (std::ptrdiff_t)k + 1; ++s) {
-        if (s == 0)
-            continue;
-
-        std::unique_ptr<ddc::detail::SplinesLinearProblem<Kokkos::DefaultExecutionSpace>> matrix
-                = ddc::detail::SplinesLinearProblemMaker::make_new_periodic_band_matrix<
-                        Kokkos::DefaultExecutionSpace>(N, k - s, k + s, false);
-        for (std::size_t i(0); i < N; ++i) {
-            for (std::size_t j(0); j < N; ++j) {
-                int diag = ddc::detail::modulo((int)(j - i), (int)N);
-                if (diag == s || diag == (std::ptrdiff_t)N + s) {
-                    matrix->set_element(i, j, 0.5);
-                } else if (
-                        diag <= s + (std::ptrdiff_t)k
-                        || diag >= (std::ptrdiff_t)N + s - (std::ptrdiff_t)k) {
-                    matrix->set_element(i, j, -1.0 / k);
-=======
     // Build a full-rank periodic band matrix permuted in such a way the band is shifted
     for (std::ptrdiff_t s(-k + k / 2 + 1); s < static_cast<std::ptrdiff_t>(k - k / 2); ++s) {
         std::cout << s;
@@ -456,7 +434,6 @@
                     matrix->set_element(i, j, 2.0 * k + 1);
                 } else if (diag <= s + k || diag >= N + s - k) {
                     matrix->set_element(i, j, -1.);
->>>>>>> 9b5fd299
                 }
             }
         }
