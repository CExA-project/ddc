--- conflicted
+++ resolved
@@ -68,8 +68,6 @@
 
 /// Internal binary operators: +, -
 
-<<<<<<< HEAD
-=======
 template <class... Tags, class... OTags>
 constexpr inline auto operator+(
         DiscreteVector<Tags...> const& lhs,
@@ -108,7 +106,6 @@
     }
 }
 
->>>>>>> 0b445b0f
 template <class Tag, class IntegralType, class = std::enable_if_t<std::is_integral_v<IntegralType>>>
 constexpr inline DiscreteVector<Tag> operator+(
         DiscreteVector<Tag> const& lhs,
@@ -373,11 +370,7 @@
     template <class... OTags>
     constexpr inline DiscreteVector& operator+=(DiscreteVector<OTags...> const& rhs)
     {
-<<<<<<< HEAD
-        static_assert(((type_seq_contains_v<ddc_detail::TypeSeq<OTags>, tags_seq>)&&...));
-=======
         static_assert(((type_seq_contains_v<detail::TypeSeq<OTags>, tags_seq>)&&...));
->>>>>>> 0b445b0f
         ((m_values[type_seq_rank_v<OTags, tags_seq>] += rhs.template get<OTags>()), ...);
         return *this;
     }
@@ -396,11 +389,7 @@
     template <class... OTags>
     constexpr inline DiscreteVector& operator-=(DiscreteVector<OTags...> const& rhs)
     {
-<<<<<<< HEAD
-        static_assert(((type_seq_contains_v<ddc_detail::TypeSeq<OTags>, tags_seq>)&&...));
-=======
         static_assert(((type_seq_contains_v<detail::TypeSeq<OTags>, tags_seq>)&&...));
->>>>>>> 0b445b0f
         ((m_values[type_seq_rank_v<OTags, tags_seq>] -= rhs.template get<OTags>()), ...);
         return *this;
     }
@@ -419,11 +408,7 @@
     template <class... OTags>
     constexpr inline DiscreteVector& operator*=(DiscreteVector<OTags...> const& rhs)
     {
-<<<<<<< HEAD
-        static_assert(((type_seq_contains_v<ddc_detail::TypeSeq<OTags>, tags_seq>)&&...));
-=======
         static_assert(((type_seq_contains_v<detail::TypeSeq<OTags>, tags_seq>)&&...));
->>>>>>> 0b445b0f
         ((m_values[type_seq_rank_v<OTags, tags_seq>] *= rhs.template get<OTags>()), ...);
         return *this;
     }
