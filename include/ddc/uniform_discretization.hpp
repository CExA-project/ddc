--- conflicted
+++ resolved
@@ -96,7 +96,6 @@
      * @param b the coordinate of the second real point (will have mesh coordinate `n-1`)
      * @param n the number of points to map the segment \f$[a, b]\f$ including a & b
      */
-<<<<<<< HEAD
         constexpr Impl(rcoord_type a, rcoord_type b, dvect_type n)
             : m_origin(a)
             , m_step((b - a) / (n - 1))
@@ -128,48 +127,11 @@
         /// @brief Convert a mesh index into a position in `CDim`
         constexpr rcoord_type to_real(mcoord_type const& icoord) const noexcept
         {
-            return m_origin + rcoord_type(icoord.value()) * m_step;
+            return m_origin + rcoord_type(icoord.uid()) * m_step;
         }
     };
 
     /** Construct a Impl<Kokkos::HostSpace> and associated ddom_type from a segment
-=======
-    constexpr UniformDiscretization(rcoord_type a, rcoord_type b, dvect_type n)
-        : m_origin(a)
-        , m_step((b - a) / (n - 1))
-    {
-        assert(a < b);
-        assert(n > 1);
-    }
-
-    ~UniformDiscretization() = default;
-
-    /// @brief Lower bound index of the mesh
-    constexpr rcoord_type origin() const noexcept
-    {
-        return m_origin;
-    }
-
-    /// @brief Lower bound index of the mesh
-    constexpr mcoord_type front() const noexcept
-    {
-        return mcoord_type {0};
-    }
-
-    /// @brief Spacing step of the mesh
-    constexpr rcoord_type step() const
-    {
-        return m_step;
-    }
-
-    /// @brief Convert a mesh index into a position in `CDim`
-    constexpr rcoord_type to_real(mcoord_type const& icoord) const noexcept
-    {
-        return m_origin + rcoord_type(icoord.uid()) * m_step;
-    }
-
-    /** Construct a UniformDiscretization and associated ddom_type from a segment
->>>>>>> f5a80f9e
      *  \f$[a, b] \subset [a, +\infty[\f$ and a number of points `n`.
      *
      * @param a coordinate of the first point of the domain
@@ -210,13 +172,8 @@
         assert(a < b);
         assert(n > 1);
         rcoord_type discretization_step {(b - a) / (n - 1)};
-<<<<<<< HEAD
         Impl<Kokkos::HostSpace>
-                disc(a - n_ghosts_before[0] * discretization_step, discretization_step);
-=======
-        UniformDiscretization
                 disc(a - n_ghosts_before.value() * discretization_step, discretization_step);
->>>>>>> f5a80f9e
         ddom_type ghosted_domain = ddom_type(disc.front(), n + n_ghosts_before + n_ghosts_after);
         ddom_type pre_ghost = ddom_type(ghosted_domain.front(), n_ghosts_before);
         ddom_type main_domain = ddom_type(ghosted_domain.front() + n_ghosts_before, n);
