--- conflicted
+++ resolved
@@ -97,11 +97,7 @@
 endif()
 
 ## CUDA + CUDAToolkit
-<<<<<<< HEAD
-if("${BUILD_FFT_KERNEL}" AND "${Kokkos_ENABLE_CUDA}" AND NOT("${HIP_FOR_NVIDIA}"))
-=======
 if("${BUILD_FFT_KERNEL}" AND "${Kokkos_ENABLE_CUDA}")
->>>>>>> 06911af1
 	find_package( CUDAToolkit MODULE REQUIRED )
 	if( NOT(CUDAToolkit_FOUND) ) 
 	  message(FATAL_ERROR "CUDAToolkit not found." )
@@ -239,31 +235,6 @@
 	target_compile_definitions(DDC INTERFACE hipfft_AVAIL)
 endif()
 
-<<<<<<< HEAD
-if("${BUILD_FFT_KERNEL}" AND "${HIP_FOR_NVIDIA}")
-	find_package( HIP REQUIRED )
-
-	target_include_directories(DDC
-	SYSTEM INTERFACE
-	"$<BUILD_INTERFACE:${HIP_ROOT_DIR}/include>"
-	)
-	target_compile_definitions(DDC INTERFACE hip_AVAIL)
-	target_compile_definitions(DDC INTERFACE HIP_FOR_NVIDIA)
-
-	if( DEFINED HIP_TOOLKIT_PATH ) # Usually called ROCM_PATH in the HIP documentation. By default : /opt/rocm
-		list( APPEND CMAKE_PREFIX_PATH ${HIP_TOOLKIT_PATH}/hipfft/lib )
-		find_library(HIPFFT_LIB  hipfft REQUIRED)
-		target_link_libraries( DDC INTERFACE ${HIPFFT_LIB} )	
-		target_include_directories(DDC
-		SYSTEM INTERFACE
-			"$<BUILD_INTERFACE:${HIP_TOOLKIT_PATH}/include>"
-		)
-		target_compile_definitions(DDC INTERFACE hipfft_AVAIL)
-	else()
-		message( "HIP_TOOLKIT_PATH is not defined. Kernels functions may be unaccessible. To get them, add -DHIP_TOOLKIT_PATH=\"path_to_hip_toolkit\" in your cmake line" )
-	endif()
-endif()
-
 if("${BUILD_SPLINES_KERNEL}")
   # Ginkgo
   find_package(Ginkgo 1.6.0 EXACT REQUIRED)
@@ -271,15 +242,6 @@
   target_compile_definitions(DDC INTERFACE ginkgo_AVAIL)
 endif()
 
-=======
-if("${BUILD_SPLINES_KERNEL}")
-  # Ginkgo
-  find_package(Ginkgo 1.6.0 EXACT REQUIRED)
-  target_link_libraries(DDC INTERFACE Ginkgo::ginkgo)
-  target_compile_definitions(DDC INTERFACE ginkgo_AVAIL)
-endif()
-
->>>>>>> 06911af1
 ## The PDI wrapper
 
 if("${DDC_BUILD_PDI_WRAPPER}")
