// Copyright (C) The DDC development team, see COPYRIGHT.md file
//
// SPDX-License-Identifier: MIT

#pragma once
#include <ddc/ddc.hpp>

#include "ddc/chunk_span.hpp"
#include "ddc/discrete_domain.hpp"
#include "ddc/kokkos_allocator.hpp"

#include "deriv.hpp"
#include "math_tools.hpp"
#include "spline_boundary_conditions.hpp"
#include "splines_linear_problem_maker.hpp"

namespace ddc {

/**
 * @brief An enum determining the backend solver of a SplineBuilder or SplineBuilder2d.
 *
 * An enum determining the backend solver of a SplineBuilder or SplineBuilder2d.
 */
enum class SplineSolver {
    GINKGO, ///< Enum member to identify the Ginkgo-based solver (iterative method)
    LAPACK ///< Enum member to identify the LAPACK-based solver (direct method)
};

/**
<<<<<<< HEAD
 * @brief A helper giving the uniform/non_uniform status of a spline interpolation mesh according to its attributes.
 *
 * A helper giving the uniform/non_uniform status of a spline interpolation mesh according to its attributes.
 *
 * @param is_uniform A boolean giving the presumed status before considering boundary conditions.
 * @param BcLower The lower boundary condition.
 * @param BcUpper The upper boundary condition.
 * @param degree The degree of the spline.
 *
 * @return A boolean giving the uniform/non_uniform status.
 */
constexpr bool is_spline_interpolation_mesh_uniform(
        bool const is_uniform,
        ddc::BoundCond const BcLower,
        ddc::BoundCond const BcUpper,
        int degree)
{
    int N_BE_MIN = n_boundary_equations(BcLower, degree);
    int N_BE_MAX = n_boundary_equations(BcUpper, degree);
    bool is_periodic
            = (BcLower == ddc::BoundCond::PERIODIC) && (BcUpper == ddc::BoundCond::PERIODIC);
    return is_uniform && ((N_BE_MIN != 0 && N_BE_MAX != 0) || is_periodic);
}

/**
=======
>>>>>>> 51449b5a
 * @brief A class for creating a spline approximation of a function.
 *
 * A class which contains an operator () which can be used to build a spline approximation
 * of a function. A spline approximation is represented by coefficients stored in a Chunk
 * of B-splines. The spline is constructed such that it respects the boundary conditions
 * BcLower and BcUpper, and it interpolates the function at the points on the interpolation_mesh
 * associated with interpolation_mesh_type.
 * @tparam ExecSpace The Kokkos execution space on which the spline approximation is performed.
 * @tparam MemorySpace The Kokkos memory space on which the data (interpolation function and splines coefficients) is stored.
 * @tparam BSplines The discrete dimension representing the B-splines.
 * @tparam InterpolationMesh The discrete dimension on which interpolation points are defined.
 * @tparam BcLower The lower boundary condition.
 * @tparam BcUpper The upper boundary condition.
 * @tparam Solver The SplineSolver giving the backend used to perform the spline approximation.
 * @tparam IDimX A variadic template of all the discrete dimensions forming the full space (InterpolationMesh + batched dimensions).
 */
template <
        class ExecSpace,
        class MemorySpace,
        class BSplines,
        class InterpolationMesh,
        ddc::BoundCond BcLower,
        ddc::BoundCond BcUpper,
        SplineSolver Solver,
        class... IDimX>
class SplineBuilder
{
    static_assert(
            (BSplines::is_periodic() && (BcLower == ddc::BoundCond::PERIODIC)
             && (BcUpper == ddc::BoundCond::PERIODIC))
            || (!BSplines::is_periodic() && (BcLower != ddc::BoundCond::PERIODIC)
                && (BcUpper != ddc::BoundCond::PERIODIC)));

private:
    using continuous_dimension_type = typename InterpolationMesh::continuous_dimension_type;

public:
    /// @brief The type of the Kokkos execution space used by this class.
    using exec_space = ExecSpace;

    /// @brief The type of the Kokkos memory space used by this class.
    using memory_space = MemorySpace;

    /// @brief The type of the interpolation discrete dimension (discrete dimension of interest) used by this class.
    using interpolation_mesh_type = InterpolationMesh;

    /// @brief The discrete dimension representing the B-splines.
    using bsplines_type = BSplines;

    /// @brief The type of the Deriv dimension at the boundaries.
    using deriv_type = ddc::Deriv<continuous_dimension_type>;

    /// @brief The type of the domain for the 1D interpolation mesh used by this class.
    using interpolation_domain_type = ddc::DiscreteDomain<interpolation_mesh_type>;

    /// @brief The type of the whole domain representing interpolation points.
    using batched_interpolation_domain_type = ddc::DiscreteDomain<IDimX...>;

    /**
     * @brief The type of the batch domain (obtained by removing the dimension of interest
     * from the whole domain).
     *
     * Example: For batched_interpolation_domain_type = DiscreteDomain<X,Y,Z> and a dimension of interest Y,
     * this is DiscreteDomain<X,Z>
     */
    using batch_domain_type =
            typename ddc::detail::convert_type_seq_to_discrete_domain<ddc::type_seq_remove_t<
                    ddc::detail::TypeSeq<IDimX...>,
                    ddc::detail::TypeSeq<interpolation_mesh_type>>>;

    /**
     * @brief The type of the whole spline domain (cartesian product of 1D spline domain
     * and batch domain) preserving the underlying memory layout (order of dimensions).
     *
     * Example: For batched_interpolation_domain_type = DiscreteDomain<X,Y,Z> and a dimension of interest Y
     * (associated to a B-splines tag BSplinesY), this is DiscreteDomain<X,BSplinesY,Z>.
     */
    using batched_spline_domain_type =
            typename ddc::detail::convert_type_seq_to_discrete_domain<ddc::type_seq_replace_t<
                    ddc::detail::TypeSeq<IDimX...>,
                    ddc::detail::TypeSeq<interpolation_mesh_type>,
                    ddc::detail::TypeSeq<bsplines_type>>>;

private:
    /**
     * @brief The type of the whole spline domain (cartesian product of the 1D spline domain
     * and the batch domain) with 1D spline dimension being the leading dimension.
     *
     * Example: For batched_interpolation_domain_type = DiscreteDomain<X,Y,Z> and a dimension of interest Y
     * (associated to a B-splines tag BSplinesY), this is DiscreteDomain<BSplinesY,X,Z>.
     */
    using batched_spline_tr_domain_type =
            typename ddc::detail::convert_type_seq_to_discrete_domain<ddc::type_seq_merge_t<
                    ddc::detail::TypeSeq<bsplines_type>,
                    ddc::type_seq_remove_t<
                            ddc::detail::TypeSeq<IDimX...>,
                            ddc::detail::TypeSeq<interpolation_mesh_type>>>>;

public:
    /**
     * @brief The type of the whole Deriv domain (cartesian product of 1D Deriv domain 
     * and batch domain) preserving the underlying memory layout (order of dimensions).
     *
     * Example: For batched_interpolation_domain_type = DiscreteDomain<X,Y,Z> and a dimension of interest Y,
     * this is DiscreteDomain<X,Deriv<Y>,Z>
     */
    using batched_derivs_domain_type =
            typename ddc::detail::convert_type_seq_to_discrete_domain<ddc::type_seq_replace_t<
                    ddc::detail::TypeSeq<IDimX...>,
                    ddc::detail::TypeSeq<interpolation_mesh_type>,
                    ddc::detail::TypeSeq<deriv_type>>>;

    /// @brief Indicates if the degree of the splines is odd or even.
    static constexpr bool s_odd = BSplines::degree() % 2;

    /// @brief The number of equations defining the boundary condition at the lower bound.
    static constexpr int s_nbc_xmin = n_boundary_equations(BcLower, BSplines::degree());

    /// @brief The number of equations defining the boundary condition at the upper bound.
    static constexpr int s_nbc_xmax = n_boundary_equations(BcUpper, BSplines::degree());

    /// @brief The boundary condition implemented at the lower bound.
    static constexpr ddc::BoundCond s_bc_xmin = BcLower;

    /// @brief The boundary condition implemented at the upper bound.
    static constexpr ddc::BoundCond s_bc_xmax = BcUpper;

private:
    batched_interpolation_domain_type m_batched_interpolation_domain;

    int m_offset;

    double m_dx; // average cell size for normalization of derivatives

    // interpolator specific
    std::unique_ptr<ddc::detail::SplinesLinearProblem<exec_space>> matrix;

    /// Calculate offset so that the matrix is diagonally dominant
    int compute_offset(interpolation_domain_type const& interpolation_domain);

public:
    /**
     * @brief Build a SplineBuilder acting on batched_interpolation_domain.
     * 
     * @param batched_interpolation_domain The domain on which the interpolation points are defined.
     *
     * @param cols_per_chunk A parameter used by the slicer (internal to the solver) to define the size
     * of a chunk of right-hand sides of the linear problem to be computed in parallel (chunks are treated
     * by the linear solver one-after-the-other).
     * This value is optional. If no value is provided then the default value is chosen by the requested solver.
     *
     * @param preconditioner_max_block_size A parameter used by the slicer (internal to the solver) to
     * define the size of a block used by the Block-Jacobi preconditioner.
     * This value is optional. If no value is provided then the default value is chosen by the requested solver.
     *
     * @see MatrixSparse
     */
    explicit SplineBuilder(
            batched_interpolation_domain_type const& batched_interpolation_domain,
            std::optional<std::size_t> cols_per_chunk = std::nullopt,
            std::optional<unsigned int> preconditioner_max_block_size = std::nullopt)
        : m_batched_interpolation_domain(batched_interpolation_domain)
        , m_offset(compute_offset(interpolation_domain()))
        , m_dx((ddc::discrete_space<BSplines>().rmax() - ddc::discrete_space<BSplines>().rmin())
               / ddc::discrete_space<BSplines>().ncells())
    {
        static_assert(
                ((BcLower == BoundCond::PERIODIC) == (BcUpper == BoundCond::PERIODIC)),
                "Incompatible boundary conditions");

        // Calculate block sizes
        int lower_block_size, upper_block_size;
        if constexpr (bsplines_type::is_uniform()) {
            compute_block_sizes_uniform(lower_block_size, upper_block_size);
        } else {
            compute_block_sizes_non_uniform(lower_block_size, upper_block_size);
        }
        allocate_matrix(
                lower_block_size,
                upper_block_size,
                cols_per_chunk,
                preconditioner_max_block_size);
    }

    /// @brief Copy-constructor is deleted.
    SplineBuilder(SplineBuilder const& x) = delete;

    /** @brief Move-constructs.
     *
     * @param x An rvalue to another SplineBuilder.
     */
    SplineBuilder(SplineBuilder&& x) = default;

    /// @brief Destructs.
    ~SplineBuilder() = default;

    /// @brief Copy-assignment is deleted.
    SplineBuilder& operator=(SplineBuilder const& x) = delete;

    /** @brief Move-assigns.
     *
     * @param x An rvalue to another SplineBuilder.
     * @return A reference to this object.
     */
    SplineBuilder& operator=(SplineBuilder&& x) = default;

    /**
     * @brief Get the domain for the 1D interpolation mesh used by this class.
     *
     * This is 1D because it is defined along the dimension of interest.
     *
     * @return The 1D domain for the interpolation mesh.
     */
    interpolation_domain_type interpolation_domain() const noexcept
    {
        return interpolation_domain_type(m_batched_interpolation_domain);
    }

    /**
     * @brief Get the whole domain representing interpolation points.
     *
     * Values of the function must be provided on this domain in order
     * to build a spline representation of the function (cartesian product of 1D interpolation_domain and batch_domain).
     *
     * @return The domain for the interpolation mesh.
     */
    batched_interpolation_domain_type batched_interpolation_domain() const noexcept
    {
        return m_batched_interpolation_domain;
    }

    /**
     * @brief Get the batch domain.
     *
     * Obtained by removing the dimension of interest from the whole interpolation domain.
     *
     * @return The batch domain.
     */
    batch_domain_type batch_domain() const noexcept
    {
        return ddc::remove_dims_of(batched_interpolation_domain(), interpolation_domain());
    }

    /**
     * @brief Get the 1D domain on which spline coefficients are defined.
     *
     * The 1D spline domain corresponding to the dimension of interest.
     *
     * @return The 1D domain for the spline coefficients.
     */
    ddc::DiscreteDomain<bsplines_type> spline_domain() const noexcept
    {
        return ddc::discrete_space<bsplines_type>().full_domain();
    }

    /**
     * @brief Get the whole domain on which spline coefficients are defined.
     *
     * Spline approximations (spline-transformed functions) are computed on this domain.
     *
     * @return The domain for the spline coefficients.
     */
    batched_spline_domain_type batched_spline_domain() const noexcept
    {
        return ddc::replace_dim_of<
                interpolation_mesh_type,
                bsplines_type>(batched_interpolation_domain(), spline_domain());
    }

private:
    /**
     * @brief Get the whole domain on which spline coefficients are defined, with the dimension of interest being the leading dimension.
     *
     * This is used internally due to solver limitation and because it may be beneficial to computation performance.
     *
     * @return The (transposed) domain for the spline coefficients.
     */
    batched_spline_tr_domain_type batched_spline_tr_domain() const noexcept
    {
        return batched_spline_tr_domain_type(
                batched_spline_domain().restrict(ddc::DiscreteDomain<bsplines_type>(
                        ddc::DiscreteElement<bsplines_type>(0),
                        ddc::DiscreteVector<bsplines_type>(
                                ddc::discrete_space<bsplines_type>().nbasis()))));
    }

public:
    /**
     * @brief Get the whole domain on which derivatives on lower boundary are defined.
     *
     * This is only used with BoundCond::HERMITE boundary conditions.
     *
     * @return The domain for the Derivs values.
     */
    batched_derivs_domain_type batched_derivs_xmin_domain() const noexcept
    {
        return ddc::replace_dim_of<interpolation_mesh_type, deriv_type>(
                batched_interpolation_domain(),
                ddc::DiscreteDomain<deriv_type>(
                        ddc::DiscreteElement<deriv_type>(1),
                        ddc::DiscreteVector<deriv_type>(s_nbc_xmin)));
    }

    /**
     * @brief Get the whole domain on which derivatives on upper boundary are defined.
     *
     * This is only used with BoundCond::HERMITE boundary conditions.
     *
     * @return The domain for the Derivs values.
     */
    batched_derivs_domain_type batched_derivs_xmax_domain() const noexcept
    {
        return ddc::replace_dim_of<interpolation_mesh_type, deriv_type>(
                batched_interpolation_domain(),
                ddc::DiscreteDomain<deriv_type>(
                        ddc::DiscreteElement<deriv_type>(1),
                        ddc::DiscreteVector<deriv_type>(s_nbc_xmax)));
    }

    /**
     * @brief Get the interpolation matrix.
     *
     * This can be useful for debugging (as it allows
     * one to print the matrix) or for more complex quadrature schemes.
     *
     * Warning: the returned detail::Matrix class is not supposed to be exposed
     * to user, which means its usage is not supported out of the scope of current class.
     * Use at your own risk.
     *
     * @return A reference to the interpolation matrix.
     */
    const ddc::detail::SplinesLinearProblem<exec_space>& get_interpolation_matrix() const noexcept
    {
        return *matrix;
    }

    /**
     * @brief Compute a spline approximation of a function.
     *
     * Use the values of a function (defined on
     * SplineBuilder::batched_interpolation_domain) and the derivatives of the
     * function at the boundaries (in the case of BoundCond::HERMITE only, defined 
     * on SplineBuilder::batched_derivs_xmin_domain and SplineBuilder::batched_derivs_xmax_domain) 
     * to calculate a spline approximation of this function.
     *
     * The spline approximation is stored as a ChunkSpan of coefficients
     * associated with B-splines.
     *
     * @param[out] spline The coefficients of the spline computed by this SplineBuilder.
     * @param[in] vals The values of the function on the interpolation mesh.
     * @param[in] derivs_xmin The values of the derivatives at the lower boundary
     * (used only with BoundCond::HERMITE lower boundary condition).
     * @param[in] derivs_xmax The values of the derivatives at the upper boundary
     * (used only with BoundCond::HERMITE upper boundary condition).
     */
    template <class Layout>
    void operator()(
            ddc::ChunkSpan<double, batched_spline_domain_type, Layout, memory_space> spline,
            ddc::ChunkSpan<double const, batched_interpolation_domain_type, Layout, memory_space>
                    vals,
            std::optional<
                    ddc::ChunkSpan<double const, batched_derivs_domain_type, Layout, memory_space>>
                    derivs_xmin
            = std::nullopt,
            std::optional<
                    ddc::ChunkSpan<double const, batched_derivs_domain_type, Layout, memory_space>>
                    derivs_xmax
            = std::nullopt) const;

private:
    void compute_block_sizes_uniform(int& lower_block_size, int& upper_block_size) const;

    void compute_block_sizes_non_uniform(int& lower_block_size, int& upper_block_size) const;

    void allocate_matrix(
            int lower_block_size,
            int upper_block_size,
            std::optional<std::size_t> cols_per_chunk = std::nullopt,
            std::optional<unsigned int> preconditioner_max_block_size = std::nullopt);

    void build_matrix_system();
};

template <
        class ExecSpace,
        class MemorySpace,
        class BSplines,
        class InterpolationMesh,
        ddc::BoundCond BcLower,
        ddc::BoundCond BcUpper,
        SplineSolver Solver,
        class... IDimX>
int SplineBuilder<
        ExecSpace,
        MemorySpace,
        BSplines,
        InterpolationMesh,
        BcLower,
        BcUpper,
        Solver,
        IDimX...>::compute_offset(interpolation_domain_type const& interpolation_domain)
{
    int offset;
    if constexpr (bsplines_type::is_periodic()) {
        // Calculate offset so that the matrix is diagonally dominant
        std::array<double, bsplines_type::degree() + 1> values_ptr;
        std::experimental::mdspan<
                double,
                std::experimental::extents<std::size_t, bsplines_type::degree() + 1>> const
                values(values_ptr.data());
        ddc::DiscreteElement<interpolation_mesh_type> start(interpolation_domain.front());
        auto jmin = ddc::discrete_space<BSplines>()
                            .eval_basis(values, ddc::coordinate(start + BSplines::degree()));
        if constexpr (bsplines_type::degree() % 2 == 0) {
            offset = jmin.uid() - start.uid() + bsplines_type::degree() / 2 - BSplines::degree();
        } else {
            int const mid = bsplines_type::degree() / 2;
            offset = jmin.uid() - start.uid() + (values(mid) > values(mid + 1) ? mid : mid + 1)
                     - BSplines::degree();
        }
    } else {
        offset = 0;
    }
    return offset;
}

template <
        class ExecSpace,
        class MemorySpace,
        class BSplines,
        class InterpolationMesh,
        ddc::BoundCond BcLower,
        ddc::BoundCond BcUpper,
        SplineSolver Solver,
        class... IDimX>
void SplineBuilder<
        ExecSpace,
        MemorySpace,
        BSplines,
        InterpolationMesh,
        BcLower,
        BcUpper,
        Solver,
        IDimX...>::compute_block_sizes_uniform(int& lower_block_size, int& upper_block_size) const
{
    switch (BcLower) {
    case ddc::BoundCond::PERIODIC:
        upper_block_size = (bsplines_type::degree()) / 2;
        break;
    case ddc::BoundCond::HERMITE:
        upper_block_size = s_nbc_xmin;
        break;
    case ddc::BoundCond::GREVILLE:
        upper_block_size = bsplines_type::degree() - 1;
        break;
    default:
        throw std::runtime_error("ddc::BoundCond not handled");
    }
    switch (BcUpper) {
    case ddc::BoundCond::PERIODIC:
        lower_block_size = (bsplines_type::degree()) / 2;
        break;
    case ddc::BoundCond::HERMITE:
        lower_block_size = s_nbc_xmax;
        break;
    case ddc::BoundCond::GREVILLE:
        lower_block_size = bsplines_type::degree() - 1;
        break;
    default:
        throw std::runtime_error("ddc::BoundCond not handled");
    }
}

template <
        class ExecSpace,
        class MemorySpace,
        class BSplines,
        class InterpolationMesh,
        ddc::BoundCond BcLower,
        ddc::BoundCond BcUpper,
        SplineSolver Solver,
        class... IDimX>
void SplineBuilder<
        ExecSpace,
        MemorySpace,
        BSplines,
        InterpolationMesh,
        BcLower,
        BcUpper,
        Solver,
        IDimX...>::compute_block_sizes_non_uniform(int& lower_block_size, int& upper_block_size)
        const
{
    switch (BcLower) {
    case ddc::BoundCond::PERIODIC:
        upper_block_size = bsplines_type::degree() - 1;
        break;
    case ddc::BoundCond::HERMITE:
        upper_block_size = s_nbc_xmin + 1;
        break;
    case ddc::BoundCond::GREVILLE:
        upper_block_size = bsplines_type::degree() - 1;
        break;
    default:
        throw std::runtime_error("ddc::BoundCond not handled");
    }
    switch (BcUpper) {
    case ddc::BoundCond::PERIODIC:
        lower_block_size = bsplines_type::degree() - 1;
        break;
    case ddc::BoundCond::HERMITE:
        lower_block_size = s_nbc_xmax + 1;
        break;
    case ddc::BoundCond::GREVILLE:
        lower_block_size = bsplines_type::degree() - 1;
        break;
    default:
        throw std::runtime_error("ddc::BoundCond not handled");
    }
}

template <
        class ExecSpace,
        class MemorySpace,
        class BSplines,
        class InterpolationMesh,
        ddc::BoundCond BcLower,
        ddc::BoundCond BcUpper,
        SplineSolver Solver,
        class... IDimX>
void SplineBuilder<
        ExecSpace,
        MemorySpace,
        BSplines,
        InterpolationMesh,
        BcLower,
        BcUpper,
        Solver,
        IDimX...>::
        allocate_matrix(
                [[maybe_unused]] int lower_block_size,
                [[maybe_unused]] int upper_block_size,
                std::optional<std::size_t> cols_per_chunk,
                std::optional<unsigned int> preconditioner_max_block_size)
{
    // Special case: linear spline
    // No need for matrix assembly
    // (desactivated)
    /*
    if constexpr (bsplines_type::degree() == 1)
        return;
	*/

    if constexpr (Solver == ddc::SplineSolver::LAPACK) {
        int upper_band_width;
        if (bsplines_type::is_uniform()) {
            upper_band_width = bsplines_type::degree() / 2;
        } else {
            upper_band_width = bsplines_type::degree() - 1;
        }
        if constexpr (bsplines_type::is_periodic()) {
            matrix = ddc::detail::SplinesLinearProblemMaker::make_new_periodic_band_matrix<
                    ExecSpace>(
                    ddc::discrete_space<BSplines>().nbasis(),
                    upper_band_width,
                    upper_band_width,
                    bsplines_type::is_uniform());
        } else {
            matrix = ddc::detail::SplinesLinearProblemMaker::
                    make_new_block_matrix_with_band_main_block<ExecSpace>(
                            ddc::discrete_space<BSplines>().nbasis(),
                            upper_band_width,
                            upper_band_width,
                            bsplines_type::is_uniform(),
                            lower_block_size,
                            upper_block_size);
        }
    } else if constexpr (Solver == ddc::SplineSolver::GINKGO) {
        matrix = ddc::detail::SplinesLinearProblemMaker::make_new_sparse<ExecSpace>(
                ddc::discrete_space<BSplines>().nbasis(),
                cols_per_chunk,
                preconditioner_max_block_size);
    }

    build_matrix_system();

    matrix->setup_solver();
}

template <
        class ExecSpace,
        class MemorySpace,
        class BSplines,
        class InterpolationMesh,
        ddc::BoundCond BcLower,
        ddc::BoundCond BcUpper,
        SplineSolver Solver,
        class... IDimX>
void SplineBuilder<
        ExecSpace,
        MemorySpace,
        BSplines,
        InterpolationMesh,
        BcLower,
        BcUpper,
        Solver,
        IDimX...>::build_matrix_system()
{
    // Hermite boundary conditions at xmin, if any
    if constexpr (BcLower == ddc::BoundCond::HERMITE) {
        std::array<double, (bsplines_type::degree() / 2 + 1) * (bsplines_type::degree() + 1)>
                derivs_ptr;
        ddc::DSpan2D
                derivs(derivs_ptr.data(),
                       bsplines_type::degree() + 1,
                       bsplines_type::degree() / 2 + 1);
        ddc::discrete_space<BSplines>().eval_basis_and_n_derivs(
                derivs,
                ddc::discrete_space<BSplines>().rmin(),
                s_nbc_xmin);

        // In order to improve the condition number of the matrix, we normalize
        // all derivatives by multiplying the i-th derivative by dx^i
        for (std::size_t i = 0; i < bsplines_type::degree() + 1; ++i) {
            for (std::size_t j = 1; j < bsplines_type::degree() / 2 + 1; ++j) {
                derivs(i, j) *= ddc::detail::ipow(m_dx, j);
            }
        }

        // iterate only to deg as last bspline is 0
        for (std::size_t i = 0; i < s_nbc_xmin; ++i) {
            for (std::size_t j = 0; j < bsplines_type::degree(); ++j) {
                matrix->set_element(i, j, derivs(j, s_nbc_xmin - i - 1 + s_odd));
            }
        }
    }

    // Interpolation points
    std::array<double, bsplines_type::degree() + 1> values_ptr;
    std::experimental::mdspan<
            double,
            std::experimental::extents<std::size_t, bsplines_type::degree() + 1>> const
            values(values_ptr.data());

    int start = interpolation_domain().front().uid();
    ddc::for_each(interpolation_domain(), [&](auto ix) {
        auto jmin = ddc::discrete_space<BSplines>().eval_basis(
                values,
                ddc::coordinate(ddc::DiscreteElement<interpolation_mesh_type>(ix)));
        for (std::size_t s = 0; s < bsplines_type::degree() + 1; ++s) {
            int const j = ddc::detail::
                    modulo(int(jmin.uid() - m_offset + s),
                           static_cast<int>(ddc::discrete_space<BSplines>().nbasis()));
            matrix->set_element(ix.uid() - start + s_nbc_xmin, j, values(s));
        }
    });

    // Hermite boundary conditions at xmax, if any
    if constexpr (BcUpper == ddc::BoundCond::HERMITE) {
        std::array<double, (bsplines_type::degree() / 2 + 1) * (bsplines_type::degree() + 1)>
                derivs_ptr;
        std::experimental::mdspan<
                double,
                std::experimental::extents<
                        std::size_t,
                        bsplines_type::degree() + 1,
                        bsplines_type::degree() / 2 + 1>> const derivs(derivs_ptr.data());

        ddc::discrete_space<BSplines>().eval_basis_and_n_derivs(
                derivs,
                ddc::discrete_space<BSplines>().rmax(),
                s_nbc_xmax);

        // In order to improve the condition number of the matrix, we normalize
        // all derivatives by multiplying the i-th derivative by dx^i
        for (std::size_t i = 0; i < bsplines_type::degree() + 1; ++i) {
            for (std::size_t j = 1; j < bsplines_type::degree() / 2 + 1; ++j) {
                derivs(i, j) *= ddc::detail::ipow(m_dx, j);
            }
        }

        int const i0 = ddc::discrete_space<BSplines>().nbasis() - s_nbc_xmax;
        int const j0 = ddc::discrete_space<BSplines>().nbasis() - bsplines_type::degree();
        for (std::size_t j = 0; j < bsplines_type::degree(); ++j) {
            for (std::size_t i = 0; i < s_nbc_xmax; ++i) {
                matrix->set_element(i0 + i, j0 + j, derivs(j + 1, i + s_odd));
            }
        }
    }
}

template <
        class ExecSpace,
        class MemorySpace,
        class BSplines,
        class InterpolationMesh,
        ddc::BoundCond BcLower,
        ddc::BoundCond BcUpper,
        SplineSolver Solver,
        class... IDimX>
template <class Layout>
void SplineBuilder<
        ExecSpace,
        MemorySpace,
        BSplines,
        InterpolationMesh,
        BcLower,
        BcUpper,
        Solver,
        IDimX...>::
operator()(
        ddc::ChunkSpan<double, batched_spline_domain_type, Layout, memory_space> spline,
        ddc::ChunkSpan<double const, batched_interpolation_domain_type, Layout, memory_space> vals,
        std::optional<ddc::ChunkSpan<
                double const,
                batched_derivs_domain_type,
                Layout,
                memory_space>> const derivs_xmin,
        std::optional<ddc::ChunkSpan<
                double const,
                batched_derivs_domain_type,
                Layout,
                memory_space>> const derivs_xmax) const
{
    assert(vals.template extent<interpolation_mesh_type>()
           == ddc::discrete_space<bsplines_type>().nbasis() - s_nbc_xmin - s_nbc_xmax);

    assert((BcLower == ddc::BoundCond::HERMITE)
           != (!derivs_xmin.has_value() || derivs_xmin->template extent<deriv_type>() == 0));
    assert((BcUpper == ddc::BoundCond::HERMITE)
           != (!derivs_xmax.has_value() || derivs_xmax->template extent<deriv_type>() == 0));
    if constexpr (BcLower == BoundCond::HERMITE) {
        assert(ddc::DiscreteElement<deriv_type>(derivs_xmin->domain().front()).uid() == 1);
    }
    if constexpr (BcUpper == BoundCond::HERMITE) {
        assert(ddc::DiscreteElement<deriv_type>(derivs_xmax->domain().front()).uid() == 1);
    }

    // Hermite boundary conditions at xmin, if any
    // NOTE: For consistency with the linear system, the i-th derivative
    //       provided by the user must be multiplied by dx^i
    if constexpr (BcLower == BoundCond::HERMITE) {
        assert(derivs_xmin->template extent<deriv_type>() == s_nbc_xmin);
        auto derivs_xmin_values = *derivs_xmin;
        auto const dx_proxy = m_dx;
        ddc::parallel_for_each(
                "ddc_splines_hermite_compute_lower_coefficients",
                exec_space(),
                batch_domain(),
                KOKKOS_LAMBDA(typename batch_domain_type::discrete_element_type j) {
                    for (int i = s_nbc_xmin; i > 0; --i) {
                        spline(ddc::DiscreteElement<bsplines_type>(s_nbc_xmin - i), j)
                                = derivs_xmin_values(ddc::DiscreteElement<deriv_type>(i), j)
                                  * ddc::detail::ipow(dx_proxy, i + s_odd - 1);
                    }
                });
    }

    // Fill spline with vals (to work in spline afterward and preserve vals)
    ddc::parallel_fill(
            exec_space(),
            spline[ddc::DiscreteDomain<bsplines_type>(
                    ddc::DiscreteElement<bsplines_type>(s_nbc_xmin),
                    ddc::DiscreteVector<bsplines_type>(m_offset))],
            0.);
    // NOTE: We rely on Kokkos::deep_copy because ddc::parallel_deepcopy do not support
    //       different domain-typed Chunks.
    Kokkos::deep_copy(
            exec_space(),
            spline[ddc::DiscreteDomain<bsplines_type>(
                           ddc::DiscreteElement<bsplines_type>(s_nbc_xmin + m_offset),
                           ddc::DiscreteVector<bsplines_type>(static_cast<std::size_t>(
                                   vals.domain().template extent<interpolation_mesh_type>())))]
                    .allocation_kokkos_view(),
            vals.allocation_kokkos_view());



    // Hermite boundary conditions at xmax, if any
    // NOTE: For consistency with the linear system, the i-th derivative
    //       provided by the user must be multiplied by dx^i
    auto const& nbasis_proxy = ddc::discrete_space<bsplines_type>().nbasis();
    if constexpr (BcUpper == BoundCond::HERMITE) {
        assert(derivs_xmax->template extent<deriv_type>() == s_nbc_xmax);
        auto derivs_xmax_values = *derivs_xmax;
        auto const dx_proxy = m_dx;
        ddc::parallel_for_each(
                "ddc_splines_hermite_compute_upper_coefficients",
                exec_space(),
                batch_domain(),
                KOKKOS_LAMBDA(typename batch_domain_type::discrete_element_type j) {
                    for (int i = 0; i < s_nbc_xmax; ++i) {
                        spline(ddc::DiscreteElement<bsplines_type>(nbasis_proxy - s_nbc_xmax - i),
                               j)
                                = derivs_xmax_values(ddc::DiscreteElement<deriv_type>(i + 1), j)
                                  * ddc::detail::ipow(dx_proxy, i + s_odd);
                    }
                });
    }

    // Allocate and fill a transposed version of spline in order to get dimension of interest as last dimension (optimal for GPU, necessary for Ginkgo). Also select only relevant rows in case of periodic boundaries
    auto const& offset_proxy = m_offset;
    ddc::Chunk spline_tr_alloc(
            batched_spline_tr_domain(),
            ddc::KokkosAllocator<double, memory_space>());
    ddc::ChunkSpan spline_tr = spline_tr_alloc.span_view();
    ddc::parallel_for_each(
            "ddc_splines_transpose_rhs",
            exec_space(),
            batch_domain(),
            KOKKOS_LAMBDA(typename batch_domain_type::discrete_element_type const j) {
                for (std::size_t i = 0; i < nbasis_proxy; i++) {
                    spline_tr(ddc::DiscreteElement<bsplines_type>(i), j)
                            = spline(ddc::DiscreteElement<bsplines_type>(i + offset_proxy), j);
                }
            });
    // Create a 2D Kokkos::View to manage spline_tr as a matrix
    Kokkos::View<double**, Kokkos::LayoutRight, exec_space> bcoef_section(
            spline_tr.data_handle(),
            ddc::discrete_space<bsplines_type>().nbasis(),
            batch_domain().size());
    // Compute spline coef
    matrix->solve(bcoef_section);
    // Transpose back spline_tr into spline.
    ddc::parallel_for_each(
            "ddc_splines_transpose_back_rhs",
            exec_space(),
            batch_domain(),
            KOKKOS_LAMBDA(typename batch_domain_type::discrete_element_type const j) {
                for (std::size_t i = 0; i < nbasis_proxy; i++) {
                    spline(ddc::DiscreteElement<bsplines_type>(i + offset_proxy), j)
                            = spline_tr(ddc::DiscreteElement<bsplines_type>(i), j);
                }
            });

    // Duplicate the lower spline coefficients to the upper side in case of periodic boundaries
    if (bsplines_type::is_periodic()) {
        ddc::parallel_for_each(
                "ddc_splines_periodic_rows_duplicate_rhs",
                exec_space(),
                batch_domain(),
                KOKKOS_LAMBDA(typename batch_domain_type::discrete_element_type const j) {
                    if (offset_proxy != 0) {
                        for (int i = 0; i < offset_proxy; ++i) {
                            spline(ddc::DiscreteElement<bsplines_type>(i), j) = spline(
                                    ddc::DiscreteElement<bsplines_type>(nbasis_proxy + i),
                                    j);
                        }
                        for (std::size_t i = offset_proxy; i < bsplines_type::degree(); ++i) {
                            spline(ddc::DiscreteElement<bsplines_type>(nbasis_proxy + i), j)
                                    = spline(ddc::DiscreteElement<bsplines_type>(i), j);
                        }
                    }
                    for (std::size_t i(0); i < bsplines_type::degree(); ++i) {
                        const ddc::DiscreteElement<bsplines_type> i_start(i);
                        const ddc::DiscreteElement<bsplines_type> i_end(nbasis_proxy + i);

                        spline(i_end, j) = spline(i_start, j);
                    }
                });
    }
}
} // namespace ddc<|MERGE_RESOLUTION|>--- conflicted
+++ resolved
@@ -27,34 +27,6 @@
 };
 
 /**
-<<<<<<< HEAD
- * @brief A helper giving the uniform/non_uniform status of a spline interpolation mesh according to its attributes.
- *
- * A helper giving the uniform/non_uniform status of a spline interpolation mesh according to its attributes.
- *
- * @param is_uniform A boolean giving the presumed status before considering boundary conditions.
- * @param BcLower The lower boundary condition.
- * @param BcUpper The upper boundary condition.
- * @param degree The degree of the spline.
- *
- * @return A boolean giving the uniform/non_uniform status.
- */
-constexpr bool is_spline_interpolation_mesh_uniform(
-        bool const is_uniform,
-        ddc::BoundCond const BcLower,
-        ddc::BoundCond const BcUpper,
-        int degree)
-{
-    int N_BE_MIN = n_boundary_equations(BcLower, degree);
-    int N_BE_MAX = n_boundary_equations(BcUpper, degree);
-    bool is_periodic
-            = (BcLower == ddc::BoundCond::PERIODIC) && (BcUpper == ddc::BoundCond::PERIODIC);
-    return is_uniform && ((N_BE_MIN != 0 && N_BE_MAX != 0) || is_periodic);
-}
-
-/**
-=======
->>>>>>> 51449b5a
  * @brief A class for creating a spline approximation of a function.
  *
  * A class which contains an operator () which can be used to build a spline approximation
