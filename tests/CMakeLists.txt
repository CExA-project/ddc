# SPDX-License-Identifier: MIT
cmake_minimum_required(VERSION 3.15)
message(${CMAKE_CURRENT_SOURCE_DIR})
target_include_directories(DDC
    INTERFACE
        "$<BUILD_INTERFACE:${CMAKE_CURRENT_SOURCE_DIR}>"
)
add_executable(ddc_tests
    main.cpp
    aligned_allocator.cpp
    chunk.cpp
    discrete_domain.cpp
    non_uniform_point_sampling.cpp
    single_discretization.cpp
    tagged_vector.cpp
    relocatable_device_code_initialization.cpp
    relocatable_device_code.cpp
    type_seq.cpp
    uniform_point_sampling.cpp
    transform_reduce.cpp
    rectilinear_domain.cpp
    uniform_domain.cpp
    for_each.cpp
    fill.cpp
    discrete_element.cpp
<<<<<<< HEAD
	fft.cpp
=======
    discrete_vector.cpp
>>>>>>> 72e83bcf
)
target_compile_features(ddc_tests PUBLIC cxx_std_17)
target_link_libraries(ddc_tests
    PUBLIC
        GTest::gtest
        DDC::DDC
)
gtest_discover_tests(ddc_tests)<|MERGE_RESOLUTION|>--- conflicted
+++ resolved
@@ -23,11 +23,8 @@
     for_each.cpp
     fill.cpp
     discrete_element.cpp
-<<<<<<< HEAD
 	fft.cpp
-=======
     discrete_vector.cpp
->>>>>>> 72e83bcf
 )
 target_compile_features(ddc_tests PUBLIC cxx_std_17)
 target_link_libraries(ddc_tests
