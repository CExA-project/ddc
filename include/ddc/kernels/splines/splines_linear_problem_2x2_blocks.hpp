// Copyright (C) The DDC development team, see COPYRIGHT.md file
//
// SPDX-License-Identifier: MIT

#pragma once

#include <cassert>
#include <memory>
#include <string>

#include <KokkosBlas3_gemm.hpp>
#include <Kokkos_DualView.hpp>

#include "splines_linear_problem.hpp"
#include "splines_linear_problem_dense.hpp"

namespace ddc::detail {

/**
 * @brief A 2x2-blocks linear problem dedicated to the computation of a spline approximation,
 * with all blocks except top-left one being stored in dense format.
 *
 * A = |   Q    | gamma |
 *     | lambda | delta |
 *
 * The storage format is dense row-major for top-left, top-right and bottom-left blocks, and determined by 
 * its type for the top-left block.
 *
 * This class implements a Schur complement method to perform a block-LU factorization and solve,
 * calling top-left block and bottom-right block setup_solver() and solve() methods for internal operations.
 *
 * @tparam ExecSpace The Kokkos::ExecutionSpace on which operations related to the matrix are supposed to be performed.
 */
template <class ExecSpace>
class SplinesLinearProblem2x2Blocks : public SplinesLinearProblem<ExecSpace>
{
public:
    using typename SplinesLinearProblem<ExecSpace>::MultiRHS;
    using SplinesLinearProblem<ExecSpace>::size;

    /**
     * @brief COO storage.
     *
     * [SHOULD BE PRIVATE (GPU programming limitation)]
     */
    struct Coo
    {
        std::size_t m_nrows;
        std::size_t m_ncols;
        Kokkos::View<int*, Kokkos::LayoutRight, typename ExecSpace::memory_space> m_rows_idx;
        Kokkos::View<int*, Kokkos::LayoutRight, typename ExecSpace::memory_space> m_cols_idx;
        Kokkos::View<double*, Kokkos::LayoutRight, typename ExecSpace::memory_space> m_values;

        Coo() : m_nrows(0), m_ncols(0) {}

        Coo(std::size_t const nrows_,
            std::size_t const ncols_,
            Kokkos::View<int*, Kokkos::LayoutRight, typename ExecSpace::memory_space> rows_idx_,
            Kokkos::View<int*, Kokkos::LayoutRight, typename ExecSpace::memory_space> cols_idx_,
            Kokkos::View<double*, Kokkos::LayoutRight, typename ExecSpace::memory_space> values_)
            : m_nrows(nrows_)
            , m_ncols(ncols_)
            , m_rows_idx(std::move(rows_idx_))
            , m_cols_idx(std::move(cols_idx_))
            , m_values(std::move(values_))
        {
            assert(m_rows_idx.extent(0) == m_cols_idx.extent(0));
            assert(m_rows_idx.extent(0) == m_values.extent(0));
        }

        KOKKOS_FUNCTION std::size_t nnz() const
        {
            return m_values.extent(0);
        }

        KOKKOS_FUNCTION std::size_t nrows() const
        {
            return m_nrows;
        }

        KOKKOS_FUNCTION std::size_t ncols() const
        {
            return m_ncols;
        }

        KOKKOS_FUNCTION Kokkos::View<int*, Kokkos::LayoutRight, typename ExecSpace::memory_space>
        rows_idx() const
        {
            return m_rows_idx;
        }

        KOKKOS_FUNCTION Kokkos::View<int*, Kokkos::LayoutRight, typename ExecSpace::memory_space>
        cols_idx() const
        {
            return m_cols_idx;
        }

        KOKKOS_FUNCTION Kokkos::View<double*, Kokkos::LayoutRight, typename ExecSpace::memory_space>
        values() const
        {
            return m_values;
        }
    };

protected:
    std::unique_ptr<SplinesLinearProblem<ExecSpace>> m_top_left_block;
    Kokkos::DualView<double**, Kokkos::LayoutRight, typename ExecSpace::memory_space>
            m_top_right_block;
    Coo m_top_right_block_coo;
    Kokkos::DualView<double**, Kokkos::LayoutRight, typename ExecSpace::memory_space>
            m_bottom_left_block;
    Coo m_bottom_left_block_coo;
    std::unique_ptr<SplinesLinearProblem<ExecSpace>> m_bottom_right_block;

public:
    /**
     * @brief SplinesLinearProblem2x2Blocks constructor.
     *
     * @param mat_size The size of one of the dimensions of the square matrix.
     * @param top_left_block A pointer toward the top-left SplinesLinearProblem. `setup_solver` must not have been called on it.
     */
    explicit SplinesLinearProblem2x2Blocks(
            std::size_t const mat_size,
            std::unique_ptr<SplinesLinearProblem<ExecSpace>> top_left_block)
        : SplinesLinearProblem<ExecSpace>(mat_size)
        , m_top_left_block(std::move(top_left_block))
        , m_top_right_block(
                  "top_right_block",
                  m_top_left_block->size(),
                  mat_size - m_top_left_block->size())
        , m_bottom_left_block(
                  "bottom_left_block",
                  mat_size - m_top_left_block->size(),
                  m_top_left_block->size())
        , m_bottom_right_block(
                  new SplinesLinearProblemDense<ExecSpace>(mat_size - m_top_left_block->size()))
    {
        assert(m_top_left_block->size() <= mat_size);

        Kokkos::deep_copy(m_top_right_block.h_view, 0.);
        Kokkos::deep_copy(m_bottom_left_block.h_view, 0.);
    }

    double get_element(std::size_t const i, std::size_t const j) const override
    {
        assert(i < size());
        assert(j < size());

        std::size_t const nq = m_top_left_block->size();
        if (i < nq && j < nq) {
            return m_top_left_block->get_element(i, j);
        } else if (i >= nq && j >= nq) {
            return m_bottom_right_block->get_element(i - nq, j - nq);
        } else if (j >= nq) {
            return m_top_right_block.h_view(i, j - nq);
        } else {
            return m_bottom_left_block.h_view(i - nq, j);
        }
    }

    void set_element(std::size_t const i, std::size_t const j, double const aij) override
    {
        assert(i < size());
        assert(j < size());

        std::size_t const nq = m_top_left_block->size();
        if (i < nq && j < nq) {
            m_top_left_block->set_element(i, j, aij);
        } else if (i >= nq && j >= nq) {
            m_bottom_right_block->set_element(i - nq, j - nq, aij);
        } else if (j >= nq) {
            m_top_right_block.h_view(i, j - nq) = aij;
        } else {
            m_bottom_left_block.h_view(i - nq, j) = aij;
        }
    }

    /**
     * @brief Fill a COO version of a Dense matrix (remove zeros).
     *
     * [SHOULD BE PRIVATE (GPU programming limitation)]
     *
     * Runs on a single thread to garantee ordering.
     *
     * @param[in] dense_matrix The dense storage matrix whose non-zeros are extracted to fill the COO matrix.
     * @param[in] tol The tolerancy applied to filter the non-zeros.
     *
     * @return The COO storage matrix filled with the non-zeros from dense_matrix.
     */
    Coo dense2coo(
            Kokkos::View<const double**, Kokkos::LayoutRight, typename ExecSpace::memory_space>
                    dense_matrix,
            double const tol = 1e-14)
    {
        Kokkos::View<int*, Kokkos::LayoutRight, typename ExecSpace::memory_space> rows_idx(
                "ddc_splines_coo_rows_idx",
                dense_matrix.extent(0) * dense_matrix.extent(1));
        Kokkos::View<int*, Kokkos::LayoutRight, typename ExecSpace::memory_space> cols_idx(
                "ddc_splines_coo_cols_idx",
                dense_matrix.extent(0) * dense_matrix.extent(1));
        Kokkos::View<double*, Kokkos::LayoutRight, typename ExecSpace::memory_space>
                values("ddc_splines_coo_values", dense_matrix.extent(0) * dense_matrix.extent(1));

        Kokkos::DualView<std::size_t, Kokkos::LayoutRight, typename ExecSpace::memory_space>
                n_nonzeros("ddc_splines_n_nonzeros");
        n_nonzeros.h_view() = 0;
        n_nonzeros.modify_host();
        n_nonzeros.sync_device();

        Kokkos::parallel_for(
                "dense2coo",
                Kokkos::RangePolicy(ExecSpace(), 0, 1),
                KOKKOS_LAMBDA(const int) {
                    for (int i = 0; i < dense_matrix.extent(0); i++) {
                        for (int j = 0; j < dense_matrix.extent(1); j++) {
                            double aij = dense_matrix(i, j);
                            if (Kokkos::abs(aij) >= tol) {
                                rows_idx(n_nonzeros.d_view()) = i;
                                cols_idx(n_nonzeros.d_view()) = j;
                                values(n_nonzeros.d_view()) = aij;
                                n_nonzeros.d_view()++;
                            }
                        }
                    }
                });
        n_nonzeros.modify_device();
        n_nonzeros.sync_host();
        Kokkos::resize(rows_idx, n_nonzeros.h_view());
        Kokkos::resize(cols_idx, n_nonzeros.h_view());
        Kokkos::resize(values, n_nonzeros.h_view());

        return Coo(dense_matrix.extent(0), dense_matrix.extent(1), rows_idx, cols_idx, values);
    }

private:
    /// @brief Compute the Schur complement delta - lambda*Q^-1*gamma.
    void compute_schur_complement()
    {
        Kokkos::parallel_for(
                "compute_schur_complement",
                Kokkos::MDRangePolicy<Kokkos::DefaultHostExecutionSpace, Kokkos::Rank<2>>(
                        {0, 0},
                        {m_bottom_right_block->size(), m_bottom_right_block->size()}),
                [&](const int i, const int j) {
                    double val = 0.0;
                    for (int l = 0; l < m_top_left_block->size(); ++l) {
                        val += m_bottom_left_block.h_view(i, l) * m_top_right_block.h_view(l, j);
                    }
                    m_bottom_right_block
                            ->set_element(i, j, m_bottom_right_block->get_element(i, j) - val);
                });
    }

public:
    /**
     * @brief Perform a pre-process operation on the solver. Must be called after filling the matrix.
     *
     * Block-LU factorize the matrix A according to the Schur complement method. The block-LU factorization is:
     *
     * A = |   Q    |             0             |  | I | Q^-1*gamma |
     *     | lambda | delta - lambda*Q^-1*gamma |  | 0 |      I     |
     *
     * So we perform the factorization inplace to store only the relevant blocks in the matrix (while factorizing
     * the blocks themselves if necessary):
     *
     * |   Q    |         Q^-1*gamma        |
     * | lambda | delta - lambda*Q^-1*gamma |
     */
    void setup_solver() override
    {
        // Setup the top-left solver
        m_top_left_block->setup_solver();

        // Compute Q^-1*gamma in top-right block
        m_top_right_block.modify_host();
        m_top_right_block.sync_device();
        m_top_left_block->solve(m_top_right_block.d_view);
        m_top_right_block_coo = dense2coo(m_top_right_block.d_view);
        m_top_right_block.modify_device();
        m_top_right_block.sync_host();

        // Push lambda on device in bottom-left block
        m_bottom_left_block.modify_host();
        m_bottom_left_block.sync_device();
        m_bottom_left_block_coo = dense2coo(m_bottom_left_block.d_view);

        // Compute delta - lambda*Q^-1*gamma in bottom-right block & setup the bottom-right solver
        compute_schur_complement();
        m_bottom_right_block->setup_solver();
    }

    /**
<<<<<<< HEAD
     * @brief Compute y <- y - LinOp*x or y <- y - LinOp^t*x with a sparse LinOp.
     *
     * [SHOULD BE PRIVATE (GPU programming limitation)]
     *
     * Perform a spdm operation (sparse-dense matrix multiplication) with parameters alpha=-1 and beta=1 between
     * a sparse matrix stored in COO format and a dense matrix x.
     *
     * @param[in] LinOp The sparse matrix, left side of the matrix multiplication.
     * @param[in] x The dense matrix, right side of the matrix multiplication.
     * @param[inout] y The dense matrix to be altered by the operation.
     * @param transpose A flag to indicate if the direct or transposed version of the operation is performed. 
     */
    void spdm_minus1_1(Coo LinOp, MultiRHS const x, MultiRHS const y, bool const transpose = false)
            const
    {
        assert((!transpose && LinOp.nrows() == y.extent(0))
               || (transpose && LinOp.ncols() == y.extent(0)));
        assert((!transpose && LinOp.ncols() == x.extent(0))
               || (transpose && LinOp.nrows() == x.extent(0)));
        assert(x.extent(1) == y.extent(1));

        if (!transpose) {
            Kokkos::parallel_for(
                    "ddc_splines_spdm_minus1_1",
                    Kokkos::RangePolicy(ExecSpace(), 0, y.extent(1)),
                    KOKKOS_LAMBDA(const int j) {
                        for (int nz_idx = 0; nz_idx < LinOp.nnz(); ++nz_idx) {
                            const int i = LinOp.rows_idx()(nz_idx);
                            const int k = LinOp.cols_idx()(nz_idx);
                            y(i, j) -= LinOp.values()(nz_idx) * x(k, j);
                        }
                    });
        } else {
            Kokkos::parallel_for(
                    "ddc_splines_spdm_minus1_1_tr",
                    Kokkos::RangePolicy(ExecSpace(), 0, y.extent(1)),
                    KOKKOS_LAMBDA(const int j) {
                        for (int nz_idx = 0; nz_idx < LinOp.nnz(); ++nz_idx) {
                            const int i = LinOp.rows_idx()(nz_idx);
                            const int k = LinOp.cols_idx()(nz_idx);
                            y(k, j) -= LinOp.values()(nz_idx) * x(i, j);
                        }
                    });
        }
    }

    /**
=======
>>>>>>> a3ecc1b5
     * @brief Solve the multiple right-hand sides linear problem Ax=b or its transposed version A^tx=b inplace.
     *
     * The solver method is the one known as Schur complement method. It can be summarized as follow,
     * starting with the pre-computed elements of the matrix:
     *
     * |   Q    |         Q^-1*gamma        |
     * | lambda | delta - lambda*Q^-1*gamma |
     *
     * For the non-transposed case:
     * - Solve inplace Q * x'1 = b1 (using the solver internal to Q).
     * - Compute inplace b'2 = b2 - lambda*x'1.
     * - Solve inplace (delta - lambda*Q^-1*gamma) * x2 = b'2. 
     * - Compute inplace x1 = x'1 - (delta - lambda*Q^-1*gamma)*x2. 
     *
     * @param[in, out] b A 2D Kokkos::View storing the multiple right-hand sides of the problem and receiving the corresponding solution.
     * @param transpose Choose between the direct or transposed version of the linear problem.
     */
    void solve(MultiRHS const b, bool const transpose) const override
    {
        assert(b.extent(0) == size());

        MultiRHS b1 = Kokkos::
                subview(b,
                        std::pair<std::size_t, std::size_t>(0, m_top_left_block->size()),
                        Kokkos::ALL);
        MultiRHS b2 = Kokkos::
                subview(b,
                        std::pair<std::size_t, std::size_t>(m_top_left_block->size(), b.extent(0)),
                        Kokkos::ALL);
        if (!transpose) {
            m_top_left_block->solve(b1);
<<<<<<< HEAD
            spdm_minus1_1(m_bottom_left_block_coo, b1, b2);
            m_bottom_right_block->solve(b2);
            spdm_minus1_1(m_top_right_block_coo, b2, b1);
        } else {
            spdm_minus1_1(m_top_right_block_coo, b1, b2, true);
            m_bottom_right_block->solve(b2, true);
            spdm_minus1_1(m_bottom_left_block_coo, b2, b1, true);
=======
            KokkosBlas::gemm(ExecSpace(), "N", "N", -1., m_bottom_left_block.d_view, b1, 1., b2);
            m_bottom_right_block->solve(b2);
            KokkosBlas::gemm(ExecSpace(), "N", "N", -1., m_top_right_block.d_view, b2, 1., b1);
        } else {
            KokkosBlas::gemm(ExecSpace(), "T", "N", -1., m_top_right_block.d_view, b1, 1., b2);
            m_bottom_right_block->solve(b2, true);
            KokkosBlas::gemm(ExecSpace(), "T", "N", -1., m_bottom_left_block.d_view, b2, 1., b1);
>>>>>>> a3ecc1b5
            m_top_left_block->solve(b1, true);
        }
    }
};

} // namespace ddc::detail<|MERGE_RESOLUTION|>--- conflicted
+++ resolved
@@ -290,7 +290,6 @@
     }
 
     /**
-<<<<<<< HEAD
      * @brief Compute y <- y - LinOp*x or y <- y - LinOp^t*x with a sparse LinOp.
      *
      * [SHOULD BE PRIVATE (GPU programming limitation)]
@@ -338,8 +337,6 @@
     }
 
     /**
-=======
->>>>>>> a3ecc1b5
      * @brief Solve the multiple right-hand sides linear problem Ax=b or its transposed version A^tx=b inplace.
      *
      * The solver method is the one known as Schur complement method. It can be summarized as follow,
@@ -371,7 +368,6 @@
                         Kokkos::ALL);
         if (!transpose) {
             m_top_left_block->solve(b1);
-<<<<<<< HEAD
             spdm_minus1_1(m_bottom_left_block_coo, b1, b2);
             m_bottom_right_block->solve(b2);
             spdm_minus1_1(m_top_right_block_coo, b2, b1);
@@ -379,15 +375,6 @@
             spdm_minus1_1(m_top_right_block_coo, b1, b2, true);
             m_bottom_right_block->solve(b2, true);
             spdm_minus1_1(m_bottom_left_block_coo, b2, b1, true);
-=======
-            KokkosBlas::gemm(ExecSpace(), "N", "N", -1., m_bottom_left_block.d_view, b1, 1., b2);
-            m_bottom_right_block->solve(b2);
-            KokkosBlas::gemm(ExecSpace(), "N", "N", -1., m_top_right_block.d_view, b2, 1., b1);
-        } else {
-            KokkosBlas::gemm(ExecSpace(), "T", "N", -1., m_top_right_block.d_view, b1, 1., b2);
-            m_bottom_right_block->solve(b2, true);
-            KokkosBlas::gemm(ExecSpace(), "T", "N", -1., m_bottom_left_block.d_view, b2, 1., b1);
->>>>>>> a3ecc1b5
             m_top_left_block->solve(b1, true);
         }
     }
