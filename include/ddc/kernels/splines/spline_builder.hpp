// Copyright (C) The DDC development team, see COPYRIGHT.md file
//
// SPDX-License-Identifier: MIT

#pragma once
#include <ddc/ddc.hpp>

#include "ddc/chunk_span.hpp"
#include "ddc/discrete_domain.hpp"
#include "ddc/kokkos_allocator.hpp"

#include "deriv.hpp"
#include "math_tools.hpp"
#include "spline_boundary_conditions.hpp"
#include "splines_linear_problem_maker.hpp"

namespace ddc {

/**
 * @brief An enum determining the backend solver of a SplineBuilder or SplineBuilder2d.
 *
 * An enum determining the backend solver of a SplineBuilder or SplineBuilder2d.
 */
enum class SplineSolver {
    GINKGO, ///< Enum member to identify the Ginkgo-based solver (iterative method)
    LAPACK ///< Enum member to identify the LAPACK-based solver (direct method)
};

/**
 * @brief A class for creating a spline approximation of a function.
 *
 * A class which contains an operator () which can be used to build a spline approximation
 * of a function. A spline approximation is represented by coefficients stored in a Chunk
 * of B-splines. The spline is constructed such that it respects the boundary conditions
 * BcLower and BcUpper, and it interpolates the function at the points on the interpolation_discrete_dimension
 * associated with interpolation_discrete_dimension_type.
 * @tparam ExecSpace The Kokkos execution space on which the spline approximation is performed.
 * @tparam MemorySpace The Kokkos memory space on which the data (interpolation function and splines coefficients) is stored.
 * @tparam BSplines The discrete dimension representing the B-splines.
 * @tparam InterpolationDDim The discrete dimension on which interpolation points are defined.
 * @tparam BcLower The lower boundary condition.
 * @tparam BcUpper The upper boundary condition.
 * @tparam Solver The SplineSolver giving the backend used to perform the spline approximation.
 * @tparam IDimX A variadic template of all the discrete dimensions forming the full space (InterpolationDDim + batched dimensions).
 */
template <
        class ExecSpace,
        class MemorySpace,
        class BSplines,
        class InterpolationDDim,
        ddc::BoundCond BcLower,
        ddc::BoundCond BcUpper,
        SplineSolver Solver,
        class... IDimX>
class SplineBuilder
{
    static_assert(
            (BSplines::is_periodic() && (BcLower == ddc::BoundCond::PERIODIC)
             && (BcUpper == ddc::BoundCond::PERIODIC))
            || (!BSplines::is_periodic() && (BcLower != ddc::BoundCond::PERIODIC)
                && (BcUpper != ddc::BoundCond::PERIODIC)));

<<<<<<< HEAD
=======
private:
    using continuous_dimension_type = typename InterpolationDDim::continuous_dimension_type;

>>>>>>> 78c60831
public:
    /// @brief The type of the Kokkos execution space used by this class.
    using exec_space = ExecSpace;

    /// @brief The type of the Kokkos memory space used by this class.
    using memory_space = MemorySpace;

    /// @brief The type of the interpolation continuous dimension (continuous dimension of interest) used by this class.
    using continuous_dimension_type = typename InterpolationDDim::continuous_dimension_type;

    /// @brief The type of the interpolation discrete dimension (discrete dimension of interest) used by this class.
    using interpolation_discrete_dimension_type = InterpolationDDim;

    /// @brief The discrete dimension representing the B-splines.
    using bsplines_type = BSplines;

    /// @brief The type of the Deriv dimension at the boundaries.
    using deriv_type = ddc::Deriv<continuous_dimension_type>;

    /// @brief The type of the domain for the 1D interpolation mesh used by this class.
    using interpolation_domain_type = ddc::DiscreteDomain<interpolation_discrete_dimension_type>;

    /// @brief The type of the whole domain representing interpolation points.
    using batched_interpolation_domain_type = ddc::DiscreteDomain<IDimX...>;

    /**
     * @brief The type of the batch domain (obtained by removing the dimension of interest
     * from the whole domain).
     *
     * Example: For batched_interpolation_domain_type = DiscreteDomain<X,Y,Z> and a dimension of interest Y,
     * this is DiscreteDomain<X,Z>
     */
    using batch_domain_type =
            typename ddc::detail::convert_type_seq_to_discrete_domain<ddc::type_seq_remove_t<
                    ddc::detail::TypeSeq<IDimX...>,
                    ddc::detail::TypeSeq<interpolation_discrete_dimension_type>>>;

    /**
     * @brief The type of the whole spline domain (cartesian product of 1D spline domain
     * and batch domain) preserving the underlying memory layout (order of dimensions).
     *
     * Example: For batched_interpolation_domain_type = DiscreteDomain<X,Y,Z> and a dimension of interest Y
     * (associated to a B-splines tag BSplinesY), this is DiscreteDomain<X,BSplinesY,Z>.
     */
    using batched_spline_domain_type =
            typename ddc::detail::convert_type_seq_to_discrete_domain<ddc::type_seq_replace_t<
                    ddc::detail::TypeSeq<IDimX...>,
                    ddc::detail::TypeSeq<interpolation_discrete_dimension_type>,
                    ddc::detail::TypeSeq<bsplines_type>>>;

private:
    /**
     * @brief The type of the whole spline domain (cartesian product of the 1D spline domain
     * and the batch domain) with 1D spline dimension being the leading dimension.
     *
     * Example: For batched_interpolation_domain_type = DiscreteDomain<X,Y,Z> and a dimension of interest Y
     * (associated to a B-splines tag BSplinesY), this is DiscreteDomain<BSplinesY,X,Z>.
     */
    using batched_spline_tr_domain_type =
            typename ddc::detail::convert_type_seq_to_discrete_domain<ddc::type_seq_merge_t<
                    ddc::detail::TypeSeq<bsplines_type>,
                    ddc::type_seq_remove_t<
                            ddc::detail::TypeSeq<IDimX...>,
                            ddc::detail::TypeSeq<interpolation_discrete_dimension_type>>>>;

public:
    /**
     * @brief The type of the whole Deriv domain (cartesian product of 1D Deriv domain 
     * and batch domain) preserving the underlying memory layout (order of dimensions).
     *
     * Example: For batched_interpolation_domain_type = DiscreteDomain<X,Y,Z> and a dimension of interest Y,
     * this is DiscreteDomain<X,Deriv<Y>,Z>
     */
    using batched_derivs_domain_type =
            typename ddc::detail::convert_type_seq_to_discrete_domain<ddc::type_seq_replace_t<
                    ddc::detail::TypeSeq<IDimX...>,
                    ddc::detail::TypeSeq<interpolation_discrete_dimension_type>,
                    ddc::detail::TypeSeq<deriv_type>>>;

    /// @brief Indicates if the degree of the splines is odd or even.
    static constexpr bool s_odd = BSplines::degree() % 2;

    /// @brief The number of equations defining the boundary condition at the lower bound.
    static constexpr int s_nbc_xmin = n_boundary_equations(BcLower, BSplines::degree());

    /// @brief The number of equations defining the boundary condition at the upper bound.
    static constexpr int s_nbc_xmax = n_boundary_equations(BcUpper, BSplines::degree());

    /// @brief The boundary condition implemented at the lower bound.
    static constexpr ddc::BoundCond s_bc_xmin = BcLower;

    /// @brief The boundary condition implemented at the upper bound.
    static constexpr ddc::BoundCond s_bc_xmax = BcUpper;

private:
    batched_interpolation_domain_type m_batched_interpolation_domain;

    int m_offset;

    double m_dx; // average cell size for normalization of derivatives

    // interpolator specific
    std::unique_ptr<ddc::detail::SplinesLinearProblem<exec_space>> matrix;

    /// Calculate offset so that the matrix is diagonally dominant
    int compute_offset(interpolation_domain_type const& interpolation_domain);

public:
    /**
     * @brief Build a SplineBuilder acting on batched_interpolation_domain.
     * 
     * @param batched_interpolation_domain The domain on which the interpolation points are defined.
     *
     * @param cols_per_chunk A parameter used by the slicer (internal to the solver) to define the size
     * of a chunk of right-hand sides of the linear problem to be computed in parallel (chunks are treated
     * by the linear solver one-after-the-other).
     * This value is optional. If no value is provided then the default value is chosen by the requested solver.
     *
     * @param preconditioner_max_block_size A parameter used by the slicer (internal to the solver) to
     * define the size of a block used by the Block-Jacobi preconditioner.
     * This value is optional. If no value is provided then the default value is chosen by the requested solver.
     *
     * @see MatrixSparse
     */
    explicit SplineBuilder(
            batched_interpolation_domain_type const& batched_interpolation_domain,
            std::optional<std::size_t> cols_per_chunk = std::nullopt,
            std::optional<unsigned int> preconditioner_max_block_size = std::nullopt)
        : m_batched_interpolation_domain(batched_interpolation_domain)
        , m_offset(compute_offset(interpolation_domain()))
        , m_dx((ddc::discrete_space<BSplines>().rmax() - ddc::discrete_space<BSplines>().rmin())
               / ddc::discrete_space<BSplines>().ncells())
    {
        static_assert(
                ((BcLower == BoundCond::PERIODIC) == (BcUpper == BoundCond::PERIODIC)),
                "Incompatible boundary conditions");

        // Calculate block sizes
        int lower_block_size, upper_block_size;
        if constexpr (bsplines_type::is_uniform()) {
            compute_block_sizes_uniform(lower_block_size, upper_block_size);
        } else {
            compute_block_sizes_non_uniform(lower_block_size, upper_block_size);
        }
        allocate_matrix(
                lower_block_size,
                upper_block_size,
                cols_per_chunk,
                preconditioner_max_block_size);
    }

    /// @brief Copy-constructor is deleted.
    SplineBuilder(SplineBuilder const& x) = delete;

    /** @brief Move-constructs.
     *
     * @param x An rvalue to another SplineBuilder.
     */
    SplineBuilder(SplineBuilder&& x) = default;

    /// @brief Destructs.
    ~SplineBuilder() = default;

    /// @brief Copy-assignment is deleted.
    SplineBuilder& operator=(SplineBuilder const& x) = delete;

    /** @brief Move-assigns.
     *
     * @param x An rvalue to another SplineBuilder.
     * @return A reference to this object.
     */
    SplineBuilder& operator=(SplineBuilder&& x) = default;

    /**
     * @brief Get the domain for the 1D interpolation mesh used by this class.
     *
     * This is 1D because it is defined along the dimension of interest.
     *
     * @return The 1D domain for the interpolation mesh.
     */
    interpolation_domain_type interpolation_domain() const noexcept
    {
        return interpolation_domain_type(m_batched_interpolation_domain);
    }

    /**
     * @brief Get the whole domain representing interpolation points.
     *
     * Values of the function must be provided on this domain in order
     * to build a spline representation of the function (cartesian product of 1D interpolation_domain and batch_domain).
     *
     * @return The domain for the interpolation mesh.
     */
    batched_interpolation_domain_type batched_interpolation_domain() const noexcept
    {
        return m_batched_interpolation_domain;
    }

    /**
     * @brief Get the batch domain.
     *
     * Obtained by removing the dimension of interest from the whole interpolation domain.
     *
     * @return The batch domain.
     */
    batch_domain_type batch_domain() const noexcept
    {
        return ddc::remove_dims_of(batched_interpolation_domain(), interpolation_domain());
    }

    /**
     * @brief Get the 1D domain on which spline coefficients are defined.
     *
     * The 1D spline domain corresponding to the dimension of interest.
     *
     * @return The 1D domain for the spline coefficients.
     */
    ddc::DiscreteDomain<bsplines_type> spline_domain() const noexcept
    {
        return ddc::discrete_space<bsplines_type>().full_domain();
    }

    /**
     * @brief Get the whole domain on which spline coefficients are defined.
     *
     * Spline approximations (spline-transformed functions) are computed on this domain.
     *
     * @return The domain for the spline coefficients.
     */
    batched_spline_domain_type batched_spline_domain() const noexcept
    {
        return ddc::replace_dim_of<
                interpolation_discrete_dimension_type,
                bsplines_type>(batched_interpolation_domain(), spline_domain());
    }

private:
    /**
     * @brief Get the whole domain on which spline coefficients are defined, with the dimension of interest being the leading dimension.
     *
     * This is used internally due to solver limitation and because it may be beneficial to computation performance. For LAPACK backend and non-periodic boundary condition, we are using SplinesLinearSolver3x3Blocks which requires upper_block_size additional rows for internal operations.
     *
     * @return The (transposed) domain for the spline coefficients.
     */
    batched_spline_tr_domain_type batched_spline_tr_domain() const noexcept
    {
        return batched_spline_tr_domain_type(ddc::replace_dim_of<bsplines_type, bsplines_type>(
                batched_spline_domain(),
                ddc::DiscreteDomain<bsplines_type>(
                        ddc::DiscreteElement<bsplines_type>(0),
                        ddc::DiscreteVector<bsplines_type>(
                                matrix->required_number_of_rhs_rows()))));
    }

public:
    /**
     * @brief Get the whole domain on which derivatives on lower boundary are defined.
     *
     * This is only used with BoundCond::HERMITE boundary conditions.
     *
     * @return The domain for the Derivs values.
     */
    batched_derivs_domain_type batched_derivs_xmin_domain() const noexcept
    {
        return ddc::replace_dim_of<interpolation_discrete_dimension_type, deriv_type>(
                batched_interpolation_domain(),
                ddc::DiscreteDomain<deriv_type>(
                        ddc::DiscreteElement<deriv_type>(1),
                        ddc::DiscreteVector<deriv_type>(s_nbc_xmin)));
    }

    /**
     * @brief Get the whole domain on which derivatives on upper boundary are defined.
     *
     * This is only used with BoundCond::HERMITE boundary conditions.
     *
     * @return The domain for the Derivs values.
     */
    batched_derivs_domain_type batched_derivs_xmax_domain() const noexcept
    {
        return ddc::replace_dim_of<interpolation_discrete_dimension_type, deriv_type>(
                batched_interpolation_domain(),
                ddc::DiscreteDomain<deriv_type>(
                        ddc::DiscreteElement<deriv_type>(1),
                        ddc::DiscreteVector<deriv_type>(s_nbc_xmax)));
    }

    /**
     * @brief Get the interpolation matrix.
     *
     * This can be useful for debugging (as it allows
     * one to print the matrix) or for more complex quadrature schemes.
     *
     * Warning: the returned detail::Matrix class is not supposed to be exposed
     * to user, which means its usage is not supported out of the scope of current class.
     * Use at your own risk.
     *
     * @return A reference to the interpolation matrix.
     */
    const ddc::detail::SplinesLinearProblem<exec_space>& get_interpolation_matrix() const noexcept
    {
        return *matrix;
    }

    /**
     * @brief Compute a spline approximation of a function.
     *
     * Use the values of a function (defined on
     * SplineBuilder::batched_interpolation_domain) and the derivatives of the
     * function at the boundaries (in the case of BoundCond::HERMITE only, defined 
     * on SplineBuilder::batched_derivs_xmin_domain and SplineBuilder::batched_derivs_xmax_domain) 
     * to calculate a spline approximation of this function.
     *
     * The spline approximation is stored as a ChunkSpan of coefficients
     * associated with B-splines.
     *
     * @param[out] spline The coefficients of the spline computed by this SplineBuilder.
     * @param[in] vals The values of the function on the interpolation mesh.
     * @param[in] derivs_xmin The values of the derivatives at the lower boundary
     * (used only with BoundCond::HERMITE lower boundary condition).
     * @param[in] derivs_xmax The values of the derivatives at the upper boundary
     * (used only with BoundCond::HERMITE upper boundary condition).
     */
    template <class Layout>
    void operator()(
            ddc::ChunkSpan<double, batched_spline_domain_type, Layout, memory_space> spline,
            ddc::ChunkSpan<double const, batched_interpolation_domain_type, Layout, memory_space>
                    vals,
            std::optional<
                    ddc::ChunkSpan<double const, batched_derivs_domain_type, Layout, memory_space>>
                    derivs_xmin
            = std::nullopt,
            std::optional<
                    ddc::ChunkSpan<double const, batched_derivs_domain_type, Layout, memory_space>>
                    derivs_xmax
            = std::nullopt) const;

private:
    void compute_block_sizes_uniform(int& lower_block_size, int& upper_block_size) const;

    void compute_block_sizes_non_uniform(int& lower_block_size, int& upper_block_size) const;

    void allocate_matrix(
            int lower_block_size,
            int upper_block_size,
            std::optional<std::size_t> cols_per_chunk = std::nullopt,
            std::optional<unsigned int> preconditioner_max_block_size = std::nullopt);

    void build_matrix_system();
};

template <
        class ExecSpace,
        class MemorySpace,
        class BSplines,
        class InterpolationDDim,
        ddc::BoundCond BcLower,
        ddc::BoundCond BcUpper,
        SplineSolver Solver,
        class... IDimX>
int SplineBuilder<
        ExecSpace,
        MemorySpace,
        BSplines,
        InterpolationDDim,
        BcLower,
        BcUpper,
        Solver,
        IDimX...>::compute_offset(interpolation_domain_type const& interpolation_domain)
{
    int offset;
    if constexpr (bsplines_type::is_periodic()) {
        // Calculate offset so that the matrix is diagonally dominant
        std::array<double, bsplines_type::degree() + 1> values_ptr;
        std::experimental::mdspan<
                double,
                std::experimental::extents<std::size_t, bsplines_type::degree() + 1>> const
                values(values_ptr.data());
        ddc::DiscreteElement<interpolation_discrete_dimension_type> start(
                interpolation_domain.front());
        auto jmin = ddc::discrete_space<BSplines>()
                            .eval_basis(values, ddc::coordinate(start + BSplines::degree()));
        if constexpr (bsplines_type::degree() % 2 == 0) {
            offset = jmin.uid() - start.uid() + bsplines_type::degree() / 2 - BSplines::degree();
        } else {
            int const mid = bsplines_type::degree() / 2;
            offset = jmin.uid() - start.uid() + (values(mid) > values(mid + 1) ? mid : mid + 1)
                     - BSplines::degree();
        }
    } else {
        offset = 0;
    }
    return offset;
}

template <
        class ExecSpace,
        class MemorySpace,
        class BSplines,
        class InterpolationDDim,
        ddc::BoundCond BcLower,
        ddc::BoundCond BcUpper,
        SplineSolver Solver,
        class... IDimX>
void SplineBuilder<
        ExecSpace,
        MemorySpace,
        BSplines,
        InterpolationDDim,
        BcLower,
        BcUpper,
        Solver,
        IDimX...>::compute_block_sizes_uniform(int& lower_block_size, int& upper_block_size) const
{
    switch (BcLower) {
    case ddc::BoundCond::PERIODIC:
        upper_block_size = (bsplines_type::degree()) / 2;
        break;
    case ddc::BoundCond::HERMITE:
        upper_block_size = s_nbc_xmin;
        break;
    case ddc::BoundCond::GREVILLE:
        upper_block_size = bsplines_type::degree() - 1;
        break;
    default:
        throw std::runtime_error("ddc::BoundCond not handled");
    }
    switch (BcUpper) {
    case ddc::BoundCond::PERIODIC:
        lower_block_size = (bsplines_type::degree()) / 2;
        break;
    case ddc::BoundCond::HERMITE:
        lower_block_size = s_nbc_xmax;
        break;
    case ddc::BoundCond::GREVILLE:
        lower_block_size = bsplines_type::degree() - 1;
        break;
    default:
        throw std::runtime_error("ddc::BoundCond not handled");
    }
}

template <
        class ExecSpace,
        class MemorySpace,
        class BSplines,
        class InterpolationDDim,
        ddc::BoundCond BcLower,
        ddc::BoundCond BcUpper,
        SplineSolver Solver,
        class... IDimX>
void SplineBuilder<
        ExecSpace,
        MemorySpace,
        BSplines,
        InterpolationDDim,
        BcLower,
        BcUpper,
        Solver,
        IDimX...>::compute_block_sizes_non_uniform(int& lower_block_size, int& upper_block_size)
        const
{
    switch (BcLower) {
    case ddc::BoundCond::PERIODIC:
        upper_block_size = bsplines_type::degree() - 1;
        break;
    case ddc::BoundCond::HERMITE:
        upper_block_size = s_nbc_xmin + 1;
        break;
    case ddc::BoundCond::GREVILLE:
        upper_block_size = bsplines_type::degree() - 1;
        break;
    default:
        throw std::runtime_error("ddc::BoundCond not handled");
    }
    switch (BcUpper) {
    case ddc::BoundCond::PERIODIC:
        lower_block_size = bsplines_type::degree() - 1;
        break;
    case ddc::BoundCond::HERMITE:
        lower_block_size = s_nbc_xmax + 1;
        break;
    case ddc::BoundCond::GREVILLE:
        lower_block_size = bsplines_type::degree() - 1;
        break;
    default:
        throw std::runtime_error("ddc::BoundCond not handled");
    }
}

template <
        class ExecSpace,
        class MemorySpace,
        class BSplines,
        class InterpolationDDim,
        ddc::BoundCond BcLower,
        ddc::BoundCond BcUpper,
        SplineSolver Solver,
        class... IDimX>
void SplineBuilder<
        ExecSpace,
        MemorySpace,
        BSplines,
        InterpolationDDim,
        BcLower,
        BcUpper,
        Solver,
        IDimX...>::
        allocate_matrix(
                [[maybe_unused]] int lower_block_size,
                [[maybe_unused]] int upper_block_size,
                std::optional<std::size_t> cols_per_chunk,
                std::optional<unsigned int> preconditioner_max_block_size)
{
    // Special case: linear spline
    // No need for matrix assembly
    // (desactivated)
    /*
    if constexpr (bsplines_type::degree() == 1)
        return;
	*/

    if constexpr (Solver == ddc::SplineSolver::LAPACK) {
        int upper_band_width;
        if (bsplines_type::is_uniform()) {
            upper_band_width = bsplines_type::degree() / 2;
        } else {
            upper_band_width = bsplines_type::degree() - 1;
        }
        if constexpr (bsplines_type::is_periodic()) {
            matrix = ddc::detail::SplinesLinearProblemMaker::make_new_periodic_band_matrix<
                    ExecSpace>(
                    ddc::discrete_space<BSplines>().nbasis(),
                    upper_band_width,
                    upper_band_width,
                    bsplines_type::is_uniform());
        } else {
            matrix = ddc::detail::SplinesLinearProblemMaker::
                    make_new_block_matrix_with_band_main_block<ExecSpace>(
                            ddc::discrete_space<BSplines>().nbasis(),
                            upper_band_width,
                            upper_band_width,
                            bsplines_type::is_uniform(),
                            lower_block_size,
                            upper_block_size);
        }
    } else if constexpr (Solver == ddc::SplineSolver::GINKGO) {
        matrix = ddc::detail::SplinesLinearProblemMaker::make_new_sparse<ExecSpace>(
                ddc::discrete_space<BSplines>().nbasis(),
                cols_per_chunk,
                preconditioner_max_block_size);
    }

    build_matrix_system();

    matrix->setup_solver();
}

template <
        class ExecSpace,
        class MemorySpace,
        class BSplines,
        class InterpolationDDim,
        ddc::BoundCond BcLower,
        ddc::BoundCond BcUpper,
        SplineSolver Solver,
        class... IDimX>
void SplineBuilder<
        ExecSpace,
        MemorySpace,
        BSplines,
        InterpolationDDim,
        BcLower,
        BcUpper,
        Solver,
        IDimX...>::build_matrix_system()
{
    // Hermite boundary conditions at xmin, if any
    if constexpr (BcLower == ddc::BoundCond::HERMITE) {
        std::array<double, (bsplines_type::degree() / 2 + 1) * (bsplines_type::degree() + 1)>
                derivs_ptr;
        ddc::DSpan2D
                derivs(derivs_ptr.data(),
                       bsplines_type::degree() + 1,
                       bsplines_type::degree() / 2 + 1);
        ddc::discrete_space<BSplines>().eval_basis_and_n_derivs(
                derivs,
                ddc::discrete_space<BSplines>().rmin(),
                s_nbc_xmin);

        // In order to improve the condition number of the matrix, we normalize
        // all derivatives by multiplying the i-th derivative by dx^i
        for (std::size_t i = 0; i < bsplines_type::degree() + 1; ++i) {
            for (std::size_t j = 1; j < bsplines_type::degree() / 2 + 1; ++j) {
                derivs(i, j) *= ddc::detail::ipow(m_dx, j);
            }
        }

        // iterate only to deg as last bspline is 0
        for (std::size_t i = 0; i < s_nbc_xmin; ++i) {
            for (std::size_t j = 0; j < bsplines_type::degree(); ++j) {
                matrix->set_element(i, j, derivs(j, s_nbc_xmin - i - 1 + s_odd));
            }
        }
    }

    // Interpolation points
    std::array<double, bsplines_type::degree() + 1> values_ptr;
    std::experimental::mdspan<
            double,
            std::experimental::extents<std::size_t, bsplines_type::degree() + 1>> const
            values(values_ptr.data());

    int start = interpolation_domain().front().uid();
    ddc::for_each(interpolation_domain(), [&](auto ix) {
        auto jmin = ddc::discrete_space<BSplines>().eval_basis(
                values,
                ddc::coordinate(ddc::DiscreteElement<interpolation_discrete_dimension_type>(ix)));
        for (std::size_t s = 0; s < bsplines_type::degree() + 1; ++s) {
            int const j = ddc::detail::
                    modulo(int(jmin.uid() - m_offset + s),
                           static_cast<int>(ddc::discrete_space<BSplines>().nbasis()));
            matrix->set_element(ix.uid() - start + s_nbc_xmin, j, values(s));
        }
    });

    // Hermite boundary conditions at xmax, if any
    if constexpr (BcUpper == ddc::BoundCond::HERMITE) {
        std::array<double, (bsplines_type::degree() / 2 + 1) * (bsplines_type::degree() + 1)>
                derivs_ptr;
        std::experimental::mdspan<
                double,
                std::experimental::extents<
                        std::size_t,
                        bsplines_type::degree() + 1,
                        bsplines_type::degree() / 2 + 1>> const derivs(derivs_ptr.data());

        ddc::discrete_space<BSplines>().eval_basis_and_n_derivs(
                derivs,
                ddc::discrete_space<BSplines>().rmax(),
                s_nbc_xmax);

        // In order to improve the condition number of the matrix, we normalize
        // all derivatives by multiplying the i-th derivative by dx^i
        for (std::size_t i = 0; i < bsplines_type::degree() + 1; ++i) {
            for (std::size_t j = 1; j < bsplines_type::degree() / 2 + 1; ++j) {
                derivs(i, j) *= ddc::detail::ipow(m_dx, j);
            }
        }

        int const i0 = ddc::discrete_space<BSplines>().nbasis() - s_nbc_xmax;
        int const j0 = ddc::discrete_space<BSplines>().nbasis() - bsplines_type::degree();
        for (std::size_t j = 0; j < bsplines_type::degree(); ++j) {
            for (std::size_t i = 0; i < s_nbc_xmax; ++i) {
                matrix->set_element(i0 + i, j0 + j, derivs(j + 1, i + s_odd));
            }
        }
    }
}

template <
        class ExecSpace,
        class MemorySpace,
        class BSplines,
        class InterpolationDDim,
        ddc::BoundCond BcLower,
        ddc::BoundCond BcUpper,
        SplineSolver Solver,
        class... IDimX>
template <class Layout>
void SplineBuilder<
        ExecSpace,
        MemorySpace,
        BSplines,
        InterpolationDDim,
        BcLower,
        BcUpper,
        Solver,
        IDimX...>::
operator()(
        ddc::ChunkSpan<double, batched_spline_domain_type, Layout, memory_space> spline,
        ddc::ChunkSpan<double const, batched_interpolation_domain_type, Layout, memory_space> vals,
        std::optional<ddc::ChunkSpan<
                double const,
                batched_derivs_domain_type,
                Layout,
                memory_space>> const derivs_xmin,
        std::optional<ddc::ChunkSpan<
                double const,
                batched_derivs_domain_type,
                Layout,
                memory_space>> const derivs_xmax) const
{
    assert(vals.template extent<interpolation_discrete_dimension_type>()
           == ddc::discrete_space<bsplines_type>().nbasis() - s_nbc_xmin - s_nbc_xmax);

    assert((BcLower == ddc::BoundCond::HERMITE)
           != (!derivs_xmin.has_value() || derivs_xmin->template extent<deriv_type>() == 0));
    assert((BcUpper == ddc::BoundCond::HERMITE)
           != (!derivs_xmax.has_value() || derivs_xmax->template extent<deriv_type>() == 0));
    if constexpr (BcLower == BoundCond::HERMITE) {
        assert(ddc::DiscreteElement<deriv_type>(derivs_xmin->domain().front()).uid() == 1);
    }
    if constexpr (BcUpper == BoundCond::HERMITE) {
        assert(ddc::DiscreteElement<deriv_type>(derivs_xmax->domain().front()).uid() == 1);
    }

    // Hermite boundary conditions at xmin, if any
    // NOTE: For consistency with the linear system, the i-th derivative
    //       provided by the user must be multiplied by dx^i
    if constexpr (BcLower == BoundCond::HERMITE) {
        assert(derivs_xmin->template extent<deriv_type>() == s_nbc_xmin);
        auto derivs_xmin_values = *derivs_xmin;
        auto const dx_proxy = m_dx;
        ddc::parallel_for_each(
                "ddc_splines_hermite_compute_lower_coefficients",
                exec_space(),
                batch_domain(),
                KOKKOS_LAMBDA(typename batch_domain_type::discrete_element_type j) {
                    for (int i = s_nbc_xmin; i > 0; --i) {
                        spline(ddc::DiscreteElement<bsplines_type>(s_nbc_xmin - i), j)
                                = derivs_xmin_values(ddc::DiscreteElement<deriv_type>(i), j)
                                  * ddc::detail::ipow(dx_proxy, i + s_odd - 1);
                    }
                });
    }

    // Fill spline with vals (to work in spline afterward and preserve vals)
    ddc::parallel_fill(
            exec_space(),
            spline[ddc::DiscreteDomain<bsplines_type>(
                    ddc::DiscreteElement<bsplines_type>(s_nbc_xmin),
                    ddc::DiscreteVector<bsplines_type>(m_offset))],
            0.);
    // NOTE: We rely on Kokkos::deep_copy because ddc::parallel_deepcopy do not support
    //       different domain-typed Chunks.
    Kokkos::deep_copy(
            exec_space(),
            spline[ddc::DiscreteDomain<bsplines_type>(
                           ddc::DiscreteElement<bsplines_type>(s_nbc_xmin + m_offset),
                           ddc::DiscreteVector<bsplines_type>(static_cast<std::size_t>(
                                   vals.domain()
                                           .template extent<
                                                   interpolation_discrete_dimension_type>())))]
                    .allocation_kokkos_view(),
            vals.allocation_kokkos_view());



    // Hermite boundary conditions at xmax, if any
    // NOTE: For consistency with the linear system, the i-th derivative
    //       provided by the user must be multiplied by dx^i
    auto const& nbasis_proxy = ddc::discrete_space<bsplines_type>().nbasis();
    if constexpr (BcUpper == BoundCond::HERMITE) {
        assert(derivs_xmax->template extent<deriv_type>() == s_nbc_xmax);
        auto derivs_xmax_values = *derivs_xmax;
        auto const dx_proxy = m_dx;
        ddc::parallel_for_each(
                "ddc_splines_hermite_compute_upper_coefficients",
                exec_space(),
                batch_domain(),
                KOKKOS_LAMBDA(typename batch_domain_type::discrete_element_type j) {
                    for (int i = 0; i < s_nbc_xmax; ++i) {
                        spline(ddc::DiscreteElement<bsplines_type>(nbasis_proxy - s_nbc_xmax - i),
                               j)
                                = derivs_xmax_values(ddc::DiscreteElement<deriv_type>(i + 1), j)
                                  * ddc::detail::ipow(dx_proxy, i + s_odd);
                    }
                });
    }

    // Allocate and fill a transposed version of spline in order to get dimension of interest as last dimension (optimal for GPU, necessary for Ginkgo). Also select only relevant rows in case of periodic boundaries
    auto const& offset_proxy = m_offset;
    ddc::Chunk spline_tr_alloc(
            batched_spline_tr_domain(),
            ddc::KokkosAllocator<double, memory_space>());
    ddc::ChunkSpan spline_tr = spline_tr_alloc.span_view();
    ddc::parallel_for_each(
            "ddc_splines_transpose_rhs",
            exec_space(),
            batch_domain(),
            KOKKOS_LAMBDA(typename batch_domain_type::discrete_element_type const j) {
                for (std::size_t i = 0; i < nbasis_proxy; i++) {
                    spline_tr(ddc::DiscreteElement<bsplines_type>(i), j)
                            = spline(ddc::DiscreteElement<bsplines_type>(i + offset_proxy), j);
                }
            });
    // Create a 2D Kokkos::View to manage spline_tr as a matrix
    Kokkos::View<double**, Kokkos::LayoutRight, exec_space> bcoef_section(
            spline_tr.data_handle(),
            static_cast<std::size_t>(spline_tr.template extent<bsplines_type>()),
            batch_domain().size());
    // Compute spline coef
    matrix->solve(bcoef_section);
    // Transpose back spline_tr into spline.
    ddc::parallel_for_each(
            "ddc_splines_transpose_back_rhs",
            exec_space(),
            batch_domain(),
            KOKKOS_LAMBDA(typename batch_domain_type::discrete_element_type const j) {
                for (std::size_t i = 0; i < nbasis_proxy; i++) {
                    spline(ddc::DiscreteElement<bsplines_type>(i + offset_proxy), j)
                            = spline_tr(ddc::DiscreteElement<bsplines_type>(i), j);
                }
            });

    // Duplicate the lower spline coefficients to the upper side in case of periodic boundaries
    if (bsplines_type::is_periodic()) {
        ddc::parallel_for_each(
                "ddc_splines_periodic_rows_duplicate_rhs",
                exec_space(),
                batch_domain(),
                KOKKOS_LAMBDA(typename batch_domain_type::discrete_element_type const j) {
                    if (offset_proxy != 0) {
                        for (int i = 0; i < offset_proxy; ++i) {
                            spline(ddc::DiscreteElement<bsplines_type>(i), j) = spline(
                                    ddc::DiscreteElement<bsplines_type>(nbasis_proxy + i),
                                    j);
                        }
                        for (std::size_t i = offset_proxy; i < bsplines_type::degree(); ++i) {
                            spline(ddc::DiscreteElement<bsplines_type>(nbasis_proxy + i), j)
                                    = spline(ddc::DiscreteElement<bsplines_type>(i), j);
                        }
                    }
                    for (std::size_t i(0); i < bsplines_type::degree(); ++i) {
                        const ddc::DiscreteElement<bsplines_type> i_start(i);
                        const ddc::DiscreteElement<bsplines_type> i_end(nbasis_proxy + i);

                        spline(i_end, j) = spline(i_start, j);
                    }
                });
    }
}
} // namespace ddc<|MERGE_RESOLUTION|>--- conflicted
+++ resolved
@@ -60,12 +60,6 @@
             || (!BSplines::is_periodic() && (BcLower != ddc::BoundCond::PERIODIC)
                 && (BcUpper != ddc::BoundCond::PERIODIC)));
 
-<<<<<<< HEAD
-=======
-private:
-    using continuous_dimension_type = typename InterpolationDDim::continuous_dimension_type;
-
->>>>>>> 78c60831
 public:
     /// @brief The type of the Kokkos execution space used by this class.
     using exec_space = ExecSpace;
