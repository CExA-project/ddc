--- conflicted
+++ resolved
@@ -137,26 +137,7 @@
     TransformReducerKokkosLambdaAdapter(Reducer const& r, Functor const& f) : reducer(r), functor(f)
     {
     }
-    template <std::size_t N = sizeof...(DDims), std::enable_if_t<(N == 0), bool> = true>
-    KOKKOS_IMPL_FORCEINLINE void operator()(
-            index_type<void> unused_id,
-            typename Reducer::value_type& a) const
-    {
-        a = reducer(a, functor(DiscreteElement<>()));
-    }
-
-    template <std::size_t N = sizeof...(DDims), std::enable_if_t<(N == 0), bool> = true>
-    KOKKOS_FORCEINLINE_FUNCTION void operator()(
-            use_annotated_operator,
-            index_type<void> unused_id,
-            typename Reducer::value_type& a) const
-
-    {
-        a = reducer(a, functor(DiscreteElement<>()));
-    }
-
-<<<<<<< HEAD
-=======
+
     template <std::size_t N = sizeof...(DDims), std::enable_if_t<(N == 0), bool> = true>
     KOKKOS_IMPL_FORCEINLINE void operator()(
             [[maybe_unused]] index_type<void> unused_id,
@@ -175,7 +156,6 @@
         a = reducer(a, functor(DiscreteElement<>()));
     }
 
->>>>>>> ee832ab0
     template <std::size_t N = sizeof...(DDims), std::enable_if_t<(N > 0), bool> = true>
     KOKKOS_IMPL_FORCEINLINE void operator()(
             index_type<DDims>... ids,
@@ -205,11 +185,7 @@
  */
 template <class ExecSpace, class T, class BinaryReductionOp, class UnaryTransformOp>
 inline T transform_reduce_kokkos(
-<<<<<<< HEAD
-        DiscreteDomain<> const& domain,
-=======
         [[maybe_unused]] DiscreteDomain<> const& domain,
->>>>>>> ee832ab0
         T neutral,
         BinaryReductionOp const& reduce,
         UnaryTransformOp const& transform) noexcept
