# Copyright (C) The DDC development team, see COPYRIGHT.md file
#
# SPDX-License-Identifier: MIT

cmake_minimum_required(VERSION 3.22)
project(DDC VERSION 0.0.0 LANGUAGES CXX)

# List of options

option(DDC_BUILD_BENCHMARKS       "Build DDC benchmarks." OFF)
option(DDC_BUILD_DOCUMENTATION    "Build DDC documentation/website" OFF)
option(DDC_BUILD_DOUBLE_PRECISION "Build DDC with double precision support, float is used otherwise" ON)
option(DDC_BUILD_EXAMPLES         "Build DDC examples" ON)
option(DDC_BUILD_KERNELS_FFT      "Build DDC kernels for FFT" ON)
option(DDC_BUILD_KERNELS_SPLINES  "Build DDC kernels for splines" ON)
option(DDC_BUILD_PDI_WRAPPER      "Build DDC PDI wrapper" ON)
option(DDC_BUILD_TESTS            "Build DDC tests if BUILD_TESTING is enabled" ON)

# Dependencies

set(DDC_DEPENDENCY_POLICIES "AUTO" "EMBEDDED" "INSTALLED" "SUBPROJECT")


## CMake modules

include(CMakePackageConfigHelpers)
include(CTest)


## mdspan

set(DDC_mdspan_DEPENDENCY_POLICY "AUTO" CACHE STRING "Policy to find the `mdspan` package. Options: ${DDC_DEPENDENCY_POLICIES}")
set_property(CACHE DDC_mdspan_DEPENDENCY_POLICY PROPERTY STRINGS "${DDC_DEPENDENCY_POLICIES}")
if("${DDC_mdspan_DEPENDENCY_POLICY}" STREQUAL "AUTO")
	if(NOT TARGET std::mdspan)
		find_package(mdspan 0.6.0 EXACT CONFIG QUIET)
		if(NOT mdspan_FOUND)
			add_subdirectory(vendor/mdspan)
		endif()
	endif()
elseif("${DDC_mdspan_DEPENDENCY_POLICY}" STREQUAL "EMBEDDED")
	add_subdirectory(vendor/mdspan)
elseif("${DDC_mdspan_DEPENDENCY_POLICY}" STREQUAL "INSTALLED")
	find_package(mdspan 0.6.0 EXACT CONFIG REQUIRED)
endif()

## kokkos

set(DDC_Kokkos_DEPENDENCY_POLICY "AUTO" CACHE STRING "Policy to find the `Kokkos` package. Options: ${DDC_DEPENDENCY_POLICIES}")
set_property(CACHE DDC_Kokkos_DEPENDENCY_POLICY PROPERTY STRINGS "${DDC_DEPENDENCY_POLICIES}")
if("${DDC_Kokkos_DEPENDENCY_POLICY}" STREQUAL "AUTO")
	if(NOT TARGET Kokkos::kokkos)
		find_package(Kokkos CONFIG QUIET)
		if(NOT Kokkos_FOUND)
			if("${Kokkos_ENABLE_CUDA}")
				option(Kokkos_ENABLE_CUDA_CONSTEXPR "Whether to activate experimental relaxed constexpr functions" ON)
				if(NOT "${Kokkos_ENABLE_CUDA_CONSTEXPR}")
					message(SEND_ERROR "Kokkos_ENABLE_CUDA_CONSTEXPR must be enabled, currently it is not")
				endif()
				option(Kokkos_ENABLE_CUDA_RELOCATABLE_DEVICE_CODE "Whether to enable relocatable device code (RDC) for CUDA" ON)
				if(NOT "${Kokkos_ENABLE_CUDA_RELOCATABLE_DEVICE_CODE}")
					message(SEND_ERROR "Kokkos_ENABLE_CUDA_RELOCATABLE_DEVICE_CODE must be enabled, currently it is not")
				endif()
			endif()
			if("${Kokkos_ENABLE_HIP}")
				option(Kokkos_ENABLE_HIP_RELOCATABLE_DEVICE_CODE "Whether to enable relocatable device code (RDC) for HIP" ON)
				if(NOT "${Kokkos_ENABLE_HIP_RELOCATABLE_DEVICE_CODE}")
					message(SEND_ERROR "Kokkos_ENABLE_HIP_RELOCATABLE_DEVICE_CODE must be enabled, currently it is not")
				endif()
			endif()
			add_subdirectory(vendor/kokkos)
		endif()
	endif()
elseif("${DDC_Kokkos_DEPENDENCY_POLICY}" STREQUAL "EMBEDDED")
	if("${Kokkos_ENABLE_CUDA}")
		option(Kokkos_ENABLE_CUDA_CONSTEXPR "Whether to activate experimental relaxed constexpr functions" ON)
		if(NOT "${Kokkos_ENABLE_CUDA_CONSTEXPR}")
			message(SEND_ERROR "Kokkos_ENABLE_CUDA_CONSTEXPR must be enabled, currently it is not")
		endif()
		option(Kokkos_ENABLE_CUDA_RELOCATABLE_DEVICE_CODE "Whether to enable relocatable device code (RDC) for CUDA" ON)
		if(NOT "${Kokkos_ENABLE_CUDA_RELOCATABLE_DEVICE_CODE}")
			message(SEND_ERROR "Kokkos_ENABLE_CUDA_RELOCATABLE_DEVICE_CODE must be enabled, currently it is not")
		endif()
	endif()
	if("${Kokkos_ENABLE_HIP}")
		option(Kokkos_ENABLE_HIP_RELOCATABLE_DEVICE_CODE "Whether to enable relocatable device code (RDC) for HIP" ON)
		if(NOT "${Kokkos_ENABLE_HIP_RELOCATABLE_DEVICE_CODE}")
			message(SEND_ERROR "Kokkos_ENABLE_HIP_RELOCATABLE_DEVICE_CODE must be enabled, currently it is not")
		endif()
	endif()
	add_subdirectory(vendor/kokkos)
elseif("${DDC_Kokkos_DEPENDENCY_POLICY}" STREQUAL "INSTALLED")
	find_package(Kokkos CONFIG REQUIRED)
endif()

# Custom cmake modules
list( APPEND CMAKE_MODULE_PATH "${CMAKE_CURRENT_SOURCE_DIR}/cmake" )

# FFTW
if("${DDC_BUILD_KERNELS_FFT}" AND NOT FFTW_FOUND)
	find_package( FFTW MODULE REQUIRED )
endif()

## CUDA + CUDAToolkit
if("${DDC_BUILD_KERNELS_FFT}" AND "${Kokkos_ENABLE_CUDA}")
	find_package( CUDAToolkit MODULE REQUIRED )
	if( NOT(CUDAToolkit_FOUND) )
	  message(FATAL_ERROR "CUDAToolkit not found." )
	endif()
endif()


## PDI

if("${DDC_BUILD_PDI_WRAPPER}")
	if(NOT TARGET PDI::PDI_C)
		find_package(PDI REQUIRED COMPONENTS C)
	endif()
endif()


## GoogleTest

if("${BUILD_TESTING}" AND "${DDC_BUILD_TESTS}")
	set(DDC_GTest_DEPENDENCY_POLICY "AUTO" CACHE STRING "Policy to find the `GTest` package. Options: ${DDC_DEPENDENCY_POLICIES}")
	set_property(CACHE DDC_GTest_DEPENDENCY_POLICY PROPERTY STRINGS ${DDC_DEPENDENCY_POLICIES})
	set(GOOGLETEST_PATH "${CMAKE_CURRENT_SOURCE_DIR}/vendor/googletest" CACHE PATH "Path to the googletest library source")

	if("${DDC_GTest_DEPENDENCY_POLICY}" STREQUAL "AUTO")
		if(NOT TARGET GTest::GTest AND NOT TARGET GTest::gtest)
			find_package(GTest)
			if(NOT GTest_FOUND)
				add_subdirectory("${GOOGLETEST_PATH}")
			endif()
		endif()
		if(NOT TARGET GTest::gtest_main)
      if(TARGET GTest::GTest)
			  add_library(GTest::gtest_main ALIAS GTest::GTest)
      else()
			  add_library(GTest::gtest_main ALIAS GTest::gtest)
      endif()
		endif()
	elseif("${DDC_GTest_DEPENDENCY_POLICY}" STREQUAL "EMBEDDED")
		add_subdirectory("${GOOGLETEST_PATH}")
	elseif("${DDC_GTest_DEPENDENCY_POLICY}" STREQUAL "INSTALLED")
		find_package(GTest REQUIRED)
		if(NOT TARGET GTest::gtest_main)
			add_library(GTest::gtest_main ALIAS GTest::GTest)
		endif()
	endif()

	include(GoogleTest)
endif()


## Google Benchmark

if("${DDC_BUILD_BENCHMARKS}")
	set(DDC_benchmark_DEPENDENCY_POLICY "AUTO" CACHE STRING "Policy to find the `benchmark` package. Options: ${DDC_DEPENDENCY_POLICIES}")
	set_property(CACHE DDC_benchmark_DEPENDENCY_POLICY PROPERTY STRINGS ${DDC_DEPENDENCY_POLICIES})
	option(BENCHMARK_ENABLE_TESTING "Enable testing of the benchmark library." OFF)
	option(BENCHMARK_ENABLE_INSTALL "Enable installation of benchmark. (Projects embedding benchmark may want to turn this OFF.)" OFF)

	if("${DDC_benchmark_DEPENDENCY_POLICY}" STREQUAL "AUTO")
		if(NOT TARGET benchmark::benchmark)
			find_package(benchmark QUIET)
			if(NOT benchmark_FOUND)
				add_subdirectory(vendor/benchmark)
			endif()
		endif()
	elseif("${DDC_benchmark_DEPENDENCY_POLICY}" STREQUAL "EMBEDDED")
		add_subdirectory(vendor/benchmark)
	elseif("${DDC_benchmark_DEPENDENCY_POLICY}" STREQUAL "INSTALLED")
		find_package(benchmark REQUIRED)
	endif()
endif()


## Doxygen

if("${DDC_BUILD_DOCUMENTATION}")
	find_package(Doxygen 1.8.13 REQUIRED OPTIONAL_COMPONENTS dot)
endif()


# Our project

## The library itself



add_library(DDC INTERFACE)
target_compile_features(DDC INTERFACE cxx_std_17)
target_include_directories(DDC
	INTERFACE
		"$<BUILD_INTERFACE:${CMAKE_CURRENT_SOURCE_DIR}/include>"
)
target_include_directories(DDC
	SYSTEM INTERFACE
		"$<INSTALL_INTERFACE:include>"
)
target_link_libraries(DDC
	INTERFACE std::mdspan Kokkos::kokkos
)
target_compile_definitions(DDC
	INTERFACE
		MDSPAN_USE_PAREN_OPERATOR=1
)
if("${DDC_BUILD_DOUBLE_PRECISION}")
	target_compile_definitions(DDC INTERFACE DDC_BUILD_DOUBLE_PRECISION)
endif()
add_library(DDC::DDC ALIAS DDC)
install(
	TARGETS DDC
	EXPORT DDCTargets
)

# Link library to DDC

if( FFTW_FOUND )
	target_link_libraries( DDC INTERFACE FFTW::Float )
	target_link_libraries( DDC INTERFACE FFTW::Double )
endif()

if( FFTW_FOUND AND "${Kokkos_ENABLE_SERIAL}")
	target_compile_definitions(DDC INTERFACE fftw_serial_AVAIL)
endif()

if( FFTW_FOUND AND "${Kokkos_ENABLE_OPENMP}")
	target_link_libraries( DDC INTERFACE FFTW::FloatOpenMP )
	target_link_libraries( DDC INTERFACE FFTW::DoubleOpenMP )
	target_compile_definitions(DDC INTERFACE fftw_omp_AVAIL)
endif()

if( CUDAToolkit_FOUND AND "${Kokkos_ENABLE_CUDA}")
	target_link_libraries( DDC INTERFACE CUDA::cufft )
	target_compile_definitions(DDC INTERFACE cufft_AVAIL)
endif()

if("${Kokkos_ENABLE_HIP}")
	find_package( hipfft REQUIRED ) # Not compatible with nvidia
	target_link_libraries( DDC INTERFACE hip::hipfft )
	target_compile_definitions(DDC INTERFACE hipfft_AVAIL)
endif()

if("${DDC_BUILD_KERNELS_SPLINES}")
  # Ginkgo
  find_package(Ginkgo 1.8.0 EXACT REQUIRED)
  target_link_libraries(DDC INTERFACE Ginkgo::ginkgo)
  target_compile_definitions(DDC INTERFACE ginkgo_AVAIL)

  # Lapacke
  find_package(LAPACKE REQUIRED)
<<<<<<< HEAD
  target_link_libraries(DDC INTERFACE "${LAPACKE_LIBRARIES}")
  target_include_directories(DDC INTERFACE "${LAPACKE_INCLUDE_DIRS}")

  # Kokkos-kernels
  find_package(KokkosKernels)
  if(NOT KokkosKernels_FOUND)
=======
  target_link_libraries(DDC INTERFACE ${LAPACKE_LIBRARIES})
  target_include_directories(DDC INTERFACE ${LAPACKE_INCLUDE_DIRS})

  # Kokkos-kernels
  set(DDC_KokkosKernels_DEPENDENCY_POLICY "AUTO" CACHE STRING "Policy to find the `KokkosKernels` package. Options: ${DDC_DEPENDENCY_POLICIES}")
  set_property(CACHE DDC_KokkosKernels_DEPENDENCY_POLICY PROPERTY STRINGS "${DDC_DEPENDENCY_POLICIES}")
  if("${DDC_KokkosKernels_DEPENDENCY_POLICY}" STREQUAL "AUTO")
    if(NOT TARGET Kokkos::kokkoskernels)
      find_package(KokkosKernels)
      if(NOT KokkosKernels_FOUND)
        set(KokkosKernels_ENABLE_ALL_COMPONENTS OFF)
        set(KokkosKernels_ENABLE_COMPONENT_BLAS ON)
        set(KokkosKernels_ENABLE_COMPONENT_BATCHED ON)
        set(KokkosKernels_ENABLE_COMPONENT_LAPACK OFF)
        set(KokkosKernels_ENABLE_TPL_BLAS OFF)
        set(KokkosKernels_ENABLE_TPL_LAPACK OFF)
        add_subdirectory(vendor/kokkos-kernels)
      endif()
    endif()
  elseif("${DDC_KokkosKernels_DEPENDENCY_POLICY}" STREQUAL "EMBEDDED")
>>>>>>> afc5e272
    set(KokkosKernels_ENABLE_ALL_COMPONENTS OFF)
    set(KokkosKernels_ENABLE_COMPONENT_BLAS ON)
    set(KokkosKernels_ENABLE_COMPONENT_BATCHED ON)
    set(KokkosKernels_ENABLE_COMPONENT_LAPACK OFF)
    set(KokkosKernels_ENABLE_TPL_BLAS OFF)
    set(KokkosKernels_ENABLE_TPL_LAPACK OFF)
    add_subdirectory(vendor/kokkos-kernels)
<<<<<<< HEAD
  endif()
=======
  elseif("${DDC_KokkosKernels_DEPENDENCY_POLICY}" STREQUAL "INSTALLED")
    find_package(KokkosKernels REQUIRED)
  endif()

>>>>>>> afc5e272
  target_link_libraries(DDC INTERFACE Kokkos::kokkoskernels)
endif()

## The PDI wrapper

if("${DDC_BUILD_PDI_WRAPPER}")
	add_library(PDI_Wrapper INTERFACE)
	target_compile_features(PDI_Wrapper INTERFACE cxx_std_17)
	target_include_directories(PDI_Wrapper
		INTERFACE
			"$<BUILD_INTERFACE:${CMAKE_CURRENT_SOURCE_DIR}/include>"
	)
	target_include_directories(PDI_Wrapper
		SYSTEM INTERFACE
			"$<INSTALL_INTERFACE:include>"
	)
	target_link_libraries(PDI_Wrapper
		INTERFACE
			DDC::DDC
			PDI::PDI_C)
	target_compile_definitions(PDI_Wrapper INTERFACE "DDC_BUILD_PDI_WRAPPER")
	add_library(DDC::PDI_Wrapper ALIAS PDI_Wrapper)
	install(
		TARGETS PDI_Wrapper
		EXPORT DDCTargets)
endif()


## if examples are enabled, build them

if("${DDC_BUILD_EXAMPLES}")
	add_subdirectory(examples/)
endif()


## if tests are enabled, build them

if("${BUILD_TESTING}" AND "${DDC_BUILD_TESTS}")
	add_subdirectory(tests/)
endif()

## if benchmarks are enabled, build them

if("${DDC_BUILD_BENCHMARKS}")
	add_subdirectory(benchmarks/)
endif()


## if documentation is enabled, build it

if("${DDC_BUILD_DOCUMENTATION}")
	add_subdirectory(docs/)
endif()


## installation

install(
	EXPORT DDCTargets
	NAMESPACE DDC::
	DESTINATION lib/cmake/DDC)

install(
	DIRECTORY include/
	TYPE INCLUDE)

configure_package_config_file(cmake/DDCConfig.cmake.in
	${CMAKE_CURRENT_BINARY_DIR}/DDCConfig.cmake
	INSTALL_DESTINATION lib/cmake/DDC)

install(
	FILES ${CMAKE_CURRENT_BINARY_DIR}/DDCConfig.cmake
	DESTINATION lib/cmake/DDC)<|MERGE_RESOLUTION|>--- conflicted
+++ resolved
@@ -251,16 +251,8 @@
 
   # Lapacke
   find_package(LAPACKE REQUIRED)
-<<<<<<< HEAD
   target_link_libraries(DDC INTERFACE "${LAPACKE_LIBRARIES}")
   target_include_directories(DDC INTERFACE "${LAPACKE_INCLUDE_DIRS}")
-
-  # Kokkos-kernels
-  find_package(KokkosKernels)
-  if(NOT KokkosKernels_FOUND)
-=======
-  target_link_libraries(DDC INTERFACE ${LAPACKE_LIBRARIES})
-  target_include_directories(DDC INTERFACE ${LAPACKE_INCLUDE_DIRS})
 
   # Kokkos-kernels
   set(DDC_KokkosKernels_DEPENDENCY_POLICY "AUTO" CACHE STRING "Policy to find the `KokkosKernels` package. Options: ${DDC_DEPENDENCY_POLICIES}")
@@ -279,7 +271,6 @@
       endif()
     endif()
   elseif("${DDC_KokkosKernels_DEPENDENCY_POLICY}" STREQUAL "EMBEDDED")
->>>>>>> afc5e272
     set(KokkosKernels_ENABLE_ALL_COMPONENTS OFF)
     set(KokkosKernels_ENABLE_COMPONENT_BLAS ON)
     set(KokkosKernels_ENABLE_COMPONENT_BATCHED ON)
@@ -287,15 +278,22 @@
     set(KokkosKernels_ENABLE_TPL_BLAS OFF)
     set(KokkosKernels_ENABLE_TPL_LAPACK OFF)
     add_subdirectory(vendor/kokkos-kernels)
-<<<<<<< HEAD
-  endif()
-=======
   elseif("${DDC_KokkosKernels_DEPENDENCY_POLICY}" STREQUAL "INSTALLED")
     find_package(KokkosKernels REQUIRED)
   endif()
 
->>>>>>> afc5e272
   target_link_libraries(DDC INTERFACE Kokkos::kokkoskernels)
+
+  # Compile options for profile
+  set(DDC_SPLINES_VERSIONS "0" "1" "2")
+  set(DDC_SPLINES_VERSION "AUTO" CACHE STRING "VERSION of spline kernels in DDC. Options: ${DDC_SPLINES_VERSIONS}")
+  if("${DDC_SPLINES_VERSION}" STREQUAL "0")
+    target_compile_definitions(DDC INTERFACE SPLINE_VERSION0)
+  elseif("${DDC_SPLINES_VERSION}" STREQUAL "1")
+    target_compile_definitions(DDC INTERFACE SPLINE_VERSION1)
+  elseif("${DDC_SPLINES_VERSION}" STREQUAL "2")
+    target_compile_definitions(DDC INTERFACE SPLINE_VERSION2)
+  endif()
 endif()
 
 ## The PDI wrapper
