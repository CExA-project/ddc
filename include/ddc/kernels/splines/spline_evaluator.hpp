--- conflicted
+++ resolved
@@ -121,13 +121,8 @@
     static_assert(
             std::is_invocable_r_v<
                     double,
-<<<<<<< HEAD
                     LowerExtrapolationRule,
-                    ddc::Coordinate<tag_type>,
-=======
-                    LeftExtrapolationRule,
                     ddc::Coordinate<continuous_dimension_type>,
->>>>>>> 51449b5a
                     ddc::ChunkSpan<
                             double const,
                             spline_domain_type,
@@ -137,13 +132,8 @@
     static_assert(
             std::is_invocable_r_v<
                     double,
-<<<<<<< HEAD
                     UpperExtrapolationRule,
-                    ddc::Coordinate<tag_type>,
-=======
-                    RightExtrapolationRule,
                     ddc::Coordinate<continuous_dimension_type>,
->>>>>>> 51449b5a
                     ddc::ChunkSpan<
                             double const,
                             spline_domain_type,
