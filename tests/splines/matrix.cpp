// Copyright (C) The DDC development team, see COPYRIGHT.md file
//
// SPDX-License-Identifier: MIT

#include <algorithm>
#include <cmath>
#include <memory>
#include <sstream>

#include <ddc/ddc.hpp>
#include <ddc/kernels/splines.hpp>

#include <gtest/gtest.h>

#include <Kokkos_DualView.hpp>

#include "test_utils.hpp"

namespace DDC_HIP_5_7_ANONYMOUS_NAMESPACE_WORKAROUND(MATRIX_CPP)
{
    void fill_identity(
            ddc::detail::SplinesLinearProblem<Kokkos::DefaultHostExecutionSpace>::MultiRHS mat)
    {
        assert(mat.extent(0) == mat.extent(1));
        for (std::size_t i(0); i < mat.extent(0); ++i) {
            for (std::size_t j(0); j < mat.extent(1); ++j) {
                mat(i, j) = int(i == j);
            }
        }
    }

    void copy_matrix(
            ddc::detail::SplinesLinearProblem<Kokkos::DefaultHostExecutionSpace>::MultiRHS copy,
            ddc::detail::SplinesLinearProblem<Kokkos::DefaultExecutionSpace> const& mat)
    {
        assert(mat.size() == copy.extent(0));
        assert(mat.size() == copy.extent(1));

        for (std::size_t i(0); i < copy.extent(0); ++i) {
            for (std::size_t j(0); j < copy.extent(1); ++j) {
                copy(i, j) = mat.get_element(i, j);
            }
        }
    }

    void check_inverse(
            ddc::detail::SplinesLinearProblem<Kokkos::DefaultHostExecutionSpace>::MultiRHS matrix,
            ddc::detail::SplinesLinearProblem<Kokkos::DefaultHostExecutionSpace>::MultiRHS inv)
    {
        double TOL = 1e-10;
        std::size_t N = matrix.extent(0);

        for (std::size_t i(0); i < N; ++i) {
            for (std::size_t j(0); j < N; ++j) {
                double id_val = 0.0;
                for (std::size_t k(0); k < N; ++k) {
                    id_val += matrix(i, k) * inv(k, j);
                }
                EXPECT_NEAR(id_val, static_cast<double>(i == j), TOL);
            }
        }
    }

    void check_inverse_transpose(
            ddc::detail::SplinesLinearProblem<Kokkos::DefaultHostExecutionSpace>::MultiRHS matrix,
            ddc::detail::SplinesLinearProblem<Kokkos::DefaultHostExecutionSpace>::MultiRHS inv)
    {
        double TOL = 1e-10;
        std::size_t N = matrix.extent(0);

        for (std::size_t i(0); i < N; ++i) {
            for (std::size_t j(0); j < N; ++j) {
                double id_val = 0.0;
                for (std::size_t k(0); k < N; ++k) {
                    id_val += matrix(i, k) * inv(j, k);
                }
                EXPECT_NEAR(id_val, static_cast<double>(i == j), TOL);
            }
        }
    }

    void solve_and_validate(
            ddc::detail::SplinesLinearProblem<Kokkos::DefaultExecutionSpace> & matrix)
    {
        const std::size_t N = matrix.size();

        std::vector<double> val_ptr(N * N);
        ddc::detail::SplinesLinearProblem<Kokkos::DefaultHostExecutionSpace>::MultiRHS
                val(val_ptr.data(), N, N);

        copy_matrix(val, matrix);

        matrix.setup_solver();

        Kokkos::DualView<double*> inv_ptr("inv_ptr", N * N);
        ddc::detail::SplinesLinearProblem<Kokkos::DefaultHostExecutionSpace>::MultiRHS
                inv(inv_ptr.h_view.data(), N, N);
        fill_identity(inv);
        inv_ptr.modify_host();
        inv_ptr.sync_device();
        matrix.solve(ddc::detail::SplinesLinearProblem<
                     Kokkos::DefaultExecutionSpace>::MultiRHS(inv_ptr.d_view.data(), N, N));
        inv_ptr.modify_device();
        inv_ptr.sync_host();

        Kokkos::DualView<double*> inv_tr_ptr("inv_tr_ptr", N * N);
        ddc::detail::SplinesLinearProblem<Kokkos::DefaultHostExecutionSpace>::MultiRHS
                inv_tr(inv_tr_ptr.h_view.data(), N, N);
        fill_identity(inv_tr);
        inv_tr_ptr.modify_host();
        inv_tr_ptr.sync_device();
        matrix
                .solve(ddc::detail::SplinesLinearProblem<Kokkos::DefaultExecutionSpace>::
                               MultiRHS(inv_tr_ptr.d_view.data(), N, N),
                       true);
        inv_tr_ptr.modify_device();
        inv_tr_ptr.sync_host();

        check_inverse(val, inv);
        check_inverse_transpose(val, inv_tr);
    }

} // namespace )

TEST(MatrixSparse, Formatting)
{
    ddc::detail::SplinesLinearProblemSparse<Kokkos::DefaultExecutionSpace> matrix(2);
    matrix.set_element(0, 0, 1);
    matrix.set_element(0, 1, 2);
    matrix.set_element(1, 0, 3);
    matrix.set_element(1, 1, 4);
    std::stringstream ss;
    ss << matrix;
    EXPECT_EQ(ss.str(), "     1.000     2.000\n     3.000     4.000\n");
}


TEST(Matrix, Dense)
{
    std::size_t const N = 10;
    std::size_t const k = 10;
    std::unique_ptr<ddc::detail::SplinesLinearProblem<Kokkos::DefaultExecutionSpace>> matrix
            = std::make_unique<
                    ddc::detail::SplinesLinearProblemDense<Kokkos::DefaultExecutionSpace>>(N);

    // Build a non-symmetric full-rank matrix (without zero)
    for (std::size_t i(0); i < N; ++i) {
        matrix->set_element(i, i, 3. / 4 * ((N + 1) * i + 1));
        for (std::size_t j(std::max(0, int(i) - int(k))); j < i; ++j) {
            matrix->set_element(i, j, -(1. / 4) / k * (N * i + j + 1));
        }
        for (std::size_t j(i + 1); j < std::min(N, i + k + 1); ++j) {
            matrix->set_element(i, j, -(1. / 4) / k * (N * i + j + 1));
        }
    }

    solve_and_validate(*matrix);
}

TEST(Matrix, Band)
{
    std::size_t const N = 10;
    std::size_t const k = 3;
    std::unique_ptr<ddc::detail::SplinesLinearProblem<Kokkos::DefaultExecutionSpace>> matrix
            = std::make_unique<
                    ddc::detail::SplinesLinearProblemBand<Kokkos::DefaultExecutionSpace>>(N, k, k);

    // Build a non-symmetric full-rank band matrix
    for (std::size_t i(0); i < N; ++i) {
        matrix->set_element(i, i, 3. / 4 * ((N + 1) * i + 1));
        for (std::size_t j(std::max(0, int(i) - int(k))); j < i; ++j) {
            matrix->set_element(i, j, -(1. / 4) / k * (N * i + j + 1));
        }
        for (std::size_t j(i + 1); j < std::min(N, i + k + 1); ++j) {
            matrix->set_element(i, j, -(1. / 4) / k * (N * i + j + 1));
        }
    }

    solve_and_validate(*matrix);
}

TEST(Matrix, PDSBand)
{
    std::size_t const N = 10;
    std::size_t const k = 3;
    std::unique_ptr<ddc::detail::SplinesLinearProblem<Kokkos::DefaultExecutionSpace>> matrix
            = std::make_unique<
                    ddc::detail::SplinesLinearProblemPDSBand<Kokkos::DefaultExecutionSpace>>(N, k);

    // Build a positive-definite symmetric full-rank band matrix
    for (std::size_t i(0); i < N; ++i) {
        matrix->set_element(i, i, 2.0 * k + 1);
        for (std::size_t j(std::max(0, int(i) - int(k))); j < i; ++j) {
            matrix->set_element(i, j, -1.0);
        }
        for (std::size_t j(i + 1); j < std::min(N, i + k + 1); ++j) {
            matrix->set_element(i, j, -1.0);
        }
    }

    solve_and_validate(*matrix);
}

TEST(Matrix, PDSTridiag)
{
    std::size_t const N = 10;
    std::size_t const k = 1;
    std::unique_ptr<ddc::detail::SplinesLinearProblem<Kokkos::DefaultExecutionSpace>> matrix
            = std::make_unique<
                    ddc::detail::SplinesLinearProblemPDSTridiag<Kokkos::DefaultExecutionSpace>>(N);

    // Build a positive-definite symmetric full-rank tridiagonal matrix
    for (std::size_t i(0); i < N; ++i) {
        matrix->set_element(i, i, 2.0 * k + 1);
        for (std::size_t j(std::max(0, int(i) - int(k))); j < i; ++j) {
            matrix->set_element(i, j, -1.0);
        }
        for (std::size_t j(i + 1); j < std::min(N, i + k + 1); ++j) {
            matrix->set_element(i, j, -1.0);
        }
    }

    solve_and_validate(*matrix);
}

TEST(Matrix, 2x2Blocks)
{
    std::size_t const N = 10;
    std::size_t const k = 10;
    std::unique_ptr<ddc::detail::SplinesLinearProblem<Kokkos::DefaultExecutionSpace>> top_left_block
            = std::make_unique<
                    ddc::detail::SplinesLinearProblemDense<Kokkos::DefaultExecutionSpace>>(7);
    std::unique_ptr<ddc::detail::SplinesLinearProblem<Kokkos::DefaultExecutionSpace>> matrix
            = std::make_unique<ddc::detail::SplinesLinearProblem2x2Blocks<
                    Kokkos::DefaultExecutionSpace>>(N, std::move(top_left_block));

    // Build a non-symmetric full-rank matrix (without zero)
    for (std::size_t i(0); i < N; ++i) {
        matrix->set_element(i, i, 3. / 4 * ((N + 1) * i + 1));
        for (std::size_t j(std::max(0, int(i) - int(k))); j < i; ++j) {
            matrix->set_element(i, j, -(1. / 4) / k * (N * i + j + 1));
        }
        for (std::size_t j(i + 1); j < std::min(N, i + k + 1); ++j) {
            matrix->set_element(i, j, -(1. / 4) / k * (N * i + j + 1));
        }
    }

    solve_and_validate(*matrix);
}

TEST(Matrix, 3x3Blocks)
{
    std::size_t const N = 10;
    std::size_t const k = 10;
    std::unique_ptr<ddc::detail::SplinesLinearProblem<Kokkos::DefaultExecutionSpace>> center_block
            = std::make_unique<
                    ddc::detail::SplinesLinearProblemDense<Kokkos::DefaultExecutionSpace>>(N - 5);
    std::unique_ptr<ddc::detail::SplinesLinearProblem<Kokkos::DefaultExecutionSpace>> matrix
            = std::make_unique<ddc::detail::SplinesLinearProblem3x3Blocks<
                    Kokkos::DefaultExecutionSpace>>(N, 2, std::move(center_block));

    // Build a non-symmetric full-rank matrix (without zero)
    for (std::size_t i(0); i < N; ++i) {
        std::cout << i;
        matrix->set_element(i, i, 3. / 4 * ((N + 1) * i + 1));
        for (std::size_t j(std::max(0, int(i) - int(k))); j < i; ++j) {
            matrix->set_element(i, j, -(1. / 4) / k * (N * i + j + 1));
        }
        for (std::size_t j(i + 1); j < std::min(N, i + k + 1); ++j) {
            matrix->set_element(i, j, -(1. / 4) / k * (N * i + j + 1));
        }
    }

    solve_and_validate(*matrix);
}

class MatrixSizesFixture : public testing::TestWithParam<std::tuple<std::size_t, std::size_t>>
{
};

TEST_P(MatrixSizesFixture, NonSymmetric)
{
    auto const [N, k] = GetParam();
    std::unique_ptr<ddc::detail::SplinesLinearProblem<Kokkos::DefaultExecutionSpace>> matrix
            = ddc::detail::SplinesLinearProblemMaker::make_new_band<
                    Kokkos::DefaultExecutionSpace>(N, k, k, false);

    // Build a non-symmetric full-rank band matrix
    for (std::size_t i(0); i < N; ++i) {
        matrix->set_element(i, i, 3. / 4 * ((N + 1) * i + 1));
        for (std::size_t j(std::max(0, int(i) - int(k))); j < i; ++j) {
            matrix->set_element(i, j, -(1. / 4) / k * (N * i + j + 1));
        }
        for (std::size_t j(i + 1); j < std::min(N, i + k + 1); ++j) {
            matrix->set_element(i, j, -(1. / 4) / k * (N * i + j + 1));
        }
    }

    solve_and_validate(*matrix);
}

TEST_P(MatrixSizesFixture, PositiveDefiniteSymmetric)
{
    auto const [N, k] = GetParam();
    std::unique_ptr<ddc::detail::SplinesLinearProblem<Kokkos::DefaultExecutionSpace>> matrix
            = ddc::detail::SplinesLinearProblemMaker::make_new_band<
                    Kokkos::DefaultExecutionSpace>(N, k, k, true);

    // Build a positive-definite symmetric full-rank band matrix
    for (std::size_t i(0); i < N; ++i) {
        matrix->set_element(i, i, 2.0 * k + 1);
        for (std::size_t j(std::max(0, int(i) - int(k))); j < i; ++j) {
            matrix->set_element(i, j, -1.0);
        }
        for (std::size_t j(i + 1); j < std::min(N, i + k + 1); ++j) {
            matrix->set_element(i, j, -1.0);
        }
    }

    solve_and_validate(*matrix);
}

TEST_P(MatrixSizesFixture, OffsetBanded)
{
    auto const [N, k] = GetParam();
    std::unique_ptr<ddc::detail::SplinesLinearProblem<Kokkos::DefaultExecutionSpace>> matrix
            = ddc::detail::SplinesLinearProblemMaker::make_new_band<
                    Kokkos::DefaultExecutionSpace>(N, 0, 2 * k, true);

    // Build a positive-definite symmetric full-rank band matrix permuted in such a way the band is shifted
    for (std::size_t i(0); i < N; ++i) {
        for (std::size_t j(i); j < std::min(N, i + k); ++j) {
            matrix->set_element(i, i, -1.0);
        }
        if (i + k < N) {
            matrix->set_element(i, i + k, 2.0 * k + 1);
        }
        for (std::size_t j(i + k + 1); j < std::min(N, i + k + 1); ++j) {
            matrix->set_element(i, j, -1.0);
        }
    }

    solve_and_validate(*matrix);
}

TEST_P(MatrixSizesFixture, 2x2Blocks)
{
    auto const [N, k] = GetParam();
    std::unique_ptr<ddc::detail::SplinesLinearProblem<Kokkos::DefaultExecutionSpace>> matrix
            = ddc::detail::SplinesLinearProblemMaker::make_new_block_matrix_with_band_main_block<
                    Kokkos::DefaultExecutionSpace>(N, k, k, false, 3);

    // Build a non-symmetric full-rank band matrix
    for (std::size_t i(0); i < N; ++i) {
        matrix->set_element(i, i, 3. / 4 * ((N + 1) * i + 1));
        for (std::size_t j(std::max(0, int(i) - int(k))); j < i; ++j) {
            matrix->set_element(i, j, -(1. / 4) / k * (N * i + j + 1));
        }
        for (std::size_t j(i + 1); j < std::min(N, i + k + 1); ++j) {
            matrix->set_element(i, j, -(1. / 4) / k * (N * i + j + 1));
        }
    }

    solve_and_validate(*matrix);
}

<<<<<<< HEAD
TEST_P(MatrixSizesFixture, 3x3Blocks)
{
    auto const [N, k] = GetParam();
    std::unique_ptr<ddc::detail::SplinesLinearProblem<Kokkos::DefaultExecutionSpace>> matrix
            = ddc::detail::SplinesLinearProblemMaker::make_new_block_matrix_with_band_main_block<
                    Kokkos::DefaultExecutionSpace>(N, k, k, false, 3, 2);

    // Build a non-symmetric full-rank band matrix
    for (std::size_t i(0); i < N; ++i) {
        matrix->set_element(i, i, 3. / 4 * ((N + 1) * i + 1));
        for (std::size_t j(std::max(0, int(i) - int(k))); j < i; ++j) {
            matrix->set_element(i, j, -(1. / 4) / k * (N * i + j + 1));
        }
        for (std::size_t j(i + 1); j < std::min(N, i + k + 1); ++j) {
            matrix->set_element(i, j, -(1. / 4) / k * (N * i + j + 1));
        }
    }

    solve_and_validate(*matrix);
=======
TEST_P(MatrixSizesFixture, PeriodicBand)
{
    auto const [N, k] = GetParam();

    // Build a full-rank periodic band matrix permuted in such a way the band is shifted
    for (std::ptrdiff_t s(-k + k / 2 + 1); s < static_cast<std::ptrdiff_t>(k - k / 2); ++s) {
        std::unique_ptr<ddc::detail::SplinesLinearProblem<Kokkos::DefaultExecutionSpace>> matrix
                = ddc::detail::SplinesLinearProblemMaker::make_new_periodic_band_matrix<
                        Kokkos::DefaultExecutionSpace>(
                        N,
                        static_cast<std::ptrdiff_t>(k - s),
                        k + s,
                        false);
        for (std::size_t i(0); i < N; ++i) {
            for (std::size_t j(0); j < N; ++j) {
                std::ptrdiff_t diag = ddc::detail::
                        modulo(static_cast<std::ptrdiff_t>(j - i), static_cast<std::ptrdiff_t>(N));
                if (diag == s || diag == N + s) {
                    matrix->set_element(i, j, 2.0 * k + 1);
                } else if (diag <= s + k || diag >= N + s - k) {
                    matrix->set_element(i, j, -1.);
                }
            }
        }

        solve_and_validate(*matrix);
    }
>>>>>>> 6071a80a
}

TEST_P(MatrixSizesFixture, Sparse)
{
    auto const [N, k] = GetParam();
    std::unique_ptr<ddc::detail::SplinesLinearProblem<Kokkos::DefaultExecutionSpace>> matrix
            = ddc::detail::SplinesLinearProblemMaker::make_new_sparse<
                    Kokkos::DefaultExecutionSpace>(N);

    // Build a positive-definite symmetric diagonal-dominant band matrix (stored as a sparse matrix)
    for (std::size_t i(0); i < N; ++i) {
        for (std::size_t j(0); j < N; ++j) {
            if (i == j) {
                matrix->set_element(i, j, 3. / 4);
            } else if (
                    std::abs(static_cast<std::ptrdiff_t>(j - i))
                    <= static_cast<std::ptrdiff_t>(k)) {
                matrix->set_element(i, j, -(1. / 4) / k);
            }
        }
    }

    solve_and_validate(*matrix);
}

INSTANTIATE_TEST_SUITE_P(
        MyGroup,
        MatrixSizesFixture,
        testing::Combine(testing::Values<std::size_t>(10, 20), testing::Range<std::size_t>(1, 7)));<|MERGE_RESOLUTION|>--- conflicted
+++ resolved
@@ -364,7 +364,6 @@
     solve_and_validate(*matrix);
 }
 
-<<<<<<< HEAD
 TEST_P(MatrixSizesFixture, 3x3Blocks)
 {
     auto const [N, k] = GetParam();
@@ -384,7 +383,8 @@
     }
 
     solve_and_validate(*matrix);
-=======
+}
+
 TEST_P(MatrixSizesFixture, PeriodicBand)
 {
     auto const [N, k] = GetParam();
@@ -412,7 +412,6 @@
 
         solve_and_validate(*matrix);
     }
->>>>>>> 6071a80a
 }
 
 TEST_P(MatrixSizesFixture, Sparse)
