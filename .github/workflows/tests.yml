# Copyright (C) The DDC development team, see COPYRIGHT.md file
#
# SPDX-License-Identifier: MIT

name: test
on:
  push: { branches: [ main ] }
  pull_request:
jobs:
  lint:
    runs-on: ubuntu-latest
    steps:
    - uses: actions/checkout@v4
    - uses: DoozyX/clang-format-lint-action@v0.13
      with:
        source: 'include/ddc/ tests/ examples/'
        exclude: ''
        extensions: 'hpp,cpp'
        clangFormatVersion: 12
    - name: REUSE Compliance Check
      if: always()
      uses: fsfe/reuse-action@v3

  id_repo:
    runs-on: ubuntu-latest
    steps:
    - name: Identify repository
      id: identify_repo
      run: |
        echo "in_base_repo=${{ (github.event_name == 'push' && github.repository == 'CExA-project/ddc') || github.event.pull_request.head.repo.full_name == 'CExA-project/ddc' }}" >> "$GITHUB_OUTPUT"
    outputs: { in_base_repo: '${{ steps.identify_repo.outputs.in_base_repo }}' }

  docker-build:
    strategy:
      fail-fast: false
      matrix:
        image: ['oldest', 'latest']
        backend: ['cpu', 'cuda', 'hip']
        exclude:
        - image: 'oldest'
          backend: 'cuda'
    needs: id_repo
    runs-on: ubuntu-latest
    steps:
    - name: Free Disk Space (Ubuntu)
      uses: jlumbroso/free-disk-space@v1.3.1
      with: { tool-cache: true, large-packages: false }
    - name: Checkout built branch
      uses: actions/checkout@v4
    - name: Build
      run: |
        echo ${{ secrets.GITHUB_TOKEN }} | docker login ghcr.io -u ${{ github.actor }} --password-stdin || true
        docker pull ghcr.io/cexa-project/ddc/${{matrix.image}}_${{matrix.backend}} || true
        DOCKER_BUILDKIT=1 docker build \
          --build-arg BACKEND=${{matrix.backend}} \
          --build-arg BUILDKIT_INLINE_CACHE=1 \
          --cache-from ghcr.io/cexa-project/ddc/${{matrix.image}}_${{matrix.backend}} \
          -t ghcr.io/cexa-project/ddc/${{matrix.image}}_${{matrix.backend}} \
          -t ghcr.io/cexa-project/ddc/${{matrix.image}}_${{matrix.backend}}:${GITHUB_SHA:0:7} \
          docker/${{matrix.image}}
    - name: Publish image for current SHA
      if: needs.id_repo.outputs.in_base_repo == 'true'
      run: |
        docker push ghcr.io/cexa-project/ddc/${{matrix.image}}_${{matrix.backend}}:${GITHUB_SHA:0:7}
    - name: Publish latest (default) image
      if: github.event_name == 'push' && github.ref_name == 'main' && needs.id_repo.outputs.in_base_repo == 'true'
      run: |
        docker push ghcr.io/cexa-project/ddc/${{matrix.image}}_${{matrix.backend}}
    - name: Create image tarball
      if: needs.id_repo.outputs.in_base_repo == 'false'
      run: |
        docker save ghcr.io/cexa-project/ddc/${{matrix.image}}_${{matrix.backend}}:${GITHUB_SHA:0:7} > ${{matrix.image}}_${{matrix.backend}}.tar
    - name: Generate docker artifact from image
      if: needs.id_repo.outputs.in_base_repo == 'false'
      uses: actions/upload-artifact@v3
      with:
        name: ${{matrix.image}}_${{matrix.backend}}-artifact
        path: ${{matrix.image}}_${{matrix.backend}}.tar
        retention-days: 1

  test:
    strategy:
      fail-fast: false
      matrix:
        image: ['oldest', 'latest']
        backend: ['cpu-gcc', 'cpu-clang', 'cuda', 'hip']
        cxx_version:  ['17', '20', '23']
        cmake_build_type: ['Debug', 'Release']
        exclude:
        - image: 'oldest' # image not available
          backend: 'cuda'
        - image: 'oldest' # no compiler supports C++-23 in oldest
          cxx_version: '23'
        - image: 'oldest' # clang does not support C++-20 in oldest
          backend: 'cpu-clang'
          cxx_version: '20'
        - image: 'latest' # nvcc only supports C++-17
          backend: 'cuda'
          cxx_version: '20'
        - image: 'latest' # nvcc only supports C++-17
          backend: 'cuda'
          cxx_version: '23'
    runs-on: ubuntu-20.04
    needs: [docker-build, id_repo]
    steps:
    - name: Free Disk Space (Ubuntu)
      uses: jlumbroso/free-disk-space@v1.3.1
      with: { tool-cache: true, large-packages: false }
    - name: Checkout built branch
      uses: actions/checkout@v4
      with: { submodules: recursive }
    - name: Collect image artifact
      if: needs.id_repo.outputs.in_base_repo == 'false'
      uses: actions/download-artifact@v3
      with:
        name: |
          ${{matrix.image}}_${{fromJSON('{"cpu-gcc":"cpu","cpu-clang":"cpu"}')[matrix.backend] || matrix.backend}}-artifact
    - name: Load image artifact into docker
      if: needs.id_repo.outputs.in_base_repo == 'false'
      run: |
        docker load < ${{matrix.image}}_${{fromJSON('{"gcc":"cpu","clang":"cpu"}')[matrix.backend] || matrix.backend}}.tar
        rm ${{matrix.image}}_${{fromJSON('{"cpu-gcc":"cpu","cpu-clang":"cpu"}')[matrix.backend] || matrix.backend}}.tar
    - name: Test
      id: test
      run: |
        cat<<-'EOF' > run.sh
          set -xe
          git config --global --add safe.directory '*'
          case "${{matrix.backend}}" in
          'cuda')
            export CC=${CUDA_GCC}
            export CXX=${CUDA_GXX}
            EXTRA_CMAKE_FLAGS="-DKokkos_ENABLE_CUDA=ON -DKokkos_ARCH_AMPERE80=ON -DKokkos_ENABLE_LIBDL=OFF"
          ;;
          'hip')
            export CC=hipcc
            export CXX=hipcc
            EXTRA_CMAKE_FLAGS="-DKokkos_ENABLE_HIP=ON -DKokkos_ARCH_VEGA90A=ON -DCMAKE_PREFIX_PATH=/opt/rocm"
          ;;
          'cpu-clang')
            export CC=clang
            export CXX=clang++
          ;;
          'cpu-gcc')
            export CC=gcc
            export CXX=g++
            if [ 'xDebug' = 'x${{matrix.cmake_build_type}}' ]
            then
              CMAKE_CXX_FLAGS="-fno-omit-frame-pointer -fsanitize=address"
            fi
          ;;
          esac
          cmake \
            -DDDC_BUILD_BENCHMARKS=ON \
            -DCMAKE_BUILD_TYPE=${{matrix.cmake_build_type}} \
            -DCMAKE_CXX_STANDARD=${{matrix.cxx_version}} \
            -DMDSPAN_CXX_STANDARD=${{matrix.cxx_version}} \
            -DKokkos_ENABLE_DEPRECATED_CODE_4=OFF \
            -DKokkos_ENABLE_DEPRECATION_WARNINGS=OFF \
            -DCMAKE_CXX_FLAGS="\
              -Wall -Wextra -Wpedantic -Wno-sign-compare \
              -Werror=vla \
              -Werror=implicit-fallthrough \
              ${CMAKE_CXX_FLAGS}" \
            ${EXTRA_CMAKE_FLAGS} \
            /src
          make -j 2
          case "${{matrix.backend}}" in
          'cpu-'*)
            ctest -j 2 --output-on-failure --timeout 5 --output-junit tests.xml
          ;;
          esac
        EOF
        docker run \
          --cidfile='docker.cid' \
          -v ${PWD}:/src:ro \
          ghcr.io/cexa-project/ddc/${{matrix.image}}_${{fromJSON('{"cpu-gcc":"cpu","cpu-clang":"cpu"}')[matrix.backend] || matrix.backend}}:${GITHUB_SHA:0:7} \
          bash /src/run.sh
        if docker cp "$(cat docker.cid)":/data/tests.xml /home/runner/work/ddc/ddc/tests.xml
        then echo "with_report=true" >> "$GITHUB_OUTPUT"
        else echo "with_report=false" >> "$GITHUB_OUTPUT"
        fi
    - name: Publish Test Report
      uses: mikepenz/action-junit-report@v4
      if: ( success() || failure() ) && steps.test.outputs.with_report == 'true' # always run even if the previous step fails
      with:
        report_paths: '/home/runner/work/ddc/ddc/tests.xml'

<<<<<<< HEAD
  docs:
    runs-on: ubuntu-latest
    if: github.event_name == 'pull_request'
=======
  test-with-sanitizer-undefined:
    runs-on: ubuntu-latest
>>>>>>> 4ba632a9
    needs: [docker-build, id_repo]
    steps:
    - name: Free Disk Space (Ubuntu)
      uses: jlumbroso/free-disk-space@v1.3.1
      with: { tool-cache: true, large-packages: false }
    - name: Checkout built branch
      uses: actions/checkout@v4
<<<<<<< HEAD
      with:
        submodules: recursive
        fetch-depth: 0
    - name: Collect image artifact
      if: needs.id_repo.outputs.in_base_repo == 'false'
      uses: actions/download-artifact@v3
      with: { name: 'latest_cpu-artifact' }
    - name: Load image artifact into docker
      if: needs.id_repo.outputs.in_base_repo == 'false'
      run: |
        docker load < latest_cpu-artifact.tar
        rm latest_cpu-artifact.tar
    - name: Generate documentation
      run: |
        cat<<-EOF > run.sh
          set -xe
          git config --global --add safe.directory '*'
          cmake -DDDC_BUILD_DOCUMENTATION=ON -S /src
          make doc
          mv docs/doxygen.log /src/docs_out/doxygen.log
        EOF
        mkdir docs_out
        chmod a+rwx docs_out
        docker run -v ${PWD}:/src ghcr.io/cexa-project/ddc/latest_cpu:${GITHUB_SHA:0:7} bash /src/run.sh
    - name: Check for relevant documentation errors
      run: |
        # Get files which have changed in this merge request
        git diff ${{github.event.pull_request.base.sha}}..HEAD --name-only --output=pull_diff.txt
        # Search through modified files to find relevant errors
        touch relevant_errors.txt
        while read f; do
          echo "Looking for $f"
          grep "$f" docs_out/doxygen.log 2>&1 | tee -a relevant_errors.txt
        done < pull_diff.txt
        if [ -s relevant_errors.txt ]; then
          # The file is not-empty.
          exit 1
        fi
=======
      with: { submodules: recursive }
    - name: Collect image artifact
      if: needs.id_repo.outputs.in_base_repo == 'false'
      uses: actions/download-artifact@v3
      with:
        name: latest_cpu-artifact
    - name: Load image artifact into docker
      if: needs.id_repo.outputs.in_base_repo == 'false'
      run: |
        docker load < latest_cpu.tar
        rm latest_cpu.tar
    - name: Test
      id: test
      run: |
        cat<<-'UBSAN_EOF' > ubsan.supp
          vptr:ginkgo/core/solver/solver_base.hpp
        UBSAN_EOF
        cat<<-'EOF' > run.sh
          set -xe
          git config --global --add safe.directory '*'
          export CC=clang
          export CXX=clang++
          cmake \
            -DDDC_BUILD_BENCHMARKS=ON \
            -DCMAKE_BUILD_TYPE=Debug \
            -DCMAKE_CXX_STANDARD=17 \
            -DMDSPAN_CXX_STANDARD=17 \
            -DKokkos_ENABLE_DEPRECATED_CODE_3=OFF \
            -DKokkos_ENABLE_DEPRECATED_CODE_4=OFF \
            -DKokkos_ENABLE_DEPRECATION_WARNINGS=OFF \
            -DCMAKE_CXX_FLAGS="-fsanitize=undefined -fno-omit-frame-pointer" \
            /src
          make -j 2
          export UBSAN_OPTIONS=print_stacktrace=1,halt_on_error=1,suppressions=/src/ubsan.supp
          ctest -j 2 --output-on-failure --timeout 5 --output-junit tests.xml
        EOF
        docker run \
          --cidfile='docker.cid' \
          -v ${PWD}:/src:ro \
          ghcr.io/cexa-project/ddc/latest_cpu:${GITHUB_SHA:0:7} \
          bash /src/run.sh
        if docker cp "$(cat docker.cid)":/data/tests.xml /home/runner/work/ddc/ddc/tests.xml
        then echo "with_report=true" >> "$GITHUB_OUTPUT"
        else echo "with_report=false" >> "$GITHUB_OUTPUT"
        fi
    - name: Publish Test Report
      uses: mikepenz/action-junit-report@v4
      if: ( success() || failure() ) && steps.test.outputs.with_report == 'true' # always run even if the previous step fails
      with:
        report_paths: '/home/runner/work/ddc/ddc/tests.xml'
>>>>>>> 4ba632a9

  clang-tidy-test:
    runs-on: ubuntu-latest
    needs: [docker-build, id_repo]
    steps:
    - name: Free Disk Space (Ubuntu)
      uses: jlumbroso/free-disk-space@v1.3.1
      with: { tool-cache: true, large-packages: false }
    - name: Checkout built branch
      uses: actions/checkout@v4
      with: { submodules: recursive }
    - name: Collect image artifact
      if: needs.id_repo.outputs.in_base_repo == 'false'
      uses: actions/download-artifact@v3
      with: { name: 'latest_cpu-artifact' }
    - name: Load image artifact into docker
      if: needs.id_repo.outputs.in_base_repo == 'false'
      run: |
        docker load < latest_cpu-artifact.tar
        rm latest_cpu-artifact.tar
    - name: clang-tidy
      run: |
        cat<<-'EOF' > run.sh
        set -xe
        git config --global --add safe.directory '*'
        cmake \
        -DCMAKE_CXX_COMPILER=clang++ \
        -DCMAKE_EXPORT_COMPILE_COMMANDS=ON \
        -DDDC_BUILD_BENCHMARKS=ON \
        -DBUILD_TESTING=ON \
        -DCMAKE_BUILD_TYPE=Release \
        -DCMAKE_CXX_STANDARD=17 \
        -DMDSPAN_CXX_STANDARD=17 \
        -DKokkos_ENABLE_DEPRECATED_CODE_4=OFF \
        -DKokkos_ENABLE_DEPRECATION_WARNINGS=OFF \
        -S /src \
        -B build
        find /src/benchmarks /src/examples /src/tests -name '*.cpp' -exec clang-tidy-14 -p build -header-filter="(/src/include/ddc/.*|/src/tests/.*)" '{}' '+'
        EOF
        docker run \
          -v ${PWD}:/src:ro ghcr.io/cexa-project/ddc/latest_cpu:${GITHUB_SHA:0:7} \
          bash /src/run.sh<|MERGE_RESOLUTION|>--- conflicted
+++ resolved
@@ -186,14 +186,8 @@
       with:
         report_paths: '/home/runner/work/ddc/ddc/tests.xml'
 
-<<<<<<< HEAD
-  docs:
-    runs-on: ubuntu-latest
-    if: github.event_name == 'pull_request'
-=======
   test-with-sanitizer-undefined:
     runs-on: ubuntu-latest
->>>>>>> 4ba632a9
     needs: [docker-build, id_repo]
     steps:
     - name: Free Disk Space (Ubuntu)
@@ -201,46 +195,6 @@
       with: { tool-cache: true, large-packages: false }
     - name: Checkout built branch
       uses: actions/checkout@v4
-<<<<<<< HEAD
-      with:
-        submodules: recursive
-        fetch-depth: 0
-    - name: Collect image artifact
-      if: needs.id_repo.outputs.in_base_repo == 'false'
-      uses: actions/download-artifact@v3
-      with: { name: 'latest_cpu-artifact' }
-    - name: Load image artifact into docker
-      if: needs.id_repo.outputs.in_base_repo == 'false'
-      run: |
-        docker load < latest_cpu-artifact.tar
-        rm latest_cpu-artifact.tar
-    - name: Generate documentation
-      run: |
-        cat<<-EOF > run.sh
-          set -xe
-          git config --global --add safe.directory '*'
-          cmake -DDDC_BUILD_DOCUMENTATION=ON -S /src
-          make doc
-          mv docs/doxygen.log /src/docs_out/doxygen.log
-        EOF
-        mkdir docs_out
-        chmod a+rwx docs_out
-        docker run -v ${PWD}:/src ghcr.io/cexa-project/ddc/latest_cpu:${GITHUB_SHA:0:7} bash /src/run.sh
-    - name: Check for relevant documentation errors
-      run: |
-        # Get files which have changed in this merge request
-        git diff ${{github.event.pull_request.base.sha}}..HEAD --name-only --output=pull_diff.txt
-        # Search through modified files to find relevant errors
-        touch relevant_errors.txt
-        while read f; do
-          echo "Looking for $f"
-          grep "$f" docs_out/doxygen.log 2>&1 | tee -a relevant_errors.txt
-        done < pull_diff.txt
-        if [ -s relevant_errors.txt ]; then
-          # The file is not-empty.
-          exit 1
-        fi
-=======
       with: { submodules: recursive }
     - name: Collect image artifact
       if: needs.id_repo.outputs.in_base_repo == 'false'
@@ -291,7 +245,55 @@
       if: ( success() || failure() ) && steps.test.outputs.with_report == 'true' # always run even if the previous step fails
       with:
         report_paths: '/home/runner/work/ddc/ddc/tests.xml'
->>>>>>> 4ba632a9
+
+  docs:
+    runs-on: ubuntu-latest
+    if: github.event_name == 'pull_request'
+    needs: [docker-build, id_repo]
+    steps:
+    - name: Free Disk Space (Ubuntu)
+      uses: jlumbroso/free-disk-space@v1.3.1
+      with: { tool-cache: true, large-packages: false }
+    - name: Checkout built branch
+      uses: actions/checkout@v4
+      with:
+        submodules: recursive
+        fetch-depth: 0
+    - name: Collect image artifact
+      if: needs.id_repo.outputs.in_base_repo == 'false'
+      uses: actions/download-artifact@v3
+      with: { name: 'latest_cpu-artifact' }
+    - name: Load image artifact into docker
+      if: needs.id_repo.outputs.in_base_repo == 'false'
+      run: |
+        docker load < latest_cpu-artifact.tar
+        rm latest_cpu-artifact.tar
+    - name: Generate documentation
+      run: |
+        cat<<-EOF > run.sh
+          set -xe
+          git config --global --add safe.directory '*'
+          cmake -DDDC_BUILD_DOCUMENTATION=ON -S /src
+          make doc
+          mv docs/doxygen.log /src/docs_out/doxygen.log
+        EOF
+        mkdir docs_out
+        chmod a+rwx docs_out
+        docker run -v ${PWD}:/src ghcr.io/cexa-project/ddc/latest_cpu:${GITHUB_SHA:0:7} bash /src/run.sh
+    - name: Check for relevant documentation errors
+      run: |
+        # Get files which have changed in this merge request
+        git diff ${{github.event.pull_request.base.sha}}..HEAD --name-only --output=pull_diff.txt
+        # Search through modified files to find relevant errors
+        touch relevant_errors.txt
+        while read f; do
+          echo "Looking for $f"
+          grep "$f" docs_out/doxygen.log 2>&1 | tee -a relevant_errors.txt
+        done < pull_diff.txt
+        if [ -s relevant_errors.txt ]; then
+          # The file is not-empty.
+          exit 1
+        fi
 
   clang-tidy-test:
     runs-on: ubuntu-latest
