#pragma once
#include "ddc/chunk_span.hpp"
#include "ddc/deepcopy.hpp"
#include "ddc/discrete_domain.hpp"
#include "ddc/kokkos_allocator.hpp"

#include "deriv.hpp"

namespace ddc {
enum class SplineSolver {
    GINKGO
}; // Only GINKGO available atm, other solvers will be implemented in the futur

constexpr bool is_spline_interpolation_mesh_uniform(
        bool const is_uniform,
        ddc::BoundCond const BcXmin,
        ddc::BoundCond const BcXmax,
        int degree)
{
    int N_BE_MIN = n_boundary_equations(BcXmin, degree);
    int N_BE_MAX = n_boundary_equations(BcXmax, degree);
    bool is_periodic = (BcXmin == ddc::BoundCond::PERIODIC) && (BcXmax == ddc::BoundCond::PERIODIC);
    return is_uniform && ((N_BE_MIN != 0 && N_BE_MAX != 0) || is_periodic);
}

template <
        class ExecSpace,
        class MemorySpace,
        class BSplines,
        class InterpolationMesh,
        ddc::BoundCond BcXmin,
        ddc::BoundCond BcXmax,
        SplineSolver Solver = ddc::SplineSolver::GINKGO,
        class... IDimX>
class SplineBuilder
{
    static_assert(
            (BSplines::is_periodic() && (BcXmin == ddc::BoundCond::PERIODIC)
             && (BcXmax == ddc::BoundCond::PERIODIC))
            || (!BSplines::is_periodic() && (BcXmin != ddc::BoundCond::PERIODIC)
                && (BcXmax != ddc::BoundCond::PERIODIC)));
    static_assert(!BSplines::is_radial());

private:
    using tag_type = typename InterpolationMesh::continuous_dimension_type;

public:
    using exec_space = ExecSpace;

    using memory_space = MemorySpace;

    using interpolation_mesh_type = InterpolationMesh;

    using bsplines_type = BSplines;

    using deriv_type = ddc::Deriv<tag_type>;

    using interpolation_domain_type = ddc::DiscreteDomain<interpolation_mesh_type>;

    using vals_domain_type = ddc::DiscreteDomain<IDimX...>;

    using batch_domain_type =
            typename ddc::detail::convert_type_seq_to_discrete_domain<ddc::type_seq_remove_t<
                    ddc::detail::TypeSeq<IDimX...>,
                    ddc::detail::TypeSeq<interpolation_mesh_type>>>;

    template <typename Tag>
    using spline_dim_type
            = std::conditional_t<std::is_same_v<Tag, interpolation_mesh_type>, bsplines_type, Tag>;

    using spline_domain_type =
            typename ddc::detail::convert_type_seq_to_discrete_domain<ddc::type_seq_replace_t<
                    ddc::detail::TypeSeq<IDimX...>,
                    ddc::detail::TypeSeq<interpolation_mesh_type>,
                    ddc::detail::TypeSeq<bsplines_type>>>;

    using spline_tr_domain_type =
            typename ddc::detail::convert_type_seq_to_discrete_domain<ddc::type_seq_merge_t<
                    ddc::detail::TypeSeq<bsplines_type>,
                    ddc::type_seq_remove_t<
                            ddc::detail::TypeSeq<IDimX...>,
                            ddc::detail::TypeSeq<interpolation_mesh_type>>>>;

    using derivs_domain_type =
            typename ddc::detail::convert_type_seq_to_discrete_domain<ddc::type_seq_replace_t<
                    ddc::detail::TypeSeq<IDimX...>,
                    ddc::detail::TypeSeq<interpolation_mesh_type>,
                    ddc::detail::TypeSeq<deriv_type>>>;

    static constexpr bool s_odd = BSplines::degree() % 2;
    static constexpr int s_nbe_xmin = n_boundary_equations(BcXmin, BSplines::degree());
    static constexpr int s_nbe_xmax = n_boundary_equations(BcXmax, BSplines::degree());
    static constexpr int s_nbc_xmin = n_user_input(BcXmin, BSplines::degree());
    static constexpr int s_nbc_xmax = n_user_input(BcXmax, BSplines::degree());

    static constexpr ddc::BoundCond s_bc_xmin = BcXmin;
    static constexpr ddc::BoundCond s_bc_xmax = BcXmax;

private:
    vals_domain_type m_vals_domain;

    int m_offset;

    double m_dx; // average cell size for normalization of derivatives

    // interpolator specific
    std::unique_ptr<ddc::detail::Matrix> matrix;

public:
    int compute_offset(interpolation_domain_type const& interpolation_domain);

    explicit SplineBuilder(
            vals_domain_type const& vals_domain,
            std::optional<int> cols_per_chunk = std::nullopt,
            std::optional<unsigned int> preconditionner_max_block_size = std::nullopt)
        : m_vals_domain(vals_domain)
        , m_offset(compute_offset(interpolation_domain()))
        , m_dx((ddc::discrete_space<BSplines>().rmax() - ddc::discrete_space<BSplines>().rmin())
               / ddc::discrete_space<BSplines>().ncells())
    {
        static_assert(
                ((BcXmin == BoundCond::PERIODIC) == (BcXmax == BoundCond::PERIODIC)),
                "Incompatible boundary conditions");

        // Calculate block sizes
        int lower_block_size, upper_block_size;
        if constexpr (bsplines_type::is_uniform()) {
            compute_block_sizes_uniform(lower_block_size, upper_block_size);
        } else {
            compute_block_sizes_non_uniform(lower_block_size, upper_block_size);
        }
        allocate_matrix(
                lower_block_size,
                upper_block_size,
                cols_per_chunk,
                preconditionner_max_block_size);
    }

    SplineBuilder(SplineBuilder const& x) = delete;

    SplineBuilder(SplineBuilder&& x) = default;

    ~SplineBuilder() = default;

    SplineBuilder& operator=(SplineBuilder const& x) = delete;

    SplineBuilder& operator=(SplineBuilder&& x) = default;

    vals_domain_type vals_domain() const noexcept
    {
        return m_vals_domain;
    }

    interpolation_domain_type interpolation_domain() const noexcept
    {
        return interpolation_domain_type(vals_domain());
    }

    batch_domain_type batch_domain() const noexcept
    {
        return ddc::remove_dims_of(vals_domain(), interpolation_domain());
    }

    ddc::DiscreteDomain<bsplines_type> bsplines_domain() const noexcept // TODO : clarify name
    {
        return ddc::discrete_space<bsplines_type>().full_domain();
    }

    spline_domain_type spline_domain() const noexcept
    {
        return ddc::replace_dim_of<
                interpolation_mesh_type,
                bsplines_type>(vals_domain(), bsplines_domain());
    }

    spline_tr_domain_type spline_tr_domain() const noexcept
    {
        return spline_tr_domain_type(bsplines_domain(), batch_domain());
    }

<<<<<<< HEAD
    /**
     * @brief Get the interpolation matrix.
     *
     * Get the interpolation matrix. This can be useful for debugging (as it allows
     * one to print the matrix) or for more complex quadrature schemes.
     *
     * @return A reference to the interpolation matrix.
     */
    const ddc::detail::Matrix& get_interpolation_matrix() const noexcept
=======
    derivs_domain_type derivs_xmin_domain() const noexcept
    {
        return ddc::replace_dim_of<interpolation_mesh_type, deriv_type>(
                vals_domain(),
                ddc::DiscreteDomain<deriv_type>(
                        ddc::DiscreteElement<deriv_type>(1),
                        ddc::DiscreteVector<deriv_type>(s_nbc_xmin)));
    }

    derivs_domain_type derivs_xmax_domain() const noexcept
    {
        return ddc::replace_dim_of<interpolation_mesh_type, deriv_type>(
                vals_domain(),
                ddc::DiscreteDomain<deriv_type>(
                        ddc::DiscreteElement<deriv_type>(1),
                        ddc::DiscreteVector<deriv_type>(s_nbc_xmax)));
    }

    int offset() const noexcept
>>>>>>> f914d08b
    {
        return *matrix;
    }

    template <class Layout>
    void operator()(
            ddc::ChunkSpan<double, spline_domain_type, Layout, memory_space> spline,
            ddc::ChunkSpan<double const, vals_domain_type, Layout, memory_space> vals,
            std::optional<
                    ddc::ChunkSpan<double const, derivs_domain_type, Layout, memory_space>> const
                    derivs_xmin
            = std::nullopt,
            std::optional<
                    ddc::ChunkSpan<double const, derivs_domain_type, Layout, memory_space>> const
                    derivs_xmax
            = std::nullopt) const;

private:
    void compute_block_sizes_uniform(int& lower_block_size, int& upper_block_size) const;

    void compute_block_sizes_non_uniform(int& lower_block_size, int& upper_block_size) const;

    void allocate_matrix(
            int lower_block_size,
            int upper_block_size,
            std::optional<int> cols_per_chunk = std::nullopt,
            std::optional<unsigned int> preconditionner_max_block_size = std::nullopt);

    void build_matrix_system();
};

template <
        class ExecSpace,
        class MemorySpace,
        class BSplines,
        class InterpolationMesh,
        ddc::BoundCond BcXmin,
        ddc::BoundCond BcXmax,
        SplineSolver Solver,
        class... IDimX>
int SplineBuilder<
        ExecSpace,
        MemorySpace,
        BSplines,
        InterpolationMesh,
        BcXmin,
        BcXmax,
        Solver,
        IDimX...>::compute_offset(interpolation_domain_type const& interpolation_domain)
{
    int offset;
    if constexpr (bsplines_type::is_periodic()) {
        // Calculate offset so that the matrix is diagonally dominant
        std::array<double, bsplines_type::degree() + 1> values;
        ddc::DiscreteElement<interpolation_mesh_type> start(interpolation_domain.front());
        auto jmin = ddc::discrete_space<BSplines>()
                            .eval_basis(values, ddc::coordinate(start + BSplines::degree()));
        if constexpr (bsplines_type::degree() % 2 == 0) {
            offset = jmin.uid() - start.uid() + bsplines_type::degree() / 2 - BSplines::degree();
        } else {
            int const mid = bsplines_type::degree() / 2;
            offset = jmin.uid() - start.uid() + (values[mid] > values[mid + 1] ? mid : mid + 1)
                     - BSplines::degree();
        }
    } else {
        offset = 0;
    }
    return offset;
}

template <
        class ExecSpace,
        class MemorySpace,
        class BSplines,
        class InterpolationMesh,
        ddc::BoundCond BcXmin,
        ddc::BoundCond BcXmax,
        SplineSolver Solver,
        class... IDimX>
void SplineBuilder<
        ExecSpace,
        MemorySpace,
        BSplines,
        InterpolationMesh,
        BcXmin,
        BcXmax,
        Solver,
        IDimX...>::compute_block_sizes_uniform(int& lower_block_size, int& upper_block_size) const
{
    switch (BcXmin) {
    case ddc::BoundCond::PERIODIC:
        upper_block_size = (bsplines_type::degree()) / 2;
        break;
    case ddc::BoundCond::NATURAL:
    case ddc::BoundCond::HERMITE:
        upper_block_size = s_nbc_xmin;
        break;
    case ddc::BoundCond::GREVILLE:
        upper_block_size = bsplines_type::degree() - 1;
        break;
    default:
        throw std::runtime_error("ddc::BoundCond not handled");
    }
    switch (BcXmax) {
    case ddc::BoundCond::PERIODIC:
        lower_block_size = (bsplines_type::degree()) / 2;
        break;
    case ddc::BoundCond::NATURAL:
    case ddc::BoundCond::HERMITE:
        lower_block_size = s_nbc_xmax;
        break;
    case ddc::BoundCond::GREVILLE:
        lower_block_size = bsplines_type::degree() - 1;
        break;
    default:
        throw std::runtime_error("ddc::BoundCond not handled");
    }
}

template <
        class ExecSpace,
        class MemorySpace,
        class BSplines,
        class InterpolationMesh,
        ddc::BoundCond BcXmin,
        ddc::BoundCond BcXmax,
        SplineSolver Solver,
        class... IDimX>
void SplineBuilder<
        ExecSpace,
        MemorySpace,
        BSplines,
        InterpolationMesh,
        BcXmin,
        BcXmax,
        Solver,
        IDimX...>::compute_block_sizes_non_uniform(int& lower_block_size, int& upper_block_size)
        const
{
    switch (BcXmin) {
    case ddc::BoundCond::PERIODIC:
        upper_block_size = bsplines_type::degree() - 1;
        break;
    case ddc::BoundCond::HERMITE:
        upper_block_size = s_nbc_xmin + 1;
        break;
    case ddc::BoundCond::GREVILLE:
        upper_block_size = bsplines_type::degree() - 1;
        break;
    default:
        throw std::runtime_error("ddc::BoundCond not handled");
    }
    switch (BcXmax) {
    case ddc::BoundCond::PERIODIC:
        lower_block_size = bsplines_type::degree() - 1;
        break;
    case ddc::BoundCond::HERMITE:
        lower_block_size = s_nbc_xmax + 1;
        break;
    case ddc::BoundCond::GREVILLE:
        lower_block_size = bsplines_type::degree() - 1;
        break;
    default:
        throw std::runtime_error("ddc::BoundCond not handled");
    }
}

template <
        class ExecSpace,
        class MemorySpace,
        class BSplines,
        class InterpolationMesh,
        ddc::BoundCond BcXmin,
        ddc::BoundCond BcXmax,
        SplineSolver Solver,
        class... IDimX>
void SplineBuilder<
        ExecSpace,
        MemorySpace,
        BSplines,
        InterpolationMesh,
        BcXmin,
        BcXmax,
        Solver,
        IDimX...>::
        allocate_matrix(
                [[maybe_unused]] int lower_block_size,
                [[maybe_unused]] int upper_block_size,
                std::optional<int> cols_per_chunk,
                std::optional<unsigned int> preconditionner_max_block_size)
{
    // Special case: linear spline
    // No need for matrix assembly
    // (desactivated)
    /*
    if constexpr (bsplines_type::degree() == 1)
        return;
	*/

    if constexpr (bsplines_type::is_periodic()) {
        if (Solver == SplineSolver::GINKGO) {
            matrix = ddc::detail::MatrixMaker::make_new_sparse<ExecSpace>(
                    ddc::discrete_space<BSplines>().nbasis(),
                    cols_per_chunk,
                    preconditionner_max_block_size);
        }
    } else {
        if (Solver == SplineSolver::GINKGO) {
            matrix = ddc::detail::MatrixMaker::make_new_sparse<ExecSpace>(
                    ddc::discrete_space<BSplines>().nbasis(),
                    cols_per_chunk,
                    preconditionner_max_block_size);
        }
    }

    build_matrix_system();

    matrix->factorize();
}

template <
        class ExecSpace,
        class MemorySpace,
        class BSplines,
        class InterpolationMesh,
        ddc::BoundCond BcXmin,
        ddc::BoundCond BcXmax,
        SplineSolver Solver,
        class... IDimX>
void SplineBuilder<
        ExecSpace,
        MemorySpace,
        BSplines,
        InterpolationMesh,
        BcXmin,
        BcXmax,
        Solver,
        IDimX...>::build_matrix_system()
{
    // Hermite boundary conditions at xmin, if any
    if constexpr (BcXmin == ddc::BoundCond::HERMITE) {
        std::array<double, (bsplines_type::degree() / 2 + 1) * (bsplines_type::degree() + 1)>
                derivs_ptr;
        ddc::DSpan2D
                derivs(derivs_ptr.data(),
                       bsplines_type::degree() + 1,
                       bsplines_type::degree() / 2 + 1);
        ddc::discrete_space<BSplines>().eval_basis_and_n_derivs(
                derivs,
                ddc::discrete_space<BSplines>().rmin(),
                s_nbc_xmin);

        // In order to improve the condition number of the matrix, we normalize
        // all derivatives by multiplying the i-th derivative by dx^i
        for (std::size_t i = 0; i < bsplines_type::degree() + 1; ++i) {
            for (std::size_t j = 1; j < bsplines_type::degree() / 2 + 1; ++j) {
                derivs(i, j) *= ddc::detail::ipow(m_dx, j);
            }
        }

        // iterate only to deg as last bspline is 0
        for (std::size_t i = 0; i < s_nbc_xmin; ++i) {
            for (std::size_t j = 0; j < bsplines_type::degree(); ++j) {
                matrix->set_element(i, j, derivs(j, s_nbc_xmin - i - 1 + s_odd));
            }
        }
    }

    // Interpolation points
    std::array<double, bsplines_type::degree() + 1> values;
    int start = interpolation_domain().front().uid();
    ddc::for_each(interpolation_domain(), [&](auto ix) {
        auto jmin = ddc::discrete_space<BSplines>().eval_basis(
                values,
                ddc::coordinate(ddc::DiscreteElement<interpolation_mesh_type>(ix)));
        for (std::size_t s = 0; s < bsplines_type::degree() + 1; ++s) {
            int const j = ddc::detail::
                    modulo(int(jmin.uid() - m_offset + s),
                           (int)ddc::discrete_space<BSplines>().nbasis());
            matrix->set_element(ix.uid() - start + s_nbc_xmin, j, values[s]);
        }
    });

    // Hermite boundary conditions at xmax, if any
    if constexpr (BcXmax == ddc::BoundCond::HERMITE) {
        std::array<double, (bsplines_type::degree() / 2 + 1) * (bsplines_type::degree() + 1)>
                derivs_ptr;
        std::experimental::mdspan<
                double,
                std::experimental::extents<
                        std::size_t,
                        bsplines_type::degree() + 1,
                        bsplines_type::degree() / 2 + 1>> const derivs(derivs_ptr.data());

        ddc::discrete_space<BSplines>().eval_basis_and_n_derivs(
                derivs,
                ddc::discrete_space<BSplines>().rmax(),
                s_nbc_xmax);

        // In order to improve the condition number of the matrix, we normalize
        // all derivatives by multiplying the i-th derivative by dx^i
        for (std::size_t i = 0; i < bsplines_type::degree() + 1; ++i) {
            for (std::size_t j = 1; j < bsplines_type::degree() / 2 + 1; ++j) {
                derivs(i, j) *= ddc::detail::ipow(m_dx, j);
            }
        }

        int const i0 = ddc::discrete_space<BSplines>().nbasis() - s_nbc_xmax;
        int const j0 = ddc::discrete_space<BSplines>().nbasis() - bsplines_type::degree();
        for (std::size_t j = 0; j < bsplines_type::degree(); ++j) {
            for (std::size_t i = 0; i < s_nbc_xmax; ++i) {
                matrix->set_element(i0 + i, j0 + j, derivs(j + 1, i + s_odd));
            }
        }
    }
}

template <
        class ExecSpace,
        class MemorySpace,
        class BSplines,
        class InterpolationMesh,
        ddc::BoundCond BcXmin,
        ddc::BoundCond BcXmax,
        SplineSolver Solver,
        class... IDimX>
template <class Layout>
void SplineBuilder<
        ExecSpace,
        MemorySpace,
        BSplines,
        InterpolationMesh,
        BcXmin,
        BcXmax,
        Solver,
        IDimX...>::
operator()(
        ddc::ChunkSpan<double, spline_domain_type, Layout, memory_space> spline,
        ddc::ChunkSpan<double const, vals_domain_type, Layout, memory_space> vals,
        std::optional<ddc::ChunkSpan<double const, derivs_domain_type, Layout, memory_space>> const
                derivs_xmin,
        std::optional<ddc::ChunkSpan<double const, derivs_domain_type, Layout, memory_space>> const
                derivs_xmax) const
{
    assert(vals.template extent<interpolation_mesh_type>()
           == ddc::discrete_space<bsplines_type>().nbasis() - s_nbe_xmin - s_nbe_xmax);

    assert((BcXmin == ddc::BoundCond::HERMITE)
           != (!derivs_xmin.has_value() || derivs_xmin->template extent<deriv_type>() == 0));
    assert((BcXmax == ddc::BoundCond::HERMITE)
           != (!derivs_xmax.has_value() || derivs_xmax->template extent<deriv_type>() == 0));
    if constexpr (BcXmin == BoundCond::HERMITE) {
        assert(ddc::DiscreteElement<deriv_type>(derivs_xmin->domain().front()).uid() == 1);
    }
    if constexpr (BcXmax == BoundCond::HERMITE) {
        assert(ddc::DiscreteElement<deriv_type>(derivs_xmax->domain().front()).uid() == 1);
    }

    // Hermite boundary conditions at xmin, if any
    // NOTE: For consistency with the linear system, the i-th derivative
    //       provided by the user must be multiplied by dx^i
    if constexpr (BcXmin == BoundCond::HERMITE) {
        assert(derivs_xmin->template extent<deriv_type>() == s_nbc_xmin);
        auto derivs_xmin_values = *derivs_xmin;
        auto const dx_proxy = m_dx;
        ddc::for_each(
                ddc::policies::policy(exec_space()),
                batch_domain(),
                KOKKOS_LAMBDA(typename batch_domain_type::discrete_element_type j) {
                    for (int i = s_nbc_xmin; i > 0; --i) {
                        spline(ddc::DiscreteElement<bsplines_type>(s_nbc_xmin - i), j)
                                = derivs_xmin_values(ddc::DiscreteElement<deriv_type>(i), j)
                                  * ddc::detail::ipow(dx_proxy, i + s_odd - 1);
                    }
                });
    }

    // TODO : Consider optimizing
    // Fill spline with vals (to work in spline afterward and preserve vals)
    auto const& offset_proxy = m_offset;
    auto const& interp_size_proxy = interpolation_domain().extents();
    auto const& nbasis_proxy = ddc::discrete_space<bsplines_type>().nbasis();
    ddc::for_each(
            ddc::policies::policy(exec_space()),
            batch_domain(),
            KOKKOS_LAMBDA(typename batch_domain_type::discrete_element_type j) {
                for (int i = s_nbc_xmin; i < s_nbc_xmin + offset_proxy; ++i) {
                    spline(ddc::DiscreteElement<bsplines_type>(i), j) = 0.0;
                }
                for (int i = 0; i < interp_size_proxy; ++i) {
                    spline(ddc::DiscreteElement<bsplines_type>(s_nbc_xmin + i + offset_proxy), j)
                            = vals(ddc::DiscreteElement<interpolation_mesh_type>(i), j);
                }
            });
    // Hermite boundary conditions at xmax, if any
    // NOTE: For consistency with the linear system, the i-th derivative
    //       provided by the user must be multiplied by dx^i
    if constexpr (BcXmax == BoundCond::HERMITE) {
        assert(derivs_xmax->template extent<deriv_type>() == s_nbc_xmax);
        auto derivs_xmax_values = *derivs_xmax;
        auto const dx_proxy = m_dx;
        ddc::for_each(
                ddc::policies::policy(exec_space()),
                batch_domain(),
                KOKKOS_LAMBDA(typename batch_domain_type::discrete_element_type j) {
                    for (int i = 0; i < s_nbc_xmax; ++i) {
                        spline(ddc::DiscreteElement<bsplines_type>(nbasis_proxy - s_nbc_xmax - i),
                               j)
                                = derivs_xmax_values(ddc::DiscreteElement<deriv_type>(i + 1), j)
                                  * ddc::detail::ipow(dx_proxy, i + s_odd);
                    }
                });
    }

    // TODO : Consider optimizing
    // Allocate and fill a transposed version of spline in order to get dimension of interest as last dimension (optimal for GPU, necessary for Ginkgo)
    ddc::Chunk spline_tr_alloc(spline_tr_domain(), ddc::KokkosAllocator<double, memory_space>());
    ddc::ChunkSpan spline_tr = spline_tr_alloc.span_view();
    ddc::for_each(
            ddc::policies::policy(exec_space()),
            batch_domain(),
            KOKKOS_LAMBDA(typename batch_domain_type::discrete_element_type const j) {
                for (int i = 0; i < nbasis_proxy; i++) {
                    spline_tr(ddc::DiscreteElement<bsplines_type>(i), j)
                            = spline(ddc::DiscreteElement<bsplines_type>(i + offset_proxy), j);
                }
            });
    // Create a 2D Kokkos::View to manage spline_tr as a matrix
    Kokkos::View<double**, Kokkos::LayoutRight, exec_space> bcoef_section(
            spline_tr.data_handle(),
            ddc::discrete_space<bsplines_type>().nbasis(),
            batch_domain().size());
    // Compute spline coef
    matrix->solve_batch_inplace(bcoef_section);
    // Transpose back spline_tr in spline
    ddc::for_each(
            ddc::policies::policy(exec_space()),
            batch_domain(),
            KOKKOS_LAMBDA(typename batch_domain_type::discrete_element_type const j) {
                for (int i = 0; i < nbasis_proxy; i++) {
                    spline(ddc::DiscreteElement<bsplines_type>(i + offset_proxy), j)
                            = spline_tr(ddc::DiscreteElement<bsplines_type>(i), j);
                }
            });

    // Not sure yet of what this part do
    if (bsplines_type::is_periodic()) {
        ddc::for_each(
                ddc::policies::policy(exec_space()),
                batch_domain(),
                KOKKOS_LAMBDA(typename batch_domain_type::discrete_element_type const j) {
                    if (offset_proxy != 0) {
                        for (int i = 0; i < offset_proxy; ++i) {
                            spline(ddc::DiscreteElement<bsplines_type>(i), j) = spline(
                                    ddc::DiscreteElement<bsplines_type>(nbasis_proxy + i),
                                    j);
                        }
                        for (std::size_t i = offset_proxy; i < bsplines_type::degree(); ++i) {
                            spline(ddc::DiscreteElement<bsplines_type>(nbasis_proxy + i), j)
                                    = spline(ddc::DiscreteElement<bsplines_type>(i), j);
                        }
                    }
                    for (std::size_t i(0); i < bsplines_type::degree(); ++i) {
                        const ddc::DiscreteElement<bsplines_type> i_start(i);
                        const ddc::DiscreteElement<bsplines_type> i_end(nbasis_proxy + i);

                        spline(i_end, j) = spline(i_start, j);
                    }
                });
    }
}
} // namespace ddc<|MERGE_RESOLUTION|>--- conflicted
+++ resolved
@@ -178,7 +178,24 @@
         return spline_tr_domain_type(bsplines_domain(), batch_domain());
     }
 
-<<<<<<< HEAD
+    derivs_domain_type derivs_xmin_domain() const noexcept
+    {
+        return ddc::replace_dim_of<interpolation_mesh_type, deriv_type>(
+                vals_domain(),
+                ddc::DiscreteDomain<deriv_type>(
+                        ddc::DiscreteElement<deriv_type>(1),
+                        ddc::DiscreteVector<deriv_type>(s_nbc_xmin)));
+    }
+
+    derivs_domain_type derivs_xmax_domain() const noexcept
+    {
+        return ddc::replace_dim_of<interpolation_mesh_type, deriv_type>(
+                vals_domain(),
+                ddc::DiscreteDomain<deriv_type>(
+                        ddc::DiscreteElement<deriv_type>(1),
+                        ddc::DiscreteVector<deriv_type>(s_nbc_xmax)));
+    }
+
     /**
      * @brief Get the interpolation matrix.
      *
@@ -188,27 +205,6 @@
      * @return A reference to the interpolation matrix.
      */
     const ddc::detail::Matrix& get_interpolation_matrix() const noexcept
-=======
-    derivs_domain_type derivs_xmin_domain() const noexcept
-    {
-        return ddc::replace_dim_of<interpolation_mesh_type, deriv_type>(
-                vals_domain(),
-                ddc::DiscreteDomain<deriv_type>(
-                        ddc::DiscreteElement<deriv_type>(1),
-                        ddc::DiscreteVector<deriv_type>(s_nbc_xmin)));
-    }
-
-    derivs_domain_type derivs_xmax_domain() const noexcept
-    {
-        return ddc::replace_dim_of<interpolation_mesh_type, deriv_type>(
-                vals_domain(),
-                ddc::DiscreteDomain<deriv_type>(
-                        ddc::DiscreteElement<deriv_type>(1),
-                        ddc::DiscreteVector<deriv_type>(s_nbc_xmax)));
-    }
-
-    int offset() const noexcept
->>>>>>> f914d08b
     {
         return *matrix;
     }
