--- conflicted
+++ resolved
@@ -654,7 +654,6 @@
                             = spline(ddc::DiscreteElement<bsplines_type>(i + offset_proxy), j);
                 }
             });
-<<<<<<< HEAD
     // Create a 2D mdspan to manage spline_tr as a matrix
     std::experimental::layout_stride::mapping<std::experimental::extents<
             size_t,
@@ -682,30 +681,17 @@
     } else {
         assert("Unrecognized solver");
     }
-=======
-    // Create a 2D Kokkos::View to manage spline_tr as a matrix
->>>>>>> f62cde88
     std::experimental::mdspan<
             double,
             std::experimental::extents<
                     size_t,
                     std::experimental::dynamic_extent,
                     std::experimental::dynamic_extent>,
-<<<<<<< HEAD
             std::experimental::layout_stride>
-            bcoef_section_mdspan(spline_tr.data_handle(), layout_mapping);
-    // Compute spline coef
-    matrix->solve_inplace(bcoef_section_mdspan);
-
-=======
-            std::experimental::layout_right>
-            bcoef_section(
-                    spline_tr.data_handle(),
-                    ddc::discrete_space<bsplines_type>().nbasis(),
-                    batch_domain().size());
+            bcoef_section(spline_tr.data_handle(), layout_mapping);
     // Compute spline coef
     matrix->solve_inplace(bcoef_section);
->>>>>>> f62cde88
+
     // Transpose back spline_tr in spline
     ddc::parallel_for_each(
             exec_space(),
