--- conflicted
+++ resolved
@@ -11,22 +11,38 @@
 #include "ddc/discrete_coordinate.hpp"
 #include "ddc/discrete_domain.hpp"
 
-<<<<<<< HEAD
-template <class DDim1, class DDim2, class Functor>
-inline void for_each(DiscreteDomain<DDim1, DDim2> const& domain, Functor&& f) noexcept
-{
-    Kokkos::Array<std::size_t, 2> const
-            begin {select<DDim1>(domain).front().value(), select<DDim2>(domain).front().value()};
-    Kokkos::Array<std::size_t, 2> const
-            end {select<DDim1>(domain).back().value() + 1,
-                 select<DDim2>(domain).back().value() + 1};
+
+namespace detail {
+
+template <class Functor, class DDim0>
+inline void for_each_kokkos(DiscreteDomain<DDim0> const& domain, Functor&& f) noexcept
+{
     Kokkos::parallel_for(
-            Kokkos::MDRangePolicy<Kokkos::Rank<2>>(begin, end),
-            KOKKOS_LAMBDA(std::size_t i, std::size_t j) {
-                f(DiscreteCoordinate<DDim1, DDim2>(i, j));
+            Kokkos::RangePolicy<>(
+                    select<DDim0>(domain).front().value(),
+                    select<DDim0>(domain).back().value() + 1),
+            KOKKOS_LAMBDA(std::size_t i) { f(DiscreteCoordinate<DDim0>(i)); });
+}
+
+template <class Functor, class DDim0, class DDim1, class... DDims>
+inline void for_each_kokkos(
+        DiscreteDomain<DDim0, DDim1, DDims...> const& domain,
+        Functor&& f) noexcept
+{
+    Kokkos::Array<std::size_t, 2 + sizeof...(DDims)> const
+            begin {select<DDim0>(domain).front().value(),
+                   select<DDim1>(domain).front().value(),
+                   select<DDims>(domain).front().value()...};
+    Kokkos::Array<std::size_t, 2 + sizeof...(DDims)> const
+            end {(select<DDim0>(domain).back().value() + 1),
+                 (select<DDim1>(domain).back().value() + 1),
+                 (select<DDims>(domain).back().value() + 1)...};
+    Kokkos::parallel_for(
+            Kokkos::MDRangePolicy<Kokkos::Rank<2 + sizeof...(DDims)>>(begin, end),
+            KOKKOS_LAMBDA(auto... args) {
+                f(DiscreteCoordinate<DDim0, DDim1, DDims...>(args...));
             });
-=======
-namespace detail {
+}
 
 template <class Element, class... DDims, class Functor, class... DCoords>
 inline void for_each_serial(
@@ -125,12 +141,28 @@
             std::forward<Functor>(f));
 }
 
+/// Kokkos parallel execution uisng MDRange policy
+struct kokkos_policy
+{
+};
+
+/** iterates over a nD domain using the serial execution policy
+ * @param[in] domain the domain over which to iterate
+ * @param[in] f      a functor taking an index as parameter
+ */
+template <class... DDims, class Functor>
+inline void for_each(kokkos_policy, DiscreteDomain<DDims...> const& domain, Functor&& f) noexcept
+{
+    detail::for_each_kokkos(domain, std::forward<Functor>(f));
+}
+
 using default_policy = serial_policy;
 
 namespace policies {
 
 inline constexpr omp_policy omp;
 inline constexpr serial_policy serial;
+inline constexpr kokkos_policy kokkos;
 
 }; // namespace policies
 
@@ -166,7 +198,6 @@
         Functor&& f) noexcept
 {
     for_each(std::forward<ExecutionPolicy>(policy), chunk_span.domain(), std::forward<Functor>(f));
->>>>>>> 92908db0
 }
 
 template <class ElementType, class... DDims, class LayoutPolicy, class Functor>
