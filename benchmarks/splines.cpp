--- conflicted
+++ resolved
@@ -14,7 +14,7 @@
 
 #include <benchmark/benchmark.h>
 
-static const ddc::SplineSolver Backend = ddc::SplineSolver::GINKGO;
+static const ddc::SplineSolver Backend = ddc::SplineSolver::LAPACK;
 
 namespace DDC_HIP_5_7_ANONYMOUS_NAMESPACE_WORKAROUND(SPLINES_CPP)
 {
@@ -146,11 +146,7 @@
             DDimX<NonUniform, s_degree_x>,
             ddc::BoundCond::PERIODIC,
             ddc::BoundCond::PERIODIC,
-<<<<<<< HEAD
-            ddc::SplineSolver::LAPACK,
-=======
             Backend,
->>>>>>> 2a4977fb
             DDimX<NonUniform, s_degree_x>,
             DDimY>
             spline_builder(x_mesh, cols_per_chunk, preconditionner_max_block_size);
