// Copyright (C) The DDC development team, see COPYRIGHT.md file
//
// SPDX-License-Identifier: MIT

#pragma once
#include <ddc/ddc.hpp>

#include "ddc/chunk_span.hpp"
#include "ddc/discrete_domain.hpp"
#include "ddc/kokkos_allocator.hpp"

#include "deriv.hpp"
#include "math_tools.hpp"
#include "spline_boundary_conditions.hpp"
#include "splines_linear_problem_maker.hpp"

namespace ddc {

/**
 * @brief An enum determining the backend solver of a SplineBuilder or SplineBuilder2d.
 *
 * An enum determining the backend solver of a SplineBuilder or SplineBuilder2d.
 */
enum class SplineSolver {
<<<<<<< HEAD
    GINKGO, ///< Enum member to identify the Ginkgo-based solver (iterative method)
    LAPACK ///< Enum member to identify the LAPACK-based solver (direct method)
=======
    GINKGO ///< Enum member to identify the Ginkgo-based solver (iterative method)
>>>>>>> ce2108ef
};

/**
 * @brief A helper giving the uniform/non_uniform status of a spline interpolation mesh according to its attributes.
 *
 * A helper giving the uniform/non_uniform status of a spline interpolation mesh according to its attributes.
 *
 * @param is_uniform A boolean giving the presumed status before considering boundary conditions.
 * @param BcXmin The lower boundary condition.
 * @param BcXmax The upper boundary condition.
 * @param degree The degree of the spline.
 *
 * @return A boolean giving the uniform/non_uniform status.
 */
constexpr bool is_spline_interpolation_mesh_uniform(
        bool const is_uniform,
        ddc::BoundCond const BcXmin,
        ddc::BoundCond const BcXmax,
        int degree)
{
    int N_BE_MIN = n_boundary_equations(BcXmin, degree);
    int N_BE_MAX = n_boundary_equations(BcXmax, degree);
    bool is_periodic = (BcXmin == ddc::BoundCond::PERIODIC) && (BcXmax == ddc::BoundCond::PERIODIC);
    return is_uniform && ((N_BE_MIN != 0 && N_BE_MAX != 0) || is_periodic);
}

/**
 * @brief A class for creating a spline approximation of a function.
 *
 * A class which contains an operator () which can be used to build a spline approximation
 * of a function. A spline approximation is represented by coefficients stored in a Chunk
 * of B-splines. The spline is constructed such that it respects the boundary conditions
 * BcXmin and BcXmax, and it interpolates the function at the points on the interpolation_mesh
 * associated with interpolation_mesh_type.
 * @tparam ExecSpace The Kokkos execution space on which the spline approximation is performed.
 * @tparam MemorySpace The Kokkos memory space on which the data (interpolation function and splines coefficients) is stored.
 * @tparam BSplines The discrete dimension representing the B-splines.
 * @tparam InterpolationMesh The discrete dimension on which interpolation points are defined.
 * @tparam BcXmin The lower boundary condition.
 * @tparam BcXmax The upper boundary condition.
 * @tparam Solver The SplineSolver giving the backend used to perform the spline approximation.
 * @tparam IDimX A variadic template of all the discrete dimensions forming the full space (InterpolationMesh + batched dimensions).
 */
template <
        class ExecSpace,
        class MemorySpace,
        class BSplines,
        class InterpolationMesh,
        ddc::BoundCond BcXmin,
        ddc::BoundCond BcXmax,
        SplineSolver Solver,
        class... IDimX>
class SplineBuilder
{
    static_assert(
            (BSplines::is_periodic() && (BcXmin == ddc::BoundCond::PERIODIC)
             && (BcXmax == ddc::BoundCond::PERIODIC))
            || (!BSplines::is_periodic() && (BcXmin != ddc::BoundCond::PERIODIC)
                && (BcXmax != ddc::BoundCond::PERIODIC)));

private:
    using tag_type = typename InterpolationMesh::continuous_dimension_type;

public:
    /// @brief The type of the Kokkos execution space used by this class.
    using exec_space = ExecSpace;

    /// @brief The type of the Kokkos memory space used by this class.
    using memory_space = MemorySpace;

    /// @brief The type of the interpolation discrete dimension (discrete dimension of interest) used by this class.
    using interpolation_mesh_type = InterpolationMesh;

    /// @brief The discrete dimension representing the B-splines.
    using bsplines_type = BSplines;

    /// @brief The type of the Deriv dimension at the boundaries.
    using deriv_type = ddc::Deriv<tag_type>;

    /// @brief The type of the domain for the 1D interpolation mesh used by this class.
    using interpolation_domain_type = ddc::DiscreteDomain<interpolation_mesh_type>;

    /// @brief The type of the whole domain representing interpolation points.
    using batched_interpolation_domain_type = ddc::DiscreteDomain<IDimX...>;

    /**
     * @brief The type of the batch domain (obtained by removing the dimension of interest
     * from the whole domain).
     *
     * Example: For batched_interpolation_domain_type = DiscreteDomain<X,Y,Z> and a dimension of interest Y,
     * this is DiscreteDomain<X,Z>
     */
    using batch_domain_type =
            typename ddc::detail::convert_type_seq_to_discrete_domain<ddc::type_seq_remove_t<
                    ddc::detail::TypeSeq<IDimX...>,
                    ddc::detail::TypeSeq<interpolation_mesh_type>>>;

    /**
     * @brief The type of the whole spline domain (cartesian product of 1D spline domain
     * and batch domain) preserving the underlying memory layout (order of dimensions).
     *
     * Example: For batched_interpolation_domain_type = DiscreteDomain<X,Y,Z> and a dimension of interest Y
     * (associated to a B-splines tag BSplinesY), this is DiscreteDomain<X,BSplinesY,Z>.
     */
    using batched_spline_domain_type =
            typename ddc::detail::convert_type_seq_to_discrete_domain<ddc::type_seq_replace_t<
                    ddc::detail::TypeSeq<IDimX...>,
                    ddc::detail::TypeSeq<interpolation_mesh_type>,
                    ddc::detail::TypeSeq<bsplines_type>>>;

private:
    /**
     * @brief The type of the whole spline domain (cartesian product of the 1D spline domain
     * and the batch domain) with 1D spline dimension being the leading dimension.
     *
     * Example: For batched_interpolation_domain_type = DiscreteDomain<X,Y,Z> and a dimension of interest Y
     * (associated to a B-splines tag BSplinesY), this is DiscreteDomain<BSplinesY,X,Z>.
     */
    using batched_spline_tr_domain_type =
            typename ddc::detail::convert_type_seq_to_discrete_domain<ddc::type_seq_merge_t<
                    ddc::detail::TypeSeq<bsplines_type>,
                    ddc::type_seq_remove_t<
                            ddc::detail::TypeSeq<IDimX...>,
                            ddc::detail::TypeSeq<interpolation_mesh_type>>>>;

public:
    /**
     * @brief The type of the whole Deriv domain (cartesian product of 1D Deriv domain 
     * and batch domain) preserving the underlying memory layout (order of dimensions).
     *
     * Example: For batched_interpolation_domain_type = DiscreteDomain<X,Y,Z> and a dimension of interest Y,
     * this is DiscreteDomain<X,Deriv<Y>,Z>
     */
    using batched_derivs_domain_type =
            typename ddc::detail::convert_type_seq_to_discrete_domain<ddc::type_seq_replace_t<
                    ddc::detail::TypeSeq<IDimX...>,
                    ddc::detail::TypeSeq<interpolation_mesh_type>,
                    ddc::detail::TypeSeq<deriv_type>>>;

    /// @brief Indicates if the degree of the splines is odd or even.
    static constexpr bool s_odd = BSplines::degree() % 2;

    /// @brief The number of equations defining the boundary condition at the lower bound.
    static constexpr int s_nbc_xmin = n_boundary_equations(BcXmin, BSplines::degree());

    /// @brief The number of equations defining the boundary condition at the upper bound.
    static constexpr int s_nbc_xmax = n_boundary_equations(BcXmax, BSplines::degree());

    /// @brief The boundary condition implemented at the lower bound.
    static constexpr ddc::BoundCond s_bc_xmin = BcXmin;

    /// @brief The boundary condition implemented at the upper bound.
    static constexpr ddc::BoundCond s_bc_xmax = BcXmax;

private:
    batched_interpolation_domain_type m_batched_interpolation_domain;

    int m_offset;

    double m_dx; // average cell size for normalization of derivatives

    // interpolator specific
    std::unique_ptr<ddc::detail::SplinesLinearProblem<exec_space>> matrix;

    /// Calculate offset so that the matrix is diagonally dominant
    int compute_offset(interpolation_domain_type const& interpolation_domain);

public:
    /**
     * @brief Build a SplineBuilder acting on batched_interpolation_domain.
     * 
     * @param batched_interpolation_domain The domain on which the interpolation points are defined.
     *
     * @param cols_per_chunk A parameter used by the slicer (internal to the solver) to define the size
     * of a chunk of right-hand sides of the linear problem to be computed in parallel (chunks are treated
     * by the linear solver one-after-the-other).
     * This value is optional. If no value is provided then the default value is chosen by the requested solver.
     *
     * @param preconditionner_max_block_size A parameter used by the slicer (internal to the solver) to
     * define the size of a block used by the Block-Jacobi preconditioner.
     * This value is optional. If no value is provided then the default value is chosen by the requested solver.
     *
     * @see MatrixSparse
     */
    explicit SplineBuilder(
            batched_interpolation_domain_type const& batched_interpolation_domain,
            std::optional<std::size_t> cols_per_chunk = std::nullopt,
            std::optional<unsigned int> preconditionner_max_block_size = std::nullopt)
        : m_batched_interpolation_domain(batched_interpolation_domain)
        , m_offset(compute_offset(interpolation_domain()))
        , m_dx((ddc::discrete_space<BSplines>().rmax() - ddc::discrete_space<BSplines>().rmin())
               / ddc::discrete_space<BSplines>().ncells())
    {
        static_assert(
                ((BcXmin == BoundCond::PERIODIC) == (BcXmax == BoundCond::PERIODIC)),
                "Incompatible boundary conditions");

        // Calculate block sizes
        int lower_block_size, upper_block_size;
        if constexpr (bsplines_type::is_uniform()) {
            compute_block_sizes_uniform(lower_block_size, upper_block_size);
        } else {
            compute_block_sizes_non_uniform(lower_block_size, upper_block_size);
        }
        allocate_matrix(
                lower_block_size,
                upper_block_size,
                cols_per_chunk,
                preconditionner_max_block_size);
    }

    /// @brief Copy-constructor is deleted
    SplineBuilder(SplineBuilder const& x) = delete;

    /** @brief Move-constructs
     *
     * @param x An rvalue to another SplineBuilder.
     */
    SplineBuilder(SplineBuilder&& x) = default;

    /// @brief Destructs
    ~SplineBuilder() = default;

    /// @brief Copy-assignment is deleted
    SplineBuilder& operator=(SplineBuilder const& x) = delete;

    /** @brief Move-assigns
     *
     * @param x An rvalue to another SplineBuilder.
<<<<<<< HEAD
     * @return A reference to the moved SplineBuilder
=======
     * @return A reference to this object.
>>>>>>> ce2108ef
     */
    SplineBuilder& operator=(SplineBuilder&& x) = default;

    /**
     * @brief Get the domain for the 1D interpolation mesh used by this class.
     *
     * This is 1D because it is defined along the dimension of interest.
     *
     * @return The 1D domain for the interpolation mesh.
     */
    interpolation_domain_type interpolation_domain() const noexcept
    {
        return interpolation_domain_type(m_batched_interpolation_domain);
    }

    /**
     * @brief Get the whole domain representing interpolation points.
     *
     * Values of the function must be provided on this domain in order
     * to build a spline representation of the function (cartesian product of 1D interpolation_domain and batch_domain).
     *
     * @return The domain for the interpolation mesh.
     */
    batched_interpolation_domain_type batched_interpolation_domain() const noexcept
    {
        return m_batched_interpolation_domain;
    }

    /**
     * @brief Get the batch domain.
     *
     * Obtained by removing the dimension of interest from the whole interpolation domain.
     *
     * @return The batch domain.
     */
    batch_domain_type batch_domain() const noexcept
    {
        return ddc::remove_dims_of(batched_interpolation_domain(), interpolation_domain());
    }

    /**
     * @brief Get the 1D domain on which spline coefficients are defined.
     *
     * The 1D spline domain corresponding to the dimension of interest.
     *
     * @return The 1D domain for the spline coefficients.
     */
    ddc::DiscreteDomain<bsplines_type> spline_domain() const noexcept
    {
        return ddc::discrete_space<bsplines_type>().full_domain();
    }

    /**
     * @brief Get the whole domain on which spline coefficients are defined.
     *
     * Spline approximations (spline-transformed functions) are computed on this domain.
     *
     * @return The domain for the spline coefficients.
     */
    batched_spline_domain_type batched_spline_domain() const noexcept
    {
        return ddc::replace_dim_of<
                interpolation_mesh_type,
                bsplines_type>(batched_interpolation_domain(), spline_domain());
    }

private:
    /**
     * @brief Get the whole domain on which spline coefficients are defined, with the dimension of interest being the leading dimension.
     *
     * This is used internally due to solver limitation and because it may be beneficial to computation performance.
     *
     * @return The (transposed) domain for the spline coefficients.
     */
    batched_spline_tr_domain_type batched_spline_tr_domain() const noexcept
    {
        return batched_spline_tr_domain_type(spline_domain(), batch_domain());
    }

public:
    /**
     * @brief Get the whole domain on which derivatives on lower boundary are defined.
     *
     * This is only used with BoundCond::HERMITE boundary conditions.
     *
     * @return The domain for the Derivs values.
     */
    batched_derivs_domain_type batched_derivs_xmin_domain() const noexcept
    {
        return ddc::replace_dim_of<interpolation_mesh_type, deriv_type>(
                batched_interpolation_domain(),
                ddc::DiscreteDomain<deriv_type>(
                        ddc::DiscreteElement<deriv_type>(1),
                        ddc::DiscreteVector<deriv_type>(s_nbc_xmin)));
    }

    /**
     * @brief Get the whole domain on which derivatives on upper boundary are defined.
     *
     * This is only used with BoundCond::HERMITE boundary conditions.
     *
     * @return The domain for the Derivs values.
     */
    batched_derivs_domain_type batched_derivs_xmax_domain() const noexcept
    {
        return ddc::replace_dim_of<interpolation_mesh_type, deriv_type>(
                batched_interpolation_domain(),
                ddc::DiscreteDomain<deriv_type>(
                        ddc::DiscreteElement<deriv_type>(1),
                        ddc::DiscreteVector<deriv_type>(s_nbc_xmax)));
    }

    /**
     * @brief Get the interpolation matrix.
     *
     * This can be useful for debugging (as it allows
     * one to print the matrix) or for more complex quadrature schemes.
     *
     * Warning: the returned detail::Matrix class is not supposed to be exposed
     * to user, which means its usage is not supported out of the scope of current class.
     * Use at your own risk.
     *
     * @return A reference to the interpolation matrix.
     */
    const ddc::detail::SplinesLinearProblem<exec_space>& get_interpolation_matrix() const noexcept
    {
        return *matrix;
    }

    /**
     * @brief Compute a spline approximation of a function.
     *
     * Use the values of a function (defined on
     * SplineBuilder::batched_interpolation_domain) and the derivatives of the
     * function at the boundaries (in the case of BoundCond::HERMITE only, defined 
     * on SplineBuilder::batched_derivs_xmin_domain and SplineBuilder::batched_derivs_xmax_domain) 
     * to calculate a spline approximation of this function.
     *
     * The spline approximation is stored as a ChunkSpan of coefficients
     * associated with B-splines.
     *
     * @param[out] spline The coefficients of the spline computed by this SplineBuilder.
     * @param[in] vals The values of the function on the interpolation mesh.
     * @param[in] derivs_xmin The values of the derivatives at the lower boundary
     * (used only with BoundCond::HERMITE lower boundary condition).
     * @param[in] derivs_xmax The values of the derivatives at the upper boundary
     * (used only with BoundCond::HERMITE upper boundary condition).
     */
    template <class Layout>
    void operator()(
            ddc::ChunkSpan<double, batched_spline_domain_type, Layout, memory_space> spline,
            ddc::ChunkSpan<double const, batched_interpolation_domain_type, Layout, memory_space>
                    vals,
            std::optional<ddc::ChunkSpan<
                    double const,
                    batched_derivs_domain_type,
                    Layout,
                    memory_space>> const derivs_xmin
            = std::nullopt,
            std::optional<ddc::ChunkSpan<
                    double const,
                    batched_derivs_domain_type,
                    Layout,
                    memory_space>> const derivs_xmax
            = std::nullopt) const;

private:
    void compute_block_sizes_uniform(int& lower_block_size, int& upper_block_size) const;

    void compute_block_sizes_non_uniform(int& lower_block_size, int& upper_block_size) const;

    void allocate_matrix(
            int lower_block_size,
            int upper_block_size,
            std::optional<std::size_t> cols_per_chunk = std::nullopt,
            std::optional<unsigned int> preconditionner_max_block_size = std::nullopt);

    void build_matrix_system();
};

template <
        class ExecSpace,
        class MemorySpace,
        class BSplines,
        class InterpolationMesh,
        ddc::BoundCond BcXmin,
        ddc::BoundCond BcXmax,
        SplineSolver Solver,
        class... IDimX>
int SplineBuilder<
        ExecSpace,
        MemorySpace,
        BSplines,
        InterpolationMesh,
        BcXmin,
        BcXmax,
        Solver,
        IDimX...>::compute_offset(interpolation_domain_type const& interpolation_domain)
{
    int offset;
    if constexpr (bsplines_type::is_periodic()) {
        // Calculate offset so that the matrix is diagonally dominant
        std::array<double, bsplines_type::degree() + 1> values_ptr;
        std::experimental::mdspan<
                double,
                std::experimental::extents<std::size_t, bsplines_type::degree() + 1>> const
                values(values_ptr.data());
        ddc::DiscreteElement<interpolation_mesh_type> start(interpolation_domain.front());
        auto jmin = ddc::discrete_space<BSplines>()
                            .eval_basis(values, ddc::coordinate(start + BSplines::degree()));
        if constexpr (bsplines_type::degree() % 2 == 0) {
            offset = jmin.uid() - start.uid() + bsplines_type::degree() / 2 - BSplines::degree();
        } else {
            int const mid = bsplines_type::degree() / 2;
            offset = jmin.uid() - start.uid() + (values(mid) > values(mid + 1) ? mid : mid + 1)
                     - BSplines::degree();
        }
    } else {
        offset = 0;
    }
    return offset;
}

template <
        class ExecSpace,
        class MemorySpace,
        class BSplines,
        class InterpolationMesh,
        ddc::BoundCond BcXmin,
        ddc::BoundCond BcXmax,
        SplineSolver Solver,
        class... IDimX>
void SplineBuilder<
        ExecSpace,
        MemorySpace,
        BSplines,
        InterpolationMesh,
        BcXmin,
        BcXmax,
        Solver,
        IDimX...>::compute_block_sizes_uniform(int& lower_block_size, int& upper_block_size) const
{
    switch (BcXmin) {
    case ddc::BoundCond::PERIODIC:
        upper_block_size = (bsplines_type::degree()) / 2;
        break;
    case ddc::BoundCond::HERMITE:
        upper_block_size = s_nbc_xmin;
        break;
    case ddc::BoundCond::GREVILLE:
        upper_block_size = bsplines_type::degree() - 1;
        break;
    default:
        throw std::runtime_error("ddc::BoundCond not handled");
    }
    switch (BcXmax) {
    case ddc::BoundCond::PERIODIC:
        lower_block_size = (bsplines_type::degree()) / 2;
        break;
    case ddc::BoundCond::HERMITE:
        lower_block_size = s_nbc_xmax;
        break;
    case ddc::BoundCond::GREVILLE:
        lower_block_size = bsplines_type::degree() - 1;
        break;
    default:
        throw std::runtime_error("ddc::BoundCond not handled");
    }
}

template <
        class ExecSpace,
        class MemorySpace,
        class BSplines,
        class InterpolationMesh,
        ddc::BoundCond BcXmin,
        ddc::BoundCond BcXmax,
        SplineSolver Solver,
        class... IDimX>
void SplineBuilder<
        ExecSpace,
        MemorySpace,
        BSplines,
        InterpolationMesh,
        BcXmin,
        BcXmax,
        Solver,
        IDimX...>::compute_block_sizes_non_uniform(int& lower_block_size, int& upper_block_size)
        const
{
    switch (BcXmin) {
    case ddc::BoundCond::PERIODIC:
        upper_block_size = bsplines_type::degree() - 1;
        break;
    case ddc::BoundCond::HERMITE:
        upper_block_size = s_nbc_xmin + 1;
        break;
    case ddc::BoundCond::GREVILLE:
        upper_block_size = bsplines_type::degree() - 1;
        break;
    default:
        throw std::runtime_error("ddc::BoundCond not handled");
    }
    switch (BcXmax) {
    case ddc::BoundCond::PERIODIC:
        lower_block_size = bsplines_type::degree() - 1;
        break;
    case ddc::BoundCond::HERMITE:
        lower_block_size = s_nbc_xmax + 1;
        break;
    case ddc::BoundCond::GREVILLE:
        lower_block_size = bsplines_type::degree() - 1;
        break;
    default:
        throw std::runtime_error("ddc::BoundCond not handled");
    }
}

template <
        class ExecSpace,
        class MemorySpace,
        class BSplines,
        class InterpolationMesh,
        ddc::BoundCond BcXmin,
        ddc::BoundCond BcXmax,
        SplineSolver Solver,
        class... IDimX>
void SplineBuilder<
        ExecSpace,
        MemorySpace,
        BSplines,
        InterpolationMesh,
        BcXmin,
        BcXmax,
        Solver,
        IDimX...>::
        allocate_matrix(
                [[maybe_unused]] int lower_block_size,
                [[maybe_unused]] int upper_block_size,
                std::optional<std::size_t> cols_per_chunk,
                std::optional<unsigned int> preconditionner_max_block_size)
{
    // Special case: linear spline
    // No need for matrix assembly
    // (desactivated)
    /*
    if constexpr (bsplines_type::degree() == 1)
        return;
	*/

    if constexpr (Solver == ddc::SplineSolver::LAPACK) {
        int upper_band_width;
        if (bsplines_type::is_uniform()) {
            upper_band_width = bsplines_type::degree() / 2;
        } else {
            upper_band_width = bsplines_type::degree() - 1;
        }
        if constexpr (bsplines_type::is_periodic()) {
            matrix = ddc::detail::SplinesLinearProblemMaker::make_new_periodic_band_matrix<
                    ExecSpace>(
                    ddc::discrete_space<BSplines>().nbasis(),
                    upper_band_width,
                    upper_band_width,
                    bsplines_type::is_uniform());
        } else {
            matrix = ddc::detail::SplinesLinearProblemMaker::
                    make_new_block_matrix_with_band_main_block<ExecSpace>(
                            ddc::discrete_space<BSplines>().nbasis(),
                            upper_band_width,
                            upper_band_width,
                            bsplines_type::is_uniform(),
                            lower_block_size,
                            upper_block_size);
        }
    } else if constexpr (Solver == ddc::SplineSolver::GINKGO) {
        matrix = ddc::detail::SplinesLinearProblemMaker::make_new_sparse<ExecSpace>(
                ddc::discrete_space<BSplines>().nbasis(),
                cols_per_chunk,
                preconditionner_max_block_size);
    }

    build_matrix_system();

    matrix->setup_solver();
}

template <
        class ExecSpace,
        class MemorySpace,
        class BSplines,
        class InterpolationMesh,
        ddc::BoundCond BcXmin,
        ddc::BoundCond BcXmax,
        SplineSolver Solver,
        class... IDimX>
void SplineBuilder<
        ExecSpace,
        MemorySpace,
        BSplines,
        InterpolationMesh,
        BcXmin,
        BcXmax,
        Solver,
        IDimX...>::build_matrix_system()
{
    // Hermite boundary conditions at xmin, if any
    if constexpr (BcXmin == ddc::BoundCond::HERMITE) {
        std::array<double, (bsplines_type::degree() / 2 + 1) * (bsplines_type::degree() + 1)>
                derivs_ptr;
        ddc::DSpan2D
                derivs(derivs_ptr.data(),
                       bsplines_type::degree() + 1,
                       bsplines_type::degree() / 2 + 1);
        ddc::discrete_space<BSplines>().eval_basis_and_n_derivs(
                derivs,
                ddc::discrete_space<BSplines>().rmin(),
                s_nbc_xmin);

        // In order to improve the condition number of the matrix, we normalize
        // all derivatives by multiplying the i-th derivative by dx^i
        for (std::size_t i = 0; i < bsplines_type::degree() + 1; ++i) {
            for (std::size_t j = 1; j < bsplines_type::degree() / 2 + 1; ++j) {
                derivs(i, j) *= ddc::detail::ipow(m_dx, j);
            }
        }

        // iterate only to deg as last bspline is 0
        for (std::size_t i = 0; i < s_nbc_xmin; ++i) {
            for (std::size_t j = 0; j < bsplines_type::degree(); ++j) {
                matrix->set_element(i, j, derivs(j, s_nbc_xmin - i - 1 + s_odd));
            }
        }
    }

    // Interpolation points
    std::array<double, bsplines_type::degree() + 1> values_ptr;
    std::experimental::mdspan<
            double,
            std::experimental::extents<std::size_t, bsplines_type::degree() + 1>> const
            values(values_ptr.data());

    int start = interpolation_domain().front().uid();
    ddc::for_each(interpolation_domain(), [&](auto ix) {
        auto jmin = ddc::discrete_space<BSplines>().eval_basis(
                values,
                ddc::coordinate(ddc::DiscreteElement<interpolation_mesh_type>(ix)));
        for (std::size_t s = 0; s < bsplines_type::degree() + 1; ++s) {
            int const j = ddc::detail::
                    modulo(int(jmin.uid() - m_offset + s),
                           static_cast<int>(ddc::discrete_space<BSplines>().nbasis()));
            matrix->set_element(ix.uid() - start + s_nbc_xmin, j, values(s));
        }
    });

    // Hermite boundary conditions at xmax, if any
    if constexpr (BcXmax == ddc::BoundCond::HERMITE) {
        std::array<double, (bsplines_type::degree() / 2 + 1) * (bsplines_type::degree() + 1)>
                derivs_ptr;
        std::experimental::mdspan<
                double,
                std::experimental::extents<
                        std::size_t,
                        bsplines_type::degree() + 1,
                        bsplines_type::degree() / 2 + 1>> const derivs(derivs_ptr.data());

        ddc::discrete_space<BSplines>().eval_basis_and_n_derivs(
                derivs,
                ddc::discrete_space<BSplines>().rmax(),
                s_nbc_xmax);

        // In order to improve the condition number of the matrix, we normalize
        // all derivatives by multiplying the i-th derivative by dx^i
        for (std::size_t i = 0; i < bsplines_type::degree() + 1; ++i) {
            for (std::size_t j = 1; j < bsplines_type::degree() / 2 + 1; ++j) {
                derivs(i, j) *= ddc::detail::ipow(m_dx, j);
            }
        }

        int const i0 = ddc::discrete_space<BSplines>().nbasis() - s_nbc_xmax;
        int const j0 = ddc::discrete_space<BSplines>().nbasis() - bsplines_type::degree();
        for (std::size_t j = 0; j < bsplines_type::degree(); ++j) {
            for (std::size_t i = 0; i < s_nbc_xmax; ++i) {
                matrix->set_element(i0 + i, j0 + j, derivs(j + 1, i + s_odd));
            }
        }
    }
}

template <
        class ExecSpace,
        class MemorySpace,
        class BSplines,
        class InterpolationMesh,
        ddc::BoundCond BcXmin,
        ddc::BoundCond BcXmax,
        SplineSolver Solver,
        class... IDimX>
template <class Layout>
void SplineBuilder<
        ExecSpace,
        MemorySpace,
        BSplines,
        InterpolationMesh,
        BcXmin,
        BcXmax,
        Solver,
        IDimX...>::
operator()(
        ddc::ChunkSpan<double, batched_spline_domain_type, Layout, memory_space> spline,
        ddc::ChunkSpan<double const, batched_interpolation_domain_type, Layout, memory_space> vals,
        std::optional<ddc::ChunkSpan<
                double const,
                batched_derivs_domain_type,
                Layout,
                memory_space>> const derivs_xmin,
        std::optional<ddc::ChunkSpan<
                double const,
                batched_derivs_domain_type,
                Layout,
                memory_space>> const derivs_xmax) const
{
    assert(vals.template extent<interpolation_mesh_type>()
           == ddc::discrete_space<bsplines_type>().nbasis() - s_nbc_xmin - s_nbc_xmax);

    assert((BcXmin == ddc::BoundCond::HERMITE)
           != (!derivs_xmin.has_value() || derivs_xmin->template extent<deriv_type>() == 0));
    assert((BcXmax == ddc::BoundCond::HERMITE)
           != (!derivs_xmax.has_value() || derivs_xmax->template extent<deriv_type>() == 0));
    if constexpr (BcXmin == BoundCond::HERMITE) {
        assert(ddc::DiscreteElement<deriv_type>(derivs_xmin->domain().front()).uid() == 1);
    }
    if constexpr (BcXmax == BoundCond::HERMITE) {
        assert(ddc::DiscreteElement<deriv_type>(derivs_xmax->domain().front()).uid() == 1);
    }

    // Hermite boundary conditions at xmin, if any
    // NOTE: For consistency with the linear system, the i-th derivative
    //       provided by the user must be multiplied by dx^i
    if constexpr (BcXmin == BoundCond::HERMITE) {
        assert(derivs_xmin->template extent<deriv_type>() == s_nbc_xmin);
        auto derivs_xmin_values = *derivs_xmin;
        auto const dx_proxy = m_dx;
        ddc::parallel_for_each(
                exec_space(),
                batch_domain(),
                KOKKOS_LAMBDA(typename batch_domain_type::discrete_element_type j) {
                    for (int i = s_nbc_xmin; i > 0; --i) {
                        spline(ddc::DiscreteElement<bsplines_type>(s_nbc_xmin - i), j)
                                = derivs_xmin_values(ddc::DiscreteElement<deriv_type>(i), j)
                                  * ddc::detail::ipow(dx_proxy, i + s_odd - 1);
                    }
                });
    }

    // TODO : Consider optimizing
    // Fill spline with vals (to work in spline afterward and preserve vals)
    auto const& offset_proxy = m_offset;
    auto const& interp_size_proxy = interpolation_domain().extents();
    auto const& nbasis_proxy = ddc::discrete_space<bsplines_type>().nbasis();
    ddc::parallel_for_each(
            exec_space(),
            batch_domain(),
            KOKKOS_LAMBDA(typename batch_domain_type::discrete_element_type j) {
                for (int i = s_nbc_xmin; i < s_nbc_xmin + offset_proxy; ++i) {
                    spline(ddc::DiscreteElement<bsplines_type>(i), j) = 0.0;
                }
                for (int i = 0; i < interp_size_proxy; ++i) {
                    spline(ddc::DiscreteElement<bsplines_type>(s_nbc_xmin + i + offset_proxy), j)
                            = vals(ddc::DiscreteElement<interpolation_mesh_type>(i), j);
                }
            });

    // Hermite boundary conditions at xmax, if any
    // NOTE: For consistency with the linear system, the i-th derivative
    //       provided by the user must be multiplied by dx^i
    if constexpr (BcXmax == BoundCond::HERMITE) {
        assert(derivs_xmax->template extent<deriv_type>() == s_nbc_xmax);
        auto derivs_xmax_values = *derivs_xmax;
        auto const dx_proxy = m_dx;
        ddc::parallel_for_each(
                exec_space(),
                batch_domain(),
                KOKKOS_LAMBDA(typename batch_domain_type::discrete_element_type j) {
                    for (int i = 0; i < s_nbc_xmax; ++i) {
                        spline(ddc::DiscreteElement<bsplines_type>(nbasis_proxy - s_nbc_xmax - i),
                               j)
                                = derivs_xmax_values(ddc::DiscreteElement<deriv_type>(i + 1), j)
                                  * ddc::detail::ipow(dx_proxy, i + s_odd);
                    }
                });
    }

    // TODO : Consider optimizing
    // Allocate and fill a transposed version of spline in order to get dimension of interest as last dimension (optimal for GPU, necessary for Ginkgo)
    ddc::Chunk spline_tr_alloc(
            batched_spline_tr_domain(),
            ddc::KokkosAllocator<double, memory_space>());
    ddc::ChunkSpan spline_tr = spline_tr_alloc.span_view();
    ddc::parallel_for_each(
            exec_space(),
            batch_domain(),
            KOKKOS_LAMBDA(typename batch_domain_type::discrete_element_type const j) {
                for (std::size_t i = 0; i < nbasis_proxy; i++) {
                    spline_tr(ddc::DiscreteElement<bsplines_type>(i), j)
                            = spline(ddc::DiscreteElement<bsplines_type>(i + offset_proxy), j);
                }
            });
    // Create a 2D Kokkos::View to manage spline_tr as a matrix
    Kokkos::View<double**, Kokkos::LayoutRight, exec_space> bcoef_section(
            spline_tr.data_handle(),
            ddc::discrete_space<bsplines_type>().nbasis(),
            batch_domain().size());
    // Compute spline coef
    matrix->solve(bcoef_section);
    // Transpose back spline_tr in spline
    ddc::parallel_for_each(
            exec_space(),
            batch_domain(),
            KOKKOS_LAMBDA(typename batch_domain_type::discrete_element_type const j) {
                for (std::size_t i = 0; i < nbasis_proxy; i++) {
                    spline(ddc::DiscreteElement<bsplines_type>(i + offset_proxy), j)
                            = spline_tr(ddc::DiscreteElement<bsplines_type>(i), j);
                }
            });

    // Not sure yet of what this part do
    if (bsplines_type::is_periodic()) {
        ddc::parallel_for_each(
                exec_space(),
                batch_domain(),
                KOKKOS_LAMBDA(typename batch_domain_type::discrete_element_type const j) {
                    if (offset_proxy != 0) {
                        for (int i = 0; i < offset_proxy; ++i) {
                            spline(ddc::DiscreteElement<bsplines_type>(i), j) = spline(
                                    ddc::DiscreteElement<bsplines_type>(nbasis_proxy + i),
                                    j);
                        }
                        for (std::size_t i = offset_proxy; i < bsplines_type::degree(); ++i) {
                            spline(ddc::DiscreteElement<bsplines_type>(nbasis_proxy + i), j)
                                    = spline(ddc::DiscreteElement<bsplines_type>(i), j);
                        }
                    }
                    for (std::size_t i(0); i < bsplines_type::degree(); ++i) {
                        const ddc::DiscreteElement<bsplines_type> i_start(i);
                        const ddc::DiscreteElement<bsplines_type> i_end(nbasis_proxy + i);

                        spline(i_end, j) = spline(i_start, j);
                    }
                });
    }
}
} // namespace ddc<|MERGE_RESOLUTION|>--- conflicted
+++ resolved
@@ -22,12 +22,8 @@
  * An enum determining the backend solver of a SplineBuilder or SplineBuilder2d.
  */
 enum class SplineSolver {
-<<<<<<< HEAD
     GINKGO, ///< Enum member to identify the Ginkgo-based solver (iterative method)
     LAPACK ///< Enum member to identify the LAPACK-based solver (direct method)
-=======
-    GINKGO ///< Enum member to identify the Ginkgo-based solver (iterative method)
->>>>>>> ce2108ef
 };
 
 /**
@@ -257,11 +253,7 @@
     /** @brief Move-assigns
      *
      * @param x An rvalue to another SplineBuilder.
-<<<<<<< HEAD
-     * @return A reference to the moved SplineBuilder
-=======
      * @return A reference to this object.
->>>>>>> ce2108ef
      */
     SplineBuilder& operator=(SplineBuilder&& x) = default;
 
