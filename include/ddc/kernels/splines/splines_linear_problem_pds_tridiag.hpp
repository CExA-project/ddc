--- conflicted
+++ resolved
@@ -124,7 +124,6 @@
     void solve(MultiRHS b, bool const) const override
     {
         assert(b.extent(0) == size());
-<<<<<<< HEAD
         auto q_device = m_q.d_view;
         auto d = Kokkos::subview(q_device, 0, Kokkos::ALL);
         auto e = Kokkos::subview(q_device, 1, Kokkos::pair<int, int>(0, q_device.extent(1) - 1));
@@ -136,24 +135,6 @@
                     auto sub_b = Kokkos::subview(b, Kokkos::ALL, i);
                     KokkosBatched::SerialPttrs<
                             KokkosBatched::Algo::Pttrs::Unblocked>::invoke(d, e, sub_b);
-=======
-
-        auto q_device = m_q.d_view;
-
-        Kokkos::parallel_for(
-                "pttrs",
-                Kokkos::RangePolicy<ExecSpace>(0, b.extent(1)),
-                KOKKOS_LAMBDA(const int i) {
-                    auto b_slice = Kokkos::subview(b, Kokkos::ALL, i);
-
-                    for (int j = 1; j < q_device.extent(1); ++j) {
-                        b_slice(j) -= b_slice(j - 1) * q_device(1, j - 1);
-                    }
-                    b_slice(q_device.extent(1) - 1) /= q_device(0, q_device.extent(1) - 1);
-                    for (int j = q_device.extent(1) - 2; j >= 0; --j) {
-                        b_slice(j) = b_slice(j) / q_device(0, j) - b_slice(j + 1) * q_device(1, j);
-                    }
->>>>>>> a20600dc
                 });
     }
 };
