--- conflicted
+++ resolved
@@ -109,12 +109,9 @@
      */
     using interpolation_domain_type = ddc::DiscreteDomain<interpolation_mesh_type>;
 
-<<<<<<< HEAD
     /**
      * @brief The type of the whole domain representing interpolation points.
      */
-=======
->>>>>>> 9281e03a
     using batched_interpolation_domain_type = ddc::DiscreteDomain<IDimX...>;
 
     /**
@@ -125,31 +122,18 @@
                     ddc::detail::TypeSeq<IDimX...>,
                     ddc::detail::TypeSeq<interpolation_mesh_type>>>;
 
-<<<<<<< HEAD
-    /**
-     * @brief Helper to get the dimension of batched_spline_domain_type associated to a dimension of batched_interpolation_domain_type.
-     */
-    template <typename Tag>
-    using spline_dim_type
-            = std::conditional_t<std::is_same_v<Tag, interpolation_mesh_type>, bsplines_type, Tag>;
-
     /**
      * @brief The type of the whole spline domain (cartesian product of 1D spline domain and batch domain) preserving the underlying memory layout (order of dimensions).
      */
-=======
->>>>>>> 9281e03a
     using batched_spline_domain_type =
             typename ddc::detail::convert_type_seq_to_discrete_domain<ddc::type_seq_replace_t<
                     ddc::detail::TypeSeq<IDimX...>,
                     ddc::detail::TypeSeq<interpolation_mesh_type>,
                     ddc::detail::TypeSeq<bsplines_type>>>;
 
-<<<<<<< HEAD
     /**
      * @brief The type of the whole spline domain (cartesian product of 1D spline domain and batch domain) with 1D spline domain being contiguous .
      */
-=======
->>>>>>> 9281e03a
     using batched_spline_tr_domain_type =
             typename ddc::detail::convert_type_seq_to_discrete_domain<ddc::type_seq_merge_t<
                     ddc::detail::TypeSeq<bsplines_type>,
@@ -157,12 +141,9 @@
                             ddc::detail::TypeSeq<IDimX...>,
                             ddc::detail::TypeSeq<interpolation_mesh_type>>>>;
 
-<<<<<<< HEAD
     /**
      * @brief The type of the whole Derivs domain (cartesian product of 1D Deriv domain and batch domain) preserving the underlying memory layout (order of dimensions).
      */
-=======
->>>>>>> 9281e03a
     using batched_derivs_domain_type =
             typename ddc::detail::convert_type_seq_to_discrete_domain<ddc::type_seq_replace_t<
                     ddc::detail::TypeSeq<IDimX...>,
@@ -283,17 +264,9 @@
      *
      * @return The 1D domain for the grid points.
      */
-<<<<<<< HEAD
     interpolation_domain_type interpolation_domain() const noexcept
     {
         return interpolation_domain_type(m_batched_interpolation_domain);
-=======
-    SplineBuilder& operator=(SplineBuilder&& x) = default;
-
-    batched_interpolation_domain_type batched_interpolation_domain() const noexcept
-    {
-        return m_batched_interpolation_domain;
->>>>>>> 9281e03a
     }
 
     /**
@@ -306,11 +279,7 @@
      */
     batched_interpolation_domain_type batched_interpolation_domain() const noexcept
     {
-<<<<<<< HEAD
         return m_batched_interpolation_domain;
-=======
-        return interpolation_domain_type(batched_interpolation_domain());
->>>>>>> 9281e03a
     }
 
     /**
@@ -325,7 +294,6 @@
         return ddc::remove_dims_of(batched_interpolation_domain(), interpolation_domain());
     }
 
-<<<<<<< HEAD
     /**
      * @brief Get the 1D domain on which spline coefficients are defined.
      *
@@ -333,8 +301,6 @@
      *
      * @return The 1D domain for the spline coefficients.
      */
-=======
->>>>>>> 9281e03a
     ddc::DiscreteDomain<bsplines_type> spline_domain() const noexcept
     {
         return ddc::discrete_space<bsplines_type>().full_domain();
@@ -354,7 +320,6 @@
                 bsplines_type>(batched_interpolation_domain(), spline_domain());
     }
 
-<<<<<<< HEAD
     /**
      * @brief Get the whole domain on which spline coefficients are defined, with dimension of interest contiguous.
      *
@@ -362,14 +327,11 @@
      *
      * @return The (transposed) domain for the spline coefficients.
      */
-=======
->>>>>>> 9281e03a
     batched_spline_tr_domain_type batched_spline_tr_domain() const noexcept
     {
         return batched_spline_tr_domain_type(spline_domain(), batch_domain());
     }
 
-<<<<<<< HEAD
     /**
      * @brief Get the whole domain on which derivatives on lower boundary are defined.
      *
@@ -377,8 +339,6 @@
      *
      * @return The domain for the Derivs values.
      */
-=======
->>>>>>> 9281e03a
     batched_derivs_domain_type batched_derivs_xmin_domain() const noexcept
     {
         return ddc::replace_dim_of<interpolation_mesh_type, deriv_type>(
@@ -388,7 +348,6 @@
                         ddc::DiscreteVector<deriv_type>(s_nbc_xmin)));
     }
 
-<<<<<<< HEAD
     /**
      * @brief Get the whole domain on which derivatives on upper boundary are defined.
      *
@@ -396,8 +355,6 @@
      *
      * @return The domain for the Derivs values.
      */
-=======
->>>>>>> 9281e03a
     batched_derivs_domain_type batched_derivs_xmax_domain() const noexcept
     {
         return ddc::replace_dim_of<interpolation_mesh_type, deriv_type>(
