--- conflicted
+++ resolved
@@ -16,14 +16,9 @@
 - name: Emily Bourne
   orcid: 0000-0002-3469-2338
   affiliation: 2
-<<<<<<< HEAD
-=======
-
 - name: Baptiste Legouix
   orcid: 0009-0006-7585-669X
   affiliation: 3
-
->>>>>>> 162c8e0a
 affiliations:
 - name: Université Paris-Saclay, UVSQ, CNRS, CEA, Maison de la Simulation, 91191, Gif-sur-Yvette, France
   index: 1
@@ -47,11 +42,7 @@
 
 Despite their importance, multidimensional arrays introduce several practical challenges. In a sense, they encourage the usage of implicit information in the source code. A frequent source of errors is the inadvertent swapping of indices when accessing elements. Such errors can be difficult to detect, especially given the common convention of using single-letter variable names like `i` and `j` for indexing. Another challenge in medium-to-large codebases is the lack of semantic clarity in function signatures when using raw multidimensional arrays. When array dimensions carry specific meanings, this information is not explicitly represented in the source code, leaving it up to the user to ensure that dimensions are ordered correctly according to implicit expectations. For example it is quite usual to use the same index for multiple interpretations: looping over mesh cells identified by `i` and interpreting `i+1` as the face to the right. Another example is slicing that removes dimensions, this can shift the positions of remaining dimensions, altering the correspondence between axis indices and their semantic meanings.
 
-<<<<<<< HEAD
-Solutions have been proposed to address these issues. For example, in Python, the Xarray [@hoyer2017xarray] library allows users to label dimensions that can then be used to perform computations. Following a similar approach, the "Discrete Domain Computation" (DDC) library aims to bring equivalent functionality to the C++ ecosystem. It uses a zero overhead abstraction approach, i.e., with labels fixed at compile-time, on top of different performant portable libraries, such as Kokkos [@9485033], Kokkos Kernels [@rajamanickam2021kokkos], kokkos-fft [@kokkos-fft], and Ginkgo [@GinkgoJoss2020]. Labelling at compile time is achieved by strongly typing dimensions, an approach similar to that used in units libraries such as mp-units [@Pusz_mp-units_2024], which strongly type quantities rather than dimensions.
-=======
-Solutions have been proposed to address these issues. For example in Python, the Xarray [@hoyer2017xarray] library allows users to label dimensions that can then be used to perform computations. Following a similar approach, the "Discrete Domain Computation" (DDC) library aims to bring equivalent functionality to the C++ ecosystem. It uses a zero overhead abstraction approach, i.e. with labels fixed at compile-time, on top of different performant portable libraries, such as: Kokkos [@9485033, @9502936], Kokkos Kernels [@rajamanickam2021kokkos], kokkos-fft [@kokkos-fft] and Ginkgo [@GinkgoJoss2020]. Labelling at compile time is achieved by strongly typing dimensions, an approach similar to that used in units libraries such as mp-units [@Pusz_mp-units_2024], which strongly type quantities rather than dimensions.
->>>>>>> 162c8e0a
+Solutions have been proposed to address these issues. For example, in Python, the Xarray [@hoyer2017xarray] library allows users to label dimensions that can then be used to perform computations. Following a similar approach, the "Discrete Domain Computation" (DDC) library aims to bring equivalent functionality to the C++ ecosystem. It uses a zero overhead abstraction approach, i.e., with labels fixed at compile-time, on top of different performant portable libraries, such as Kokkos [@9485033, @9502936], Kokkos Kernels [@rajamanickam2021kokkos], kokkos-fft [@kokkos-fft], and Ginkgo [@GinkgoJoss2020]. Labelling at compile time is achieved by strongly typing dimensions, an approach similar to that used in units libraries such as mp-units [@Pusz_mp-units_2024], which strongly type quantities rather than dimensions.
 
 The library is actively used to modernize the Fortran-based Gysela plasma simulation code [@Bourne_Gyselalib]. This simulation code relies heavily on high-dimensional arrays. While the data stored in the arrays has 7 dimensions, each dimension can have multiple representations, including Fourier, spline, Cartesian, and various curvilinear meshes. The legacy Fortran implementation was used to manipulate multi-dimensional arrays that stored slices of all the possible dimensions with very limited information about which dimensions were actually represented to enforce correctness at the API level. DDC enables a more explicit, strongly-typed representation of these arrays, ensuring at compile-time that function calls respect the expected dimensions. This reduces indexing errors and improves code maintainability, particularly in large-scale scientific software.
 
