# SPDX-License-Identifier: MIT

cmake_minimum_required(VERSION 3.15)
project(DDC VERSION 0.0.0 LANGUAGES CXX)

# List of options

option(DDC_BUILD_BENCHMARKS       "Build DDC benchmarks." OFF)
option(DDC_BUILD_DOCUMENTATION    "Build DDC documentation/website" OFF)
option(DDC_BUILD_DOUBLE_PRECISION "Build DDC with double precision support, float is used otherwise" ON)
option(DDC_BUILD_EXAMPLES         "Build DDC examples" ON)
option(DDC_BUILD_KERNELS_FFT      "Build DDC kernels for FFT" ON)
option(DDC_BUILD_KERNELS_SPLINES  "Build DDC kernels for splines" ON)
option(DDC_BUILD_PDI_WRAPPER      "Build DDC PDI wrapper" ON)
option(DDC_BUILD_TESTS            "Build DDC tests if BUILD_TESTING is enabled" ON)

# Dependencies

set(DDC_DEPENDENCY_POLICIES "AUTO" "EMBEDDED" "INSTALLED" "SUBPROJECT")


## CMake modules

include(CMakePackageConfigHelpers)
include(CTest)


## mdspan

set(DDC_mdspan_DEPENDENCY_POLICY "AUTO" CACHE STRING "Policy to find the `mdspan` package. Options: ${DDC_DEPENDENCY_POLICIES}")
set_property(CACHE DDC_mdspan_DEPENDENCY_POLICY PROPERTY STRINGS "${DDC_DEPENDENCY_POLICIES}")
if("${DDC_mdspan_DEPENDENCY_POLICY}" STREQUAL "AUTO")
	if(NOT TARGET std::mdspan)
		find_package(mdspan 0.6.0 EXACT CONFIG QUIET)
		if(NOT mdspan_FOUND)
			add_subdirectory(vendor/mdspan)
		endif()
	endif()
elseif("${DDC_mdspan_DEPENDENCY_POLICY}" STREQUAL "EMBEDDED")
	add_subdirectory(vendor/mdspan)
elseif("${DDC_mdspan_DEPENDENCY_POLICY}" STREQUAL "INSTALLED")
	find_package(mdspan 0.6.0 EXACT CONFIG REQUIRED)
endif()

## kokkos

set(DDC_Kokkos_DEPENDENCY_POLICY "AUTO" CACHE STRING "Policy to find the `Kokkos` package. Options: ${DDC_DEPENDENCY_POLICIES}")
set_property(CACHE DDC_Kokkos_DEPENDENCY_POLICY PROPERTY STRINGS "${DDC_DEPENDENCY_POLICIES}")
if("${DDC_Kokkos_DEPENDENCY_POLICY}" STREQUAL "AUTO")
	if(NOT TARGET Kokkos::kokkos)
		find_package(Kokkos CONFIG QUIET)
		if(NOT Kokkos_FOUND)
			if("${Kokkos_ENABLE_CUDA}")
				option(Kokkos_ENABLE_CUDA_CONSTEXPR "Whether to activate experimental relaxed constexpr functions" ON)
				if(NOT "${Kokkos_ENABLE_CUDA_CONSTEXPR}")
					message(SEND_ERROR "Kokkos_ENABLE_CUDA_CONSTEXPR must be enabled, currently it is not")
				endif()
				option(Kokkos_ENABLE_CUDA_RELOCATABLE_DEVICE_CODE "Whether to enable relocatable device code (RDC) for CUDA" ON)
				if(NOT "${Kokkos_ENABLE_CUDA_RELOCATABLE_DEVICE_CODE}")
					message(SEND_ERROR "Kokkos_ENABLE_CUDA_RELOCATABLE_DEVICE_CODE must be enabled, currently it is not")
				endif()
			endif()
			if("${Kokkos_ENABLE_HIP}")
				option(Kokkos_ENABLE_HIP_RELOCATABLE_DEVICE_CODE "Whether to enable relocatable device code (RDC) for HIP" ON)
				if(NOT "${Kokkos_ENABLE_HIP_RELOCATABLE_DEVICE_CODE}")
					message(SEND_ERROR "Kokkos_ENABLE_HIP_RELOCATABLE_DEVICE_CODE must be enabled, currently it is not")
				endif()
			endif()
			add_subdirectory(vendor/kokkos)
		endif()
	endif()
elseif("${DDC_Kokkos_DEPENDENCY_POLICY}" STREQUAL "EMBEDDED")
	if("${Kokkos_ENABLE_CUDA}")
		option(Kokkos_ENABLE_CUDA_CONSTEXPR "Whether to activate experimental relaxed constexpr functions" ON)
		if(NOT "${Kokkos_ENABLE_CUDA_CONSTEXPR}")
			message(SEND_ERROR "Kokkos_ENABLE_CUDA_CONSTEXPR must be enabled, currently it is not")
		endif()
		option(Kokkos_ENABLE_CUDA_RELOCATABLE_DEVICE_CODE "Whether to enable relocatable device code (RDC) for CUDA" ON)
		if(NOT "${Kokkos_ENABLE_CUDA_RELOCATABLE_DEVICE_CODE}")
			message(SEND_ERROR "Kokkos_ENABLE_CUDA_RELOCATABLE_DEVICE_CODE must be enabled, currently it is not")
		endif()
	endif()
	if("${Kokkos_ENABLE_HIP}")
		option(Kokkos_ENABLE_HIP_RELOCATABLE_DEVICE_CODE "Whether to enable relocatable device code (RDC) for HIP" ON)
		if(NOT "${Kokkos_ENABLE_HIP_RELOCATABLE_DEVICE_CODE}")
			message(SEND_ERROR "Kokkos_ENABLE_HIP_RELOCATABLE_DEVICE_CODE must be enabled, currently it is not")
		endif()
	endif()
	add_subdirectory(vendor/kokkos)
elseif("${DDC_Kokkos_DEPENDENCY_POLICY}" STREQUAL "INSTALLED")
	find_package(Kokkos CONFIG REQUIRED)
endif()

# Custom cmake modules
list( APPEND CMAKE_MODULE_PATH "${CMAKE_CURRENT_SOURCE_DIR}/cmake" )

# FFTW
<<<<<<< HEAD
if("${BUILD_FFT_KERNEL}" AND NOT FFTW_FOUND)
=======
list( APPEND CMAKE_MODULE_PATH "${CMAKE_CURRENT_SOURCE_DIR}/cmake" ) # Maybe not specific to FFTW
if("${DDC_BUILD_KERNELS_FFT}" AND NOT FFTW_FOUND)
>>>>>>> e4d26e7e
	find_package( FFTW MODULE REQUIRED )
endif()

## CUDA + CUDAToolkit
if("${DDC_BUILD_KERNELS_FFT}" AND "${Kokkos_ENABLE_CUDA}")
	find_package( CUDAToolkit MODULE REQUIRED )
	if( NOT(CUDAToolkit_FOUND) ) 
	  message(FATAL_ERROR "CUDAToolkit not found." )
	endif()
endif()


## PDI

if("${DDC_BUILD_PDI_WRAPPER}")
	if(NOT TARGET PDI::PDI_C)
		find_package(PDI REQUIRED COMPONENTS C)
	endif()
endif()


## GoogleTest

if("${BUILD_TESTING}" AND "${DDC_BUILD_TESTS}")
	set(DDC_GTest_DEPENDENCY_POLICY "AUTO" CACHE STRING "Policy to find the `GTest` package. Options: ${DDC_DEPENDENCY_POLICIES}")
	set_property(CACHE DDC_GTest_DEPENDENCY_POLICY PROPERTY STRINGS ${DDC_DEPENDENCY_POLICIES})
	set(GOOGLETEST_PATH "${CMAKE_CURRENT_SOURCE_DIR}/vendor/googletest" CACHE PATH "Path to the googletest library source")

	if("${DDC_GTest_DEPENDENCY_POLICY}" STREQUAL "AUTO")
		if(NOT TARGET GTest::GTest AND NOT TARGET GTest::gtest)
			find_package(GTest)
			if(NOT GTest_FOUND)
				add_subdirectory("${GOOGLETEST_PATH}")
			endif()
		endif()
		if(NOT TARGET GTest::gtest_main)
      if(TARGET GTest::GTest)
			  add_library(GTest::gtest_main ALIAS GTest::GTest)
      else()
			  add_library(GTest::gtest_main ALIAS GTest::gtest)
      endif()
		endif()
	elseif("${DDC_GTest_DEPENDENCY_POLICY}" STREQUAL "EMBEDDED")
		add_subdirectory("${GOOGLETEST_PATH}")
	elseif("${DDC_GTest_DEPENDENCY_POLICY}" STREQUAL "INSTALLED")
		find_package(GTest REQUIRED)
		if(NOT TARGET GTest::gtest_main)
			add_library(GTest::gtest_main ALIAS GTest::GTest)
		endif()
	endif()

	include(GoogleTest)
endif()


## Google Benchmark

if("${DDC_BUILD_BENCHMARKS}")
	set(DDC_benchmark_DEPENDENCY_POLICY "AUTO" CACHE STRING "Policy to find the `benchmark` package. Options: ${DDC_DEPENDENCY_POLICIES}")
	set_property(CACHE DDC_benchmark_DEPENDENCY_POLICY PROPERTY STRINGS ${DDC_DEPENDENCY_POLICIES})
	option(BENCHMARK_ENABLE_TESTING "Enable testing of the benchmark library." OFF)
	option(BENCHMARK_ENABLE_INSTALL "Enable installation of benchmark. (Projects embedding benchmark may want to turn this OFF.)" OFF)

	if("${DDC_benchmark_DEPENDENCY_POLICY}" STREQUAL "AUTO")
		if(NOT TARGET benchmark::benchmark)
			find_package(benchmark QUIET)
			if(NOT benchmark_FOUND)
				add_subdirectory(vendor/benchmark)
			endif()
		endif()
	elseif("${DDC_benchmark_DEPENDENCY_POLICY}" STREQUAL "EMBEDDED")
		add_subdirectory(vendor/benchmark)
	elseif("${DDC_benchmark_DEPENDENCY_POLICY}" STREQUAL "INSTALLED")
		find_package(benchmark REQUIRED)
	endif()
endif()


## Doxygen

if("${DDC_BUILD_DOCUMENTATION}")
	find_package(Doxygen 1.8.13 REQUIRED OPTIONAL_COMPONENTS dot)
endif()


# Our project

## The library itself



add_library(DDC INTERFACE)
target_compile_features(DDC INTERFACE cxx_std_17)
target_include_directories(DDC
	INTERFACE
		"$<BUILD_INTERFACE:${CMAKE_CURRENT_SOURCE_DIR}/include>"
)
target_include_directories(DDC
	SYSTEM INTERFACE
		"$<INSTALL_INTERFACE:include>"
)
target_link_libraries(DDC
	INTERFACE std::mdspan Kokkos::kokkos
)
target_compile_definitions(DDC
	INTERFACE
		MDSPAN_USE_PAREN_OPERATOR=1
)
if("${DDC_BUILD_DOUBLE_PRECISION}")
	target_compile_definitions(DDC INTERFACE DDC_BUILD_DOUBLE_PRECISION)
endif()
add_library(DDC::DDC ALIAS DDC)
install(
	TARGETS DDC
	EXPORT DDCTargets
)

# Link library to DDC

if( FFTW_FOUND ) 
	target_link_libraries( DDC INTERFACE FFTW::Float )
	target_link_libraries( DDC INTERFACE FFTW::Double )
	target_compile_definitions(DDC INTERFACE fftw_AVAIL)
endif()

if( FFTW_FOUND AND "${Kokkos_ENABLE_OPENMP}") 
	target_link_libraries( DDC INTERFACE FFTW::FloatOpenMP )
	target_link_libraries( DDC INTERFACE FFTW::DoubleOpenMP )
	target_compile_definitions(DDC INTERFACE fftw_omp_AVAIL)
endif()

if( CUDAToolkit_FOUND ) 
	target_link_libraries( DDC INTERFACE CUDA::cufft )	
	target_compile_definitions(DDC INTERFACE cufft_AVAIL)
endif()

if("${Kokkos_ENABLE_HIP}")
	find_package( hipfft REQUIRED ) # Not compatible with nvidia
	target_link_libraries( DDC INTERFACE hip::hipfft )	
	target_compile_definitions(DDC INTERFACE hipfft_AVAIL)
endif()

if("${DDC_BUILD_KERNELS_SPLINES}")
  # Ginkgo
  find_package(Ginkgo 1.7.0 EXACT REQUIRED)
  target_link_libraries(DDC INTERFACE Ginkgo::ginkgo)
  target_compile_definitions(DDC INTERFACE ginkgo_AVAIL)

  # Lapack
  find_package(LAPACK REQUIRED COMPONENTS CXX)
  target_link_libraries(DDC INTERFACE LAPACK::LAPACK)
endif()

## The PDI wrapper

if("${DDC_BUILD_PDI_WRAPPER}")
	add_library(PDI_Wrapper INTERFACE)
	target_compile_features(PDI_Wrapper INTERFACE cxx_std_17)
	target_include_directories(PDI_Wrapper
		INTERFACE
			"$<BUILD_INTERFACE:${CMAKE_CURRENT_SOURCE_DIR}/include>"
	)
	target_include_directories(PDI_Wrapper
		SYSTEM INTERFACE
			"$<INSTALL_INTERFACE:include>"
	)
	target_link_libraries(PDI_Wrapper
		INTERFACE
			DDC::DDC
			PDI::PDI_C)
	target_compile_definitions(PDI_Wrapper INTERFACE "DDC_BUILD_PDI_WRAPPER")
	add_library(DDC::PDI_Wrapper ALIAS PDI_Wrapper)
	install(
		TARGETS PDI_Wrapper
		EXPORT DDCTargets)
endif()


## if examples are enabled, build them

if("${DDC_BUILD_EXAMPLES}")
	add_subdirectory(examples/)
endif()


## if tests are enabled, build them

if("${BUILD_TESTING}" AND "${DDC_BUILD_TESTS}")
	add_subdirectory(tests/)
endif()

## if benchmarks are enabled, build them

if("${DDC_BUILD_BENCHMARKS}")
	add_subdirectory(benchmarks/)
endif()


## if documentation is enabled, build it

if("${DDC_BUILD_DOCUMENTATION}")
	add_subdirectory(docs/)
endif()


## installation

install(
	EXPORT DDCTargets
	NAMESPACE DDC::
	DESTINATION lib/cmake/DDC)

install(
	DIRECTORY include/
	TYPE INCLUDE)

configure_package_config_file(cmake/DDCConfig.cmake.in
	${CMAKE_CURRENT_BINARY_DIR}/DDCConfig.cmake
	INSTALL_DESTINATION lib/cmake/DDC)

install(
	FILES ${CMAKE_CURRENT_BINARY_DIR}/DDCConfig.cmake
	DESTINATION lib/cmake/DDC)<|MERGE_RESOLUTION|>--- conflicted
+++ resolved
@@ -95,12 +95,7 @@
 list( APPEND CMAKE_MODULE_PATH "${CMAKE_CURRENT_SOURCE_DIR}/cmake" )
 
 # FFTW
-<<<<<<< HEAD
-if("${BUILD_FFT_KERNEL}" AND NOT FFTW_FOUND)
-=======
-list( APPEND CMAKE_MODULE_PATH "${CMAKE_CURRENT_SOURCE_DIR}/cmake" ) # Maybe not specific to FFTW
 if("${DDC_BUILD_KERNELS_FFT}" AND NOT FFTW_FOUND)
->>>>>>> e4d26e7e
 	find_package( FFTW MODULE REQUIRED )
 endif()
 
